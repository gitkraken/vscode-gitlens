lockfileVersion: '9.0'

settings:
  autoInstallPeers: true
  excludeLinksFromLockfile: false

overrides:
  '@types/vscode': 1.95.0
  esbuild: 0.25.10
  https-proxy-agent: 5.0.1
  iconv-lite: 0.6.3
  node-fetch: 2.7.0

importers:

  .:
    dependencies:
      '@gitkraken/gitkraken-components':
        specifier: 13.0.0-vnext.9
        version: 13.0.0-vnext.9(@types/react@19.0.12)(react@19.0.0)
      '@gitkraken/provider-apis':
        specifier: 0.29.7
        version: 0.29.7(encoding@0.1.13)
      '@gitkraken/shared-web-components':
        specifier: 0.1.1-rc.15
        version: 0.1.1-rc.15
      '@gk-nzaytsev/fast-string-truncated-width':
        specifier: 1.1.0
        version: 1.1.0
      '@lit-labs/signals':
        specifier: 0.1.3
        version: 0.1.3
      '@lit-labs/virtualizer':
        specifier: 2.1.1
        version: 2.1.1
      '@lit/context':
        specifier: 1.1.6
        version: 1.1.6
      '@lit/react':
        specifier: 1.0.8
        version: 1.0.8(@types/react@19.0.12)
      '@lit/task':
        specifier: 1.0.3
        version: 1.0.3
      '@octokit/graphql':
        specifier: 9.0.1
        version: 9.0.1
      '@octokit/request':
        specifier: 10.0.3
        version: 10.0.3
      '@octokit/request-error':
        specifier: 7.0.0
        version: 7.0.0
      '@octokit/types':
        specifier: 14.1.0
        version: 14.1.0
      '@opentelemetry/api':
        specifier: 1.9.0
        version: 1.9.0
      '@opentelemetry/exporter-trace-otlp-http':
        specifier: 0.205.0
        version: 0.205.0(@opentelemetry/api@1.9.0)
      '@opentelemetry/resources':
        specifier: 2.1.0
        version: 2.1.0(@opentelemetry/api@1.9.0)
      '@opentelemetry/sdk-trace-base':
        specifier: 2.1.0
        version: 2.1.0(@opentelemetry/api@1.9.0)
      '@opentelemetry/semantic-conventions':
        specifier: 1.37.0
        version: 1.37.0
      '@shoelace-style/shoelace':
        specifier: 2.20.1
        version: 2.20.1(@floating-ui/utils@0.2.10)(@types/react@19.0.12)
      '@vscode/codicons':
        specifier: 0.0.40
        version: 0.0.40
      billboard.js:
        specifier: 3.17.0
        version: 3.17.0
      diff2html:
        specifier: 3.4.52
        version: 3.4.52
      driver.js:
        specifier: 1.3.6
        version: 1.3.6
      fflate:
        specifier: 0.8.2
        version: 0.8.2
      https-proxy-agent:
        specifier: 5.0.1
        version: 5.0.1
      iconv-lite:
        specifier: 0.6.3
        version: 0.6.3
      lit:
        specifier: 3.3.1
        version: 3.3.1
      marked:
        specifier: 16.3.0
        version: 16.3.0
      node-fetch:
        specifier: 2.7.0
        version: 2.7.0(encoding@0.1.13)
      os-browserify:
        specifier: 0.3.0
        version: 0.3.0
      path-browserify:
        specifier: 1.0.1
        version: 1.0.1
      react:
        specifier: 19.0.0
        version: 19.0.0
      react-dom:
        specifier: 19.0.0
        version: 19.0.0(react@19.0.0)
      signal-utils:
        specifier: 0.21.1
        version: 0.21.1(signal-polyfill@0.2.2)
      slug:
        specifier: 11.0.0
        version: 11.0.0
      sortablejs:
        specifier: 1.15.6
        version: 1.15.6
    devDependencies:
      '@custom-elements-manifest/analyzer':
        specifier: 0.10.5
        version: 0.10.5
      '@eamodio/eslint-lite-webpack-plugin':
        specifier: 0.3.2
        version: 0.3.2(@swc/core@1.13.5(@swc/helpers@0.5.17))(esbuild@0.25.10)(eslint@9.36.0(jiti@2.4.0))(webpack-cli@6.0.1)(webpack@5.101.3)
      '@eslint/compat':
        specifier: 1.4.0
        version: 1.4.0(eslint@9.36.0(jiti@2.4.0))
      '@eslint/js':
        specifier: 9.36.0
        version: 9.36.0
      '@playwright/test':
        specifier: 1.55.0
        version: 1.55.0
      '@prettier/plugin-oxc':
        specifier: 0.0.4
        version: 0.0.4
      '@swc/core':
        specifier: 1.13.5
        version: 1.13.5(@swc/helpers@0.5.17)
      '@twbs/fantasticon':
        specifier: 3.1.0
        version: 3.1.0
      '@types/mocha':
        specifier: 10.0.10
        version: 10.0.10
      '@types/node':
        specifier: 20.14.15
        version: 20.14.15
      '@types/react':
        specifier: 19.0.12
        version: 19.0.12
      '@types/react-dom':
        specifier: 19.0.4
        version: 19.0.4(@types/react@19.0.12)
      '@types/sinon':
        specifier: 17.0.4
        version: 17.0.4
      '@types/slug':
        specifier: 5.0.9
        version: 5.0.9
      '@types/sortablejs':
        specifier: 1.15.8
        version: 1.15.8
      '@types/vscode':
        specifier: 1.95.0
        version: 1.95.0
      '@typescript-eslint/parser':
        specifier: 8.45.0
        version: 8.45.0(eslint@9.36.0(jiti@2.4.0))(typescript@5.9.2)
      '@vscode/test-cli':
        specifier: 0.0.11
        version: 0.0.11
      '@vscode/test-electron':
        specifier: 2.5.2
        version: 2.5.2
      '@vscode/test-web':
        specifier: 0.0.73
        version: 0.0.73
      '@vscode/vsce':
        specifier: 3.6.2
        version: 3.6.2
      cheerio:
        specifier: 1.0.0-rc.12
        version: 1.0.0-rc.12
      circular-dependency-plugin:
        specifier: 5.2.2
        version: 5.2.2(webpack@5.101.3)
      clean-webpack-plugin:
        specifier: 4.0.0
        version: 4.0.0(webpack@5.101.3)
      copy-webpack-plugin:
        specifier: 13.0.1
        version: 13.0.1(webpack@5.101.3)
      csp-html-webpack-plugin:
        specifier: 5.1.0
        version: 5.1.0(html-webpack-plugin@5.6.4(webpack@5.101.3))(webpack@5.101.3)
      css-loader:
        specifier: 7.1.2
        version: 7.1.2(webpack@5.101.3)
      css-minimizer-webpack-plugin:
        specifier: 7.0.2
        version: 7.0.2(esbuild@0.25.10)(webpack@5.101.3)
      cssnano-preset-advanced:
        specifier: 7.0.9
        version: 7.0.9(postcss@8.5.6)
      esbuild:
        specifier: 0.25.10
        version: 0.25.10
      esbuild-loader:
        specifier: 4.3.0
        version: 4.3.0(webpack@5.101.3)
      esbuild-node-externals:
        specifier: 1.18.0
        version: 1.18.0(esbuild@0.25.10)
      esbuild-sass-plugin:
        specifier: 3.3.1
        version: 3.3.1(esbuild@0.25.10)(sass-embedded@1.77.8)
      eslint:
        specifier: 9.36.0
        version: 9.36.0(jiti@2.4.0)
      eslint-import-resolver-typescript:
        specifier: 4.4.4
        version: 4.4.4(eslint-plugin-import-x@4.16.1(@typescript-eslint/utils@8.45.0(eslint@9.36.0(jiti@2.4.0))(typescript@5.9.2))(eslint-import-resolver-node@0.3.9)(eslint@9.36.0(jiti@2.4.0)))(eslint-plugin-import@2.29.1)(eslint@9.36.0(jiti@2.4.0))
      eslint-plugin-anti-trojan-source:
        specifier: 1.1.1
        version: 1.1.1
      eslint-plugin-import-x:
        specifier: 4.16.1
        version: 4.16.1(@typescript-eslint/utils@8.45.0(eslint@9.36.0(jiti@2.4.0))(typescript@5.9.2))(eslint-import-resolver-node@0.3.9)(eslint@9.36.0(jiti@2.4.0))
      eslint-plugin-lit:
        specifier: 2.1.1
        version: 2.1.1(eslint@9.36.0(jiti@2.4.0))
      eslint-plugin-wc:
        specifier: 3.0.1
        version: 3.0.1(eslint@9.36.0(jiti@2.4.0))
      fork-ts-checker-webpack-plugin:
        specifier: 9.1.0
        version: 9.1.0(typescript@5.9.2)(webpack@5.101.3)
      glob:
        specifier: 11.0.3
        version: 11.0.3
      globals:
        specifier: 16.4.0
        version: 16.4.0
      hogan.js:
        specifier: 3.0.2
        version: 3.0.2
      html-loader:
        specifier: 5.1.0
        version: 5.1.0(webpack@5.101.3)
      html-webpack-plugin:
        specifier: 5.6.4
        version: 5.6.4(webpack@5.101.3)
      image-minimizer-webpack-plugin:
        specifier: 4.1.4
        version: 4.1.4(sharp@0.34.3)(svgo@4.0.0)(webpack@5.101.3)
      license-checker-rseidelsohn:
        specifier: 4.4.2
        version: 4.4.2
      lz-string:
        specifier: 1.5.0
        version: 1.5.0
      mini-css-extract-plugin:
        specifier: 2.9.4
        version: 2.9.4(webpack@5.101.3)
      ovsx:
        specifier: 0.10.5
        version: 0.10.5
      playwright:
        specifier: 1.55.0
        version: 1.55.0
      prettier:
        specifier: 3.6.2
        version: 3.6.2
      regex-to-strings:
        specifier: 2.1.0
        version: 2.1.0
      sass:
        specifier: 1.90.0
        version: 1.90.0
      sass-loader:
        specifier: 16.0.5
        version: 16.0.5(sass-embedded@1.77.8)(sass@1.90.0)(webpack@5.101.3)
      schema-utils:
        specifier: 4.3.2
        version: 4.3.2
      sharp:
        specifier: 0.34.3
        version: 0.34.3
      sinon:
        specifier: 21.0.0
        version: 21.0.0
      svgo:
        specifier: 4.0.0
        version: 4.0.0
      terser-webpack-plugin:
        specifier: 5.3.14
        version: 5.3.14(@swc/core@1.13.5(@swc/helpers@0.5.17))(esbuild@0.25.10)(webpack@5.101.3)
      ts-loader:
        specifier: 9.5.4
        version: 9.5.4(typescript@5.9.2)(webpack@5.101.3)
      typescript:
        specifier: 5.9.2
        version: 5.9.2
      typescript-eslint:
        specifier: 8.45.0
        version: 8.45.0(eslint@9.36.0(jiti@2.4.0))(typescript@5.9.2)
      webpack:
        specifier: 5.101.3
        version: 5.101.3(@swc/core@1.13.5(@swc/helpers@0.5.17))(esbuild@0.25.10)(webpack-cli@6.0.1)
      webpack-bundle-analyzer:
        specifier: 4.10.2
        version: 4.10.2
      webpack-cli:
        specifier: 6.0.1
        version: 6.0.1(webpack-bundle-analyzer@4.10.2)(webpack@5.101.3)
      webpack-node-externals:
        specifier: 3.0.0
        version: 3.0.0
      webpack-require-from:
        specifier: 1.8.6
        version: 1.8.6(tapable@2.2.3)

packages:

  '@axosoft/react-virtualized@9.22.3-gitkraken.3':
    resolution: {integrity: sha512-sCU8gM0Ut1I3lNBYLQCq7nmRObFsdGKkTIMZkVThZhFYtmQchl1RLnsXilicmNlwCNZdm3/uDCpOw6q7T1gtog==}
    peerDependencies:
      react: ^15.3.0 || ^16.0.0-alpha
      react-dom: ^15.3.0 || ^16.0.0-alpha

  '@azu/format-text@1.0.2':
    resolution: {integrity: sha512-Swi4N7Edy1Eqq82GxgEECXSSLyn6GOb5htRFPzBDdUkECGXtlf12ynO5oJSpWKPwCaUssOu7NfhDcCWpIC6Ywg==}

  '@azu/style-format@1.0.1':
    resolution: {integrity: sha512-AHcTojlNBdD/3/KxIKlg8sxIWHfOtQszLvOpagLTO+bjC3u7SAszu1lf//u7JJC50aUSH+BVWDD/KvaA6Gfn5g==}

  '@azure/abort-controller@2.1.2':
    resolution: {integrity: sha512-nBrLsEWm4J2u5LpAPjxADTlq3trDgVZZXHNKabeXZtpq3d3AbN/KGO82R87rdDz5/lYB024rtEf10/q0urNgsA==}
    engines: {node: '>=18.0.0'}

  '@azure/core-auth@1.10.1':
    resolution: {integrity: sha512-ykRMW8PjVAn+RS6ww5cmK9U2CyH9p4Q88YJwvUslfuMmN98w/2rdGRLPqJYObapBCdzBVeDgYWdJnFPFb7qzpg==}
    engines: {node: '>=20.0.0'}

  '@azure/core-client@1.10.1':
    resolution: {integrity: sha512-Nh5PhEOeY6PrnxNPsEHRr9eimxLwgLlpmguQaHKBinFYA/RU9+kOYVOQqOrTsCL+KSxrLLl1gD8Dk5BFW/7l/w==}
    engines: {node: '>=20.0.0'}

  '@azure/core-rest-pipeline@1.22.1':
    resolution: {integrity: sha512-UVZlVLfLyz6g3Hy7GNDpooMQonUygH7ghdiSASOOHy97fKj/mPLqgDX7aidOijn+sCMU+WU8NjlPlNTgnvbcGA==}
    engines: {node: '>=20.0.0'}

  '@azure/core-tracing@1.3.1':
    resolution: {integrity: sha512-9MWKevR7Hz8kNzzPLfX4EAtGM2b8mr50HPDBvio96bURP/9C+HjdH3sBlLSNNrvRAr5/k/svoH457gB5IKpmwQ==}
    engines: {node: '>=20.0.0'}

  '@azure/core-util@1.13.1':
    resolution: {integrity: sha512-XPArKLzsvl0Hf0CaGyKHUyVgF7oDnhKoP85Xv6M4StF/1AhfORhZudHtOyf2s+FcbuQ9dPRAjB8J2KvRRMUK2A==}
    engines: {node: '>=20.0.0'}

  '@azure/identity@4.12.0':
    resolution: {integrity: sha512-6vuh2R3Cte6SD6azNalLCjIDoryGdcvDVEV7IDRPtm5lHX5ffkDlIalaoOp5YJU08e4ipjJENel20kSMDLAcug==}
    engines: {node: '>=20.0.0'}

  '@azure/logger@1.3.0':
    resolution: {integrity: sha512-fCqPIfOcLE+CGqGPd66c8bZpwAji98tZ4JI9i/mlTNTlsIWslCfpg48s/ypyLxZTump5sypjrKn2/kY7q8oAbA==}
    engines: {node: '>=20.0.0'}

  '@azure/msal-browser@4.23.0':
    resolution: {integrity: sha512-uHnfRwGAEHaYVXzpCtYsruy6PQxL2v76+MJ3+n/c/3PaTiTIa5ch7VofTUNoA39nHyjJbdiqTwFZK40OOTOkjw==}
    engines: {node: '>=0.8.0'}

  '@azure/msal-common@15.12.0':
    resolution: {integrity: sha512-4ucXbjVw8KJ5QBgnGJUeA07c8iznwlk5ioHIhI4ASXcXgcf2yRFhWzYOyWg/cI49LC9ekpFJeQtO3zjDTbl6TQ==}
    engines: {node: '>=0.8.0'}

  '@azure/msal-node@3.7.4':
    resolution: {integrity: sha512-fjqvhrThwzzPvqhFOdkkGRJCHPQZTNijpceVy8QjcfQuH482tOVEjHyamZaioOhVtx+FK1u+eMpJA2Zz4U9LVg==}
    engines: {node: '>=16'}

  '@babel/code-frame@7.27.1':
    resolution: {integrity: sha512-cjQ7ZlQ0Mv3b47hABuTevyTuYN4i+loJKGeV9flcCgIK37cCXRh+L1bd3iBHlynerhQ7BhCkn2BPbQUL+rGqFg==}
    engines: {node: '>=6.9.0'}

  '@babel/helper-validator-identifier@7.27.1':
    resolution: {integrity: sha512-D2hP9eA+Sqx1kBZgzxZh0y1trbuU+JoDkiEwqhQ36nodYqJwyEIhPSdMNd7lOm/4io72luTPWH20Yda0xOuUow==}
    engines: {node: '>=6.9.0'}

  '@babel/runtime@7.28.4':
    resolution: {integrity: sha512-Q/N6JNWvIvPnLDvjlE1OUBLPQHH6l3CltCEsHIujp45zQUSSh8K+gHnaEX45yAT1nyngnINhvWtzN+Nb9D8RAQ==}
    engines: {node: '>=6.9.0'}

  '@bcoe/v8-coverage@0.2.3':
    resolution: {integrity: sha512-0hYQ8SB4Db5zvZB4axdMHGwEaQjkZzFjQiN9LVYvIFB2nSUHW9tYpxWriPrWDASIxiaXax83REcLxuSdnGPZtw==}

  '@bufbuild/protobuf@1.10.1':
    resolution: {integrity: sha512-wJ8ReQbHxsAfXhrf9ixl0aYbZorRuOWpBNzm8pL8ftmSxQx/wnJD5Eg861NwJU/czy2VXFIebCeZnZrI9rktIQ==}

  '@ctrl/tinycolor@4.2.0':
    resolution: {integrity: sha512-kzyuwOAQnXJNLS9PSyrk0CWk35nWJW/zl/6KvnTBMFK65gm7U1/Z5BqjxeapjZCIhQcM/DsrEmcbRwDyXyXK4A==}
    engines: {node: '>=14'}

  '@custom-elements-manifest/analyzer@0.10.5':
    resolution: {integrity: sha512-Y9iUIhTDtcoaiH9XLwkK5POTxVJkcDuN9buCH4kQJmPmTMdm8Fhq7yk0l8Pu3TYC+RuXy6xA49+1IwvFJLF5mg==}
    hasBin: true

  '@custom-elements-manifest/find-dependencies@0.0.5':
    resolution: {integrity: sha512-fKIMMZCDFSoL2ySUoz8knWgpV4jpb0lUXgLOvdZQMQFHxgxz1PqOJpUIypwvEVyKk3nEHRY4f10gNol02HjeCg==}

  '@discoveryjs/json-ext@0.5.7':
    resolution: {integrity: sha512-dBVuXR082gk3jsFp7Rd/JI4kytwGHecnCoTtXFb7DB6CNHp4rg5k1bhg0nWdLGLnOV71lmDzGQaLMy8iPLY0pw==}
    engines: {node: '>=10.0.0'}

  '@discoveryjs/json-ext@0.6.3':
    resolution: {integrity: sha512-4B4OijXeVNOPZlYA2oEwWOTkzyltLao+xbotHQeqN++Rv27Y6s818+n2Qkp8q+Fxhn0t/5lA5X1Mxktud8eayQ==}
    engines: {node: '>=14.17.0'}

  '@eamodio/eslint-lite-webpack-plugin@0.3.2':
    resolution: {integrity: sha512-vTjob+y8He0tiRSplYngmRF6cqBKau5MKWH67HGPU7UtMS9PVs+6oIBPsdwEeWvCHrM6AIiPjWKv8T2R+sQ6Bg==}
    engines: {node: '>= 22.12.0', pnpm: '>= 10.0.0'}
    peerDependencies:
      eslint: ^9.23.0
      webpack: ^5.98.0

  '@emnapi/core@1.5.0':
    resolution: {integrity: sha512-sbP8GzB1WDzacS8fgNPpHlp6C9VZe+SJP3F90W9rLemaQj2PzIuTEl1qDOYQf58YIpyjViI24y9aPWCjEzY2cg==}

  '@emnapi/runtime@1.5.0':
    resolution: {integrity: sha512-97/BJ3iXHww3djw6hYIfErCZFee7qCtrneuLa20UXFCOTCfBM2cvQHjWJ2EG0s0MtdNwInarqCTz35i4wWXHsQ==}

  '@emnapi/wasi-threads@1.1.0':
    resolution: {integrity: sha512-WI0DdZ8xFSbgMjR1sFsKABJ/C5OnRrjT06JXbZKexJGrDuPTzZdDYfFlsgcCXCyf+suG5QU2e/y1Wo2V/OapLQ==}

  '@esbuild/aix-ppc64@0.25.10':
    resolution: {integrity: sha512-0NFWnA+7l41irNuaSVlLfgNT12caWJVLzp5eAVhZ0z1qpxbockccEt3s+149rE64VUI3Ml2zt8Nv5JVc4QXTsw==}
    engines: {node: '>=18'}
    cpu: [ppc64]
    os: [aix]

  '@esbuild/android-arm64@0.25.10':
    resolution: {integrity: sha512-LSQa7eDahypv/VO6WKohZGPSJDq5OVOo3UoFR1E4t4Gj1W7zEQMUhI+lo81H+DtB+kP+tDgBp+M4oNCwp6kffg==}
    engines: {node: '>=18'}
    cpu: [arm64]
    os: [android]

  '@esbuild/android-arm@0.25.10':
    resolution: {integrity: sha512-dQAxF1dW1C3zpeCDc5KqIYuZ1tgAdRXNoZP7vkBIRtKZPYe2xVr/d3SkirklCHudW1B45tGiUlz2pUWDfbDD4w==}
    engines: {node: '>=18'}
    cpu: [arm]
    os: [android]

  '@esbuild/android-x64@0.25.10':
    resolution: {integrity: sha512-MiC9CWdPrfhibcXwr39p9ha1x0lZJ9KaVfvzA0Wxwz9ETX4v5CHfF09bx935nHlhi+MxhA63dKRRQLiVgSUtEg==}
    engines: {node: '>=18'}
    cpu: [x64]
    os: [android]

  '@esbuild/darwin-arm64@0.25.10':
    resolution: {integrity: sha512-JC74bdXcQEpW9KkV326WpZZjLguSZ3DfS8wrrvPMHgQOIEIG/sPXEN/V8IssoJhbefLRcRqw6RQH2NnpdprtMA==}
    engines: {node: '>=18'}
    cpu: [arm64]
    os: [darwin]

  '@esbuild/darwin-x64@0.25.10':
    resolution: {integrity: sha512-tguWg1olF6DGqzws97pKZ8G2L7Ig1vjDmGTwcTuYHbuU6TTjJe5FXbgs5C1BBzHbJ2bo1m3WkQDbWO2PvamRcg==}
    engines: {node: '>=18'}
    cpu: [x64]
    os: [darwin]

  '@esbuild/freebsd-arm64@0.25.10':
    resolution: {integrity: sha512-3ZioSQSg1HT2N05YxeJWYR+Libe3bREVSdWhEEgExWaDtyFbbXWb49QgPvFH8u03vUPX10JhJPcz7s9t9+boWg==}
    engines: {node: '>=18'}
    cpu: [arm64]
    os: [freebsd]

  '@esbuild/freebsd-x64@0.25.10':
    resolution: {integrity: sha512-LLgJfHJk014Aa4anGDbh8bmI5Lk+QidDmGzuC2D+vP7mv/GeSN+H39zOf7pN5N8p059FcOfs2bVlrRr4SK9WxA==}
    engines: {node: '>=18'}
    cpu: [x64]
    os: [freebsd]

  '@esbuild/linux-arm64@0.25.10':
    resolution: {integrity: sha512-5luJWN6YKBsawd5f9i4+c+geYiVEw20FVW5x0v1kEMWNq8UctFjDiMATBxLvmmHA4bf7F6hTRaJgtghFr9iziQ==}
    engines: {node: '>=18'}
    cpu: [arm64]
    os: [linux]

  '@esbuild/linux-arm@0.25.10':
    resolution: {integrity: sha512-oR31GtBTFYCqEBALI9r6WxoU/ZofZl962pouZRTEYECvNF/dtXKku8YXcJkhgK/beU+zedXfIzHijSRapJY3vg==}
    engines: {node: '>=18'}
    cpu: [arm]
    os: [linux]

  '@esbuild/linux-ia32@0.25.10':
    resolution: {integrity: sha512-NrSCx2Kim3EnnWgS4Txn0QGt0Xipoumb6z6sUtl5bOEZIVKhzfyp/Lyw4C1DIYvzeW/5mWYPBFJU3a/8Yr75DQ==}
    engines: {node: '>=18'}
    cpu: [ia32]
    os: [linux]

  '@esbuild/linux-loong64@0.25.10':
    resolution: {integrity: sha512-xoSphrd4AZda8+rUDDfD9J6FUMjrkTz8itpTITM4/xgerAZZcFW7Dv+sun7333IfKxGG8gAq+3NbfEMJfiY+Eg==}
    engines: {node: '>=18'}
    cpu: [loong64]
    os: [linux]

  '@esbuild/linux-mips64el@0.25.10':
    resolution: {integrity: sha512-ab6eiuCwoMmYDyTnyptoKkVS3k8fy/1Uvq7Dj5czXI6DF2GqD2ToInBI0SHOp5/X1BdZ26RKc5+qjQNGRBelRA==}
    engines: {node: '>=18'}
    cpu: [mips64el]
    os: [linux]

  '@esbuild/linux-ppc64@0.25.10':
    resolution: {integrity: sha512-NLinzzOgZQsGpsTkEbdJTCanwA5/wozN9dSgEl12haXJBzMTpssebuXR42bthOF3z7zXFWH1AmvWunUCkBE4EA==}
    engines: {node: '>=18'}
    cpu: [ppc64]
    os: [linux]

  '@esbuild/linux-riscv64@0.25.10':
    resolution: {integrity: sha512-FE557XdZDrtX8NMIeA8LBJX3dC2M8VGXwfrQWU7LB5SLOajfJIxmSdyL/gU1m64Zs9CBKvm4UAuBp5aJ8OgnrA==}
    engines: {node: '>=18'}
    cpu: [riscv64]
    os: [linux]

  '@esbuild/linux-s390x@0.25.10':
    resolution: {integrity: sha512-3BBSbgzuB9ajLoVZk0mGu+EHlBwkusRmeNYdqmznmMc9zGASFjSsxgkNsqmXugpPk00gJ0JNKh/97nxmjctdew==}
    engines: {node: '>=18'}
    cpu: [s390x]
    os: [linux]

  '@esbuild/linux-x64@0.25.10':
    resolution: {integrity: sha512-QSX81KhFoZGwenVyPoberggdW1nrQZSvfVDAIUXr3WqLRZGZqWk/P4T8p2SP+de2Sr5HPcvjhcJzEiulKgnxtA==}
    engines: {node: '>=18'}
    cpu: [x64]
    os: [linux]

  '@esbuild/netbsd-arm64@0.25.10':
    resolution: {integrity: sha512-AKQM3gfYfSW8XRk8DdMCzaLUFB15dTrZfnX8WXQoOUpUBQ+NaAFCP1kPS/ykbbGYz7rxn0WS48/81l9hFl3u4A==}
    engines: {node: '>=18'}
    cpu: [arm64]
    os: [netbsd]

  '@esbuild/netbsd-x64@0.25.10':
    resolution: {integrity: sha512-7RTytDPGU6fek/hWuN9qQpeGPBZFfB4zZgcz2VK2Z5VpdUxEI8JKYsg3JfO0n/Z1E/6l05n0unDCNc4HnhQGig==}
    engines: {node: '>=18'}
    cpu: [x64]
    os: [netbsd]

  '@esbuild/openbsd-arm64@0.25.10':
    resolution: {integrity: sha512-5Se0VM9Wtq797YFn+dLimf2Zx6McttsH2olUBsDml+lm0GOCRVebRWUvDtkY4BWYv/3NgzS8b/UM3jQNh5hYyw==}
    engines: {node: '>=18'}
    cpu: [arm64]
    os: [openbsd]

  '@esbuild/openbsd-x64@0.25.10':
    resolution: {integrity: sha512-XkA4frq1TLj4bEMB+2HnI0+4RnjbuGZfet2gs/LNs5Hc7D89ZQBHQ0gL2ND6Lzu1+QVkjp3x1gIcPKzRNP8bXw==}
    engines: {node: '>=18'}
    cpu: [x64]
    os: [openbsd]

  '@esbuild/openharmony-arm64@0.25.10':
    resolution: {integrity: sha512-AVTSBhTX8Y/Fz6OmIVBip9tJzZEUcY8WLh7I59+upa5/GPhh2/aM6bvOMQySspnCCHvFi79kMtdJS1w0DXAeag==}
    engines: {node: '>=18'}
    cpu: [arm64]
    os: [openharmony]

  '@esbuild/sunos-x64@0.25.10':
    resolution: {integrity: sha512-fswk3XT0Uf2pGJmOpDB7yknqhVkJQkAQOcW/ccVOtfx05LkbWOaRAtn5SaqXypeKQra1QaEa841PgrSL9ubSPQ==}
    engines: {node: '>=18'}
    cpu: [x64]
    os: [sunos]

  '@esbuild/win32-arm64@0.25.10':
    resolution: {integrity: sha512-ah+9b59KDTSfpaCg6VdJoOQvKjI33nTaQr4UluQwW7aEwZQsbMCfTmfEO4VyewOxx4RaDT/xCy9ra2GPWmO7Kw==}
    engines: {node: '>=18'}
    cpu: [arm64]
    os: [win32]

  '@esbuild/win32-ia32@0.25.10':
    resolution: {integrity: sha512-QHPDbKkrGO8/cz9LKVnJU22HOi4pxZnZhhA2HYHez5Pz4JeffhDjf85E57Oyco163GnzNCVkZK0b/n4Y0UHcSw==}
    engines: {node: '>=18'}
    cpu: [ia32]
    os: [win32]

  '@esbuild/win32-x64@0.25.10':
    resolution: {integrity: sha512-9KpxSVFCu0iK1owoez6aC/s/EdUQLDN3adTxGCqxMVhrPDj6bt5dbrHDXUuq+Bs2vATFBBrQS5vdQ/Ed2P+nbw==}
    engines: {node: '>=18'}
    cpu: [x64]
    os: [win32]

  '@eslint-community/eslint-utils@4.9.0':
    resolution: {integrity: sha512-ayVFHdtZ+hsq1t2Dy24wCmGXGe4q9Gu3smhLYALJrr473ZH27MsnSL+LKUlimp4BWJqMDMLmPpx/Q9R3OAlL4g==}
    engines: {node: ^12.22.0 || ^14.17.0 || >=16.0.0}
    peerDependencies:
      eslint: ^6.0.0 || ^7.0.0 || >=8.0.0

  '@eslint-community/regexpp@4.12.1':
    resolution: {integrity: sha512-CCZCDJuduB9OUkFkY2IgppNZMi2lBQgD2qzwXkEia16cge2pijY/aXi96CJMquDMn3nJdlPV1A5KrJEXwfLNzQ==}
    engines: {node: ^12.0.0 || ^14.0.0 || >=16.0.0}

  '@eslint/compat@1.4.0':
    resolution: {integrity: sha512-DEzm5dKeDBPm3r08Ixli/0cmxr8LkRdwxMRUIJBlSCpAwSrvFEJpVBzV+66JhDxiaqKxnRzCXhtiMiczF7Hglg==}
    engines: {node: ^18.18.0 || ^20.9.0 || >=21.1.0}
    peerDependencies:
      eslint: ^8.40 || 9
    peerDependenciesMeta:
      eslint:
        optional: true

  '@eslint/config-array@0.21.0':
    resolution: {integrity: sha512-ENIdc4iLu0d93HeYirvKmrzshzofPw6VkZRKQGe9Nv46ZnWUzcF1xV01dcvEg/1wXUR61OmmlSfyeyO7EvjLxQ==}
    engines: {node: ^18.18.0 || ^20.9.0 || >=21.1.0}

  '@eslint/config-helpers@0.3.1':
    resolution: {integrity: sha512-xR93k9WhrDYpXHORXpxVL5oHj3Era7wo6k/Wd8/IsQNnZUTzkGS29lyn3nAT05v6ltUuTFVCCYDEGfy2Or/sPA==}
    engines: {node: ^18.18.0 || ^20.9.0 || >=21.1.0}

  '@eslint/core@0.15.2':
    resolution: {integrity: sha512-78Md3/Rrxh83gCxoUc0EiciuOHsIITzLy53m3d9UyiW8y9Dj2D29FeETqyKA+BRK76tnTp6RXWb3pCay8Oyomg==}
    engines: {node: ^18.18.0 || ^20.9.0 || >=21.1.0}

  '@eslint/core@0.16.0':
    resolution: {integrity: sha512-nmC8/totwobIiFcGkDza3GIKfAw1+hLiYVrh3I1nIomQ8PEr5cxg34jnkmGawul/ep52wGRAcyeDCNtWKSOj4Q==}
    engines: {node: ^18.18.0 || ^20.9.0 || >=21.1.0}

  '@eslint/eslintrc@3.3.1':
    resolution: {integrity: sha512-gtF186CXhIl1p4pJNGZw8Yc6RlshoePRvE0X91oPGb3vZ8pM3qOS9W9NGPat9LziaBV7XrJWGylNQXkGcnM3IQ==}
    engines: {node: ^18.18.0 || ^20.9.0 || >=21.1.0}

  '@eslint/js@9.36.0':
    resolution: {integrity: sha512-uhCbYtYynH30iZErszX78U+nR3pJU3RHGQ57NXy5QupD4SBVwDeU8TNBy+MjMngc1UyIW9noKqsRqfjQTBU2dw==}
    engines: {node: ^18.18.0 || ^20.9.0 || >=21.1.0}

  '@eslint/object-schema@2.1.6':
    resolution: {integrity: sha512-RBMg5FRL0I0gs51M/guSAj5/e14VQ4tpZnQNWwuDT66P14I43ItmPfIZRhO9fUVIPOAQXU47atlywZ/czoqFPA==}
    engines: {node: ^18.18.0 || ^20.9.0 || >=21.1.0}

  '@eslint/plugin-kit@0.3.5':
    resolution: {integrity: sha512-Z5kJ+wU3oA7MMIqVR9tyZRtjYPr4OC004Q4Rw7pgOKUOKkJfZ3O24nz3WYfGRpMDNmcOi3TwQOmgm7B7Tpii0w==}
    engines: {node: ^18.18.0 || ^20.9.0 || >=21.1.0}

  '@floating-ui/core@1.7.3':
    resolution: {integrity: sha512-sGnvb5dmrJaKEZ+LDIpguvdX3bDlEllmv4/ClQ9awcmCZrlx5jQyyMWFM5kBI+EyNOCDDiKk8il0zeuX3Zlg/w==}

  '@floating-ui/dom@1.7.4':
    resolution: {integrity: sha512-OOchDgh4F2CchOX94cRVqhvy7b3AFb+/rQXyswmzmGakRfkMgoWVjfnLWkRirfLEfuD4ysVW16eXzwt3jHIzKA==}

  '@floating-ui/utils@0.2.10':
    resolution: {integrity: sha512-aGTxbpbg8/b5JfU1HXSrbH3wXZuLPJcNEcZQFMxLs3oSzgtVu6nFPkbbGGUvBcUjKV2YyB9Wxxabo+HEH9tcRQ==}

  '@gar/promisify@1.1.3':
    resolution: {integrity: sha512-k2Ty1JcVojjJFwrg/ThKi2ujJ7XNLYaFGNB/bWT9wGR+oSMJHMa5w+CUq6p/pVrKeNNgA7pCqEcjSnHVoqJQFw==}

  '@github/catalyst@1.7.0':
    resolution: {integrity: sha512-qOAxrDdRZz9+v4y2WoAfh11rpRY/x4FRofPNmJyZFzAjubtzE3sCa/tAycWWufmQGoYiwwzL/qJBBgyg7avxPw==}

  '@gitkraken/gitkraken-components@13.0.0-vnext.9':
    resolution: {integrity: sha512-PvwOVrCk27aRG/J/Khx1EuipDfpULmmCi2YnKCQSFESY+uo12I2e7RIA4EPJ516/PaeQUvo6Zgps7Jjz0SOiRw==}
    peerDependencies:
      react: 19.0.0

  '@gitkraken/provider-apis@0.29.7':
    resolution: {integrity: sha512-i1StvQ0L5UPnVNnnud6vN+E80SAIXp/iX1UxlCIXXibYiw088x+cGBsfvzopx6rtkacuDd0rJTN75CMbEKsGwA==}
    engines: {node: '>= 14'}

  '@gitkraken/shared-web-components@0.1.1-rc.15':
    resolution: {integrity: sha512-BXGWoZoFzWftJC3BgEEPm/cU2qYasoGveGiG8oL8cWydl2TCkRCxddsiDswsMQaZDZIeTYLwbUPwA2PBeAAg4A==}

  '@gk-nzaytsev/fast-string-truncated-width@1.1.0':
    resolution: {integrity: sha512-NPKNmdjRFUNpMRzQU3m+AmKzbiQ3WGFXxacMyfmRgm1N+vRhuCzAD3t2dRD29aX1n6a+PNBK2a6hwPwFTfx1rw==}

  '@graphql-typed-document-node/core@3.2.0':
    resolution: {integrity: sha512-mB9oAsNCm9aM3/SOv4YtBMqZbYj10R7dkq8byBqxGY/ncFwhf2oQzMV+LCRlWoDSEBJ3COiR1yeDvMtsoOsuFQ==}
    peerDependencies:
      graphql: ^0.8.0 || ^0.9.0 || ^0.10.0 || ^0.11.0 || ^0.12.0 || ^0.13.0 || ^14.0.0 || ^15.0.0 || ^16.0.0 || ^17.0.0

  '@humanfs/core@0.19.1':
    resolution: {integrity: sha512-5DyQ4+1JEUzejeK1JGICcideyfUbGixgS9jNgex5nqkW+cY7WZhxBigmieN5Qnw9ZosSNVC9KQKyb+GUaGyKUA==}
    engines: {node: '>=18.18.0'}

  '@humanfs/node@0.16.7':
    resolution: {integrity: sha512-/zUx+yOsIrG4Y43Eh2peDeKCxlRt/gET6aHfaKpuq267qXdYDFViVHfMaLyygZOnl0kGWxFIgsBy8QFuTLUXEQ==}
    engines: {node: '>=18.18.0'}

  '@humanwhocodes/module-importer@1.0.1':
    resolution: {integrity: sha512-bxveV4V8v5Yb4ncFTT3rPSgZBOpCkjfK0y4oVVVJwIuDVBRMDXrPyXRL988i5ap9m9bnyEEjWfm5WkBmtffLfA==}
    engines: {node: '>=12.22'}

  '@humanwhocodes/retry@0.4.3':
    resolution: {integrity: sha512-bV0Tgo9K4hfPCek+aMAn81RppFKv2ySDQeMoSZuvTASywNTnVJCArCZE2FWqpvIatKu7VMRLWlR1EazvVhDyhQ==}
    engines: {node: '>=18.18'}

  '@img/sharp-darwin-arm64@0.34.3':
    resolution: {integrity: sha512-ryFMfvxxpQRsgZJqBd4wsttYQbCxsJksrv9Lw/v798JcQ8+w84mBWuXwl+TT0WJ/WrYOLaYpwQXi3sA9nTIaIg==}
    engines: {node: ^18.17.0 || ^20.3.0 || >=21.0.0}
    cpu: [arm64]
    os: [darwin]

  '@img/sharp-darwin-x64@0.34.3':
    resolution: {integrity: sha512-yHpJYynROAj12TA6qil58hmPmAwxKKC7reUqtGLzsOHfP7/rniNGTL8tjWX6L3CTV4+5P4ypcS7Pp+7OB+8ihA==}
    engines: {node: ^18.17.0 || ^20.3.0 || >=21.0.0}
    cpu: [x64]
    os: [darwin]

  '@img/sharp-libvips-darwin-arm64@1.2.0':
    resolution: {integrity: sha512-sBZmpwmxqwlqG9ueWFXtockhsxefaV6O84BMOrhtg/YqbTaRdqDE7hxraVE3y6gVM4eExmfzW4a8el9ArLeEiQ==}
    cpu: [arm64]
    os: [darwin]

  '@img/sharp-libvips-darwin-x64@1.2.0':
    resolution: {integrity: sha512-M64XVuL94OgiNHa5/m2YvEQI5q2cl9d/wk0qFTDVXcYzi43lxuiFTftMR1tOnFQovVXNZJ5TURSDK2pNe9Yzqg==}
    cpu: [x64]
    os: [darwin]

  '@img/sharp-libvips-linux-arm64@1.2.0':
    resolution: {integrity: sha512-RXwd0CgG+uPRX5YYrkzKyalt2OJYRiJQ8ED/fi1tq9WQW2jsQIn0tqrlR5l5dr/rjqq6AHAxURhj2DVjyQWSOA==}
    cpu: [arm64]
    os: [linux]
    libc: [glibc]

  '@img/sharp-libvips-linux-arm@1.2.0':
    resolution: {integrity: sha512-mWd2uWvDtL/nvIzThLq3fr2nnGfyr/XMXlq8ZJ9WMR6PXijHlC3ksp0IpuhK6bougvQrchUAfzRLnbsen0Cqvw==}
    cpu: [arm]
    os: [linux]
    libc: [glibc]

  '@img/sharp-libvips-linux-ppc64@1.2.0':
    resolution: {integrity: sha512-Xod/7KaDDHkYu2phxxfeEPXfVXFKx70EAFZ0qyUdOjCcxbjqyJOEUpDe6RIyaunGxT34Anf9ue/wuWOqBW2WcQ==}
    cpu: [ppc64]
    os: [linux]
    libc: [glibc]

  '@img/sharp-libvips-linux-s390x@1.2.0':
    resolution: {integrity: sha512-eMKfzDxLGT8mnmPJTNMcjfO33fLiTDsrMlUVcp6b96ETbnJmd4uvZxVJSKPQfS+odwfVaGifhsB07J1LynFehw==}
    cpu: [s390x]
    os: [linux]
    libc: [glibc]

  '@img/sharp-libvips-linux-x64@1.2.0':
    resolution: {integrity: sha512-ZW3FPWIc7K1sH9E3nxIGB3y3dZkpJlMnkk7z5tu1nSkBoCgw2nSRTFHI5pB/3CQaJM0pdzMF3paf9ckKMSE9Tg==}
    cpu: [x64]
    os: [linux]
    libc: [glibc]

  '@img/sharp-libvips-linuxmusl-arm64@1.2.0':
    resolution: {integrity: sha512-UG+LqQJbf5VJ8NWJ5Z3tdIe/HXjuIdo4JeVNADXBFuG7z9zjoegpzzGIyV5zQKi4zaJjnAd2+g2nna8TZvuW9Q==}
    cpu: [arm64]
    os: [linux]
    libc: [musl]

  '@img/sharp-libvips-linuxmusl-x64@1.2.0':
    resolution: {integrity: sha512-SRYOLR7CXPgNze8akZwjoGBoN1ThNZoqpOgfnOxmWsklTGVfJiGJoC/Lod7aNMGA1jSsKWM1+HRX43OP6p9+6Q==}
    cpu: [x64]
    os: [linux]
    libc: [musl]

  '@img/sharp-linux-arm64@0.34.3':
    resolution: {integrity: sha512-QdrKe3EvQrqwkDrtuTIjI0bu6YEJHTgEeqdzI3uWJOH6G1O8Nl1iEeVYRGdj1h5I21CqxSvQp1Yv7xeU3ZewbA==}
    engines: {node: ^18.17.0 || ^20.3.0 || >=21.0.0}
    cpu: [arm64]
    os: [linux]
    libc: [glibc]

  '@img/sharp-linux-arm@0.34.3':
    resolution: {integrity: sha512-oBK9l+h6KBN0i3dC8rYntLiVfW8D8wH+NPNT3O/WBHeW0OQWCjfWksLUaPidsrDKpJgXp3G3/hkmhptAW0I3+A==}
    engines: {node: ^18.17.0 || ^20.3.0 || >=21.0.0}
    cpu: [arm]
    os: [linux]
    libc: [glibc]

  '@img/sharp-linux-ppc64@0.34.3':
    resolution: {integrity: sha512-GLtbLQMCNC5nxuImPR2+RgrviwKwVql28FWZIW1zWruy6zLgA5/x2ZXk3mxj58X/tszVF69KK0Is83V8YgWhLA==}
    engines: {node: ^18.17.0 || ^20.3.0 || >=21.0.0}
    cpu: [ppc64]
    os: [linux]
    libc: [glibc]

  '@img/sharp-linux-s390x@0.34.3':
    resolution: {integrity: sha512-3gahT+A6c4cdc2edhsLHmIOXMb17ltffJlxR0aC2VPZfwKoTGZec6u5GrFgdR7ciJSsHT27BD3TIuGcuRT0KmQ==}
    engines: {node: ^18.17.0 || ^20.3.0 || >=21.0.0}
    cpu: [s390x]
    os: [linux]
    libc: [glibc]

  '@img/sharp-linux-x64@0.34.3':
    resolution: {integrity: sha512-8kYso8d806ypnSq3/Ly0QEw90V5ZoHh10yH0HnrzOCr6DKAPI6QVHvwleqMkVQ0m+fc7EH8ah0BB0QPuWY6zJQ==}
    engines: {node: ^18.17.0 || ^20.3.0 || >=21.0.0}
    cpu: [x64]
    os: [linux]
    libc: [glibc]

  '@img/sharp-linuxmusl-arm64@0.34.3':
    resolution: {integrity: sha512-vAjbHDlr4izEiXM1OTggpCcPg9tn4YriK5vAjowJsHwdBIdx0fYRsURkxLG2RLm9gyBq66gwtWI8Gx0/ov+JKQ==}
    engines: {node: ^18.17.0 || ^20.3.0 || >=21.0.0}
    cpu: [arm64]
    os: [linux]
    libc: [musl]

  '@img/sharp-linuxmusl-x64@0.34.3':
    resolution: {integrity: sha512-gCWUn9547K5bwvOn9l5XGAEjVTTRji4aPTqLzGXHvIr6bIDZKNTA34seMPgM0WmSf+RYBH411VavCejp3PkOeQ==}
    engines: {node: ^18.17.0 || ^20.3.0 || >=21.0.0}
    cpu: [x64]
    os: [linux]
    libc: [musl]

  '@img/sharp-wasm32@0.34.3':
    resolution: {integrity: sha512-+CyRcpagHMGteySaWos8IbnXcHgfDn7pO2fiC2slJxvNq9gDipYBN42/RagzctVRKgxATmfqOSulgZv5e1RdMg==}
    engines: {node: ^18.17.0 || ^20.3.0 || >=21.0.0}
    cpu: [wasm32]

  '@img/sharp-win32-arm64@0.34.3':
    resolution: {integrity: sha512-MjnHPnbqMXNC2UgeLJtX4XqoVHHlZNd+nPt1kRPmj63wURegwBhZlApELdtxM2OIZDRv/DFtLcNhVbd1z8GYXQ==}
    engines: {node: ^18.17.0 || ^20.3.0 || >=21.0.0}
    cpu: [arm64]
    os: [win32]

  '@img/sharp-win32-ia32@0.34.3':
    resolution: {integrity: sha512-xuCdhH44WxuXgOM714hn4amodJMZl3OEvf0GVTm0BEyMeA2to+8HEdRPShH0SLYptJY1uBw+SCFP9WVQi1Q/cw==}
    engines: {node: ^18.17.0 || ^20.3.0 || >=21.0.0}
    cpu: [ia32]
    os: [win32]

  '@img/sharp-win32-x64@0.34.3':
    resolution: {integrity: sha512-OWwz05d++TxzLEv4VnsTz5CmZ6mI6S05sfQGEMrNrQcOEERbX46332IvE7pO/EUiw7jUrrS40z/M7kPyjfl04g==}
    engines: {node: ^18.17.0 || ^20.3.0 || >=21.0.0}
    cpu: [x64]
    os: [win32]

  '@isaacs/balanced-match@4.0.1':
    resolution: {integrity: sha512-yzMTt9lEb8Gv7zRioUilSglI0c0smZ9k5D65677DLWLtWJaXIS3CqcGyUFByYKlnUj6TkjLVs54fBl6+TiGQDQ==}
    engines: {node: 20 || >=22}

  '@isaacs/brace-expansion@5.0.0':
    resolution: {integrity: sha512-ZT55BDLV0yv0RBm2czMiZ+SqCGO7AvmOM3G/w2xhVPH+te0aKgFjmBvGlL1dH+ql2tgGO3MVrbb3jCKyvpgnxA==}
    engines: {node: 20 || >=22}

  '@isaacs/cliui@8.0.2':
    resolution: {integrity: sha512-O8jcjabXaleOG9DQ0+ARXWZBTfnP4WNAqzuiJK7ll44AmxGKv/J2M4TPjxjY3znBCfvBXFzucm1twdyFybFqEA==}
    engines: {node: '>=12'}

  '@istanbuljs/schema@0.1.3':
    resolution: {integrity: sha512-ZXRY4jNvVgSVQ8DL3LTcakaAtXwTVUxE81hslsyD2AtoXW/wVob10HkOJ1X/pAlcI7D+2YoZKg5do8G/w6RYgA==}
    engines: {node: '>=8'}

  '@jest/schemas@29.6.3':
    resolution: {integrity: sha512-mo5j5X+jIZmJQveBKeS/clAueipV7KgiX1vMgCxam1RNYiqE1w62n0/tJJnHtjW8ZHcQco5gY85jA3mi0L+nSA==}
    engines: {node: ^14.15.0 || ^16.10.0 || >=18.0.0}

  '@jest/types@29.6.3':
    resolution: {integrity: sha512-u3UPsIilWKOM3F9CXtrG8LEJmNxwoCQC/XVj4IKYXvvpx7QIi/Kg1LI5uDmDpKlac62NUtX7eLjRh+jVZcLOzw==}
    engines: {node: ^14.15.0 || ^16.10.0 || >=18.0.0}

  '@jridgewell/gen-mapping@0.3.13':
    resolution: {integrity: sha512-2kkt/7niJ6MgEPxF0bYdQ6etZaA+fQvDcLKckhy1yIQOzaoKjBBjSj63/aLVjYE3qhRt5dvM+uUyfCg6UKCBbA==}

  '@jridgewell/resolve-uri@3.1.2':
    resolution: {integrity: sha512-bRISgCIjP20/tbWSPWMEi54QVPRZExkuD9lJL+UIxUKtwVJA8wW1Trb1jMs1RFXo1CBTNZ/5hpC9QvmKWdopKw==}
    engines: {node: '>=6.0.0'}

  '@jridgewell/source-map@0.3.11':
    resolution: {integrity: sha512-ZMp1V8ZFcPG5dIWnQLr3NSI1MiCU7UETdS/A0G8V/XWHvJv3ZsFqutJn1Y5RPmAPX6F3BiE397OqveU/9NCuIA==}

  '@jridgewell/sourcemap-codec@1.5.5':
    resolution: {integrity: sha512-cYQ9310grqxueWbl+WuIUIaiUaDcj7WOq5fVhEljNVgRfOUhY9fy2zTvfoqWsnebh8Sl70VScFbICvJnLKB0Og==}

  '@jridgewell/trace-mapping@0.3.31':
    resolution: {integrity: sha512-zzNR+SdQSDJzc8joaeP8QQoCQr8NuYx2dIIytl1QeBEZHJ9uW6hebsrYgbz8hJwUQao3TWCMtmfV8Nu1twOLAw==}

  '@koa/cors@5.0.0':
    resolution: {integrity: sha512-x/iUDjcS90W69PryLDIMgFyV21YLTnG9zOpPXS7Bkt2b8AsY3zZsIpOLBkYr9fBcF3HbkKaER5hOBZLfpLgYNw==}
    engines: {node: '>= 14.0.0'}

  '@koa/router@14.0.0':
    resolution: {integrity: sha512-LBSu5K0qAaaQcXX/0WIB9PGDevyCxxpnc1uq13vV/CgObaVxuis5hKl3Eboq/8gcb6ebnkAStW9NB/Em2eYyFA==}
    engines: {node: '>= 20'}

  '@linear/sdk@58.1.0':
    resolution: {integrity: sha512-sqzo1j+uZsxeJlMTV2mrBH3yukB/liev7IySmkZil0ka7ic6b4RE9Jk3x+ohw8YgYB52IRR3SPWzhWu96E6W9g==}
    engines: {node: '>=12.x', yarn: 1.x}

  '@lit-labs/signals@0.1.3':
    resolution: {integrity: sha512-P0yWgH5blwVyEwBg+WFspLzeu1i0ypJP1QB0l1Omr9qZLIPsUu0p4Fy2jshOg7oQyha5n163K3GJGeUhQQ682Q==}

  '@lit-labs/ssr-dom-shim@1.4.0':
    resolution: {integrity: sha512-ficsEARKnmmW5njugNYKipTm4SFnbik7CXtoencDZzmzo/dQ+2Q0bgkzJuoJP20Aj0F+izzJjOqsnkd6F/o1bw==}

  '@lit-labs/virtualizer@2.1.1':
    resolution: {integrity: sha512-JWxMwnlouLdwpw8spLTuax53WMnSP3xt0dCyxAS7GJr5Otda9MGgR/ghAdfwhSY75TmjbE1T2TqChwoGCw3ggw==}

  '@lit/context@1.1.6':
    resolution: {integrity: sha512-M26qDE6UkQbZA2mQ3RjJ3Gzd8TxP+/0obMgE5HfkfLhEEyYE3Bui4A5XHiGPjy0MUGAyxB3QgVuw2ciS0kHn6A==}

  '@lit/react@1.0.8':
    resolution: {integrity: sha512-p2+YcF+JE67SRX3mMlJ1TKCSTsgyOVdAwd/nxp3NuV1+Cb6MWALbN6nT7Ld4tpmYofcE5kcaSY1YBB9erY+6fw==}
    peerDependencies:
      '@types/react': 17 || 18 || 19

  '@lit/reactive-element@2.1.1':
    resolution: {integrity: sha512-N+dm5PAYdQ8e6UlywyyrgI2t++wFGXfHx+dSJ1oBrg6FAxUj40jId++EaRm80MKX5JnlH1sBsyZ5h0bcZKemCg==}

  '@lit/task@1.0.3':
    resolution: {integrity: sha512-1gJGJl8WON+2j0y9xfcD+XsS1rvcy3XDgsIhcdUW++yTR8ESjZW6o7dn8M8a4SZM8NnJe6ynS2cKWwsbfLOurg==}

  '@napi-rs/wasm-runtime@0.2.12':
    resolution: {integrity: sha512-ZVWUcfwY4E/yPitQJl481FjFo3K22D6qF0DuFH6Y/nbnE11GY5uguDxZMGXPQ8WQ0128MXQD7TnfHyK4oWoIJQ==}

  '@node-rs/crc32-android-arm-eabi@1.10.6':
    resolution: {integrity: sha512-vZAMuJXm3TpWPOkkhxdrofWDv+Q+I2oO7ucLRbXyAPmXFNDhHtBxbO1rk9Qzz+M3eep8ieS4/+jCL1Q0zacNMQ==}
    engines: {node: '>= 10'}
    cpu: [arm]
    os: [android]

  '@node-rs/crc32-android-arm64@1.10.6':
    resolution: {integrity: sha512-Vl/JbjCinCw/H9gEpZveWCMjxjcEChDcDBM8S4hKay5yyoRCUHJPuKr4sjVDBeOm+1nwU3oOm6Ca8dyblwp4/w==}
    engines: {node: '>= 10'}
    cpu: [arm64]
    os: [android]

  '@node-rs/crc32-darwin-arm64@1.10.6':
    resolution: {integrity: sha512-kARYANp5GnmsQiViA5Qu74weYQ3phOHSYQf0G+U5wB3NB5JmBHnZcOc46Ig21tTypWtdv7u63TaltJQE41noyg==}
    engines: {node: '>= 10'}
    cpu: [arm64]
    os: [darwin]

  '@node-rs/crc32-darwin-x64@1.10.6':
    resolution: {integrity: sha512-Q99bevJVMfLTISpkpKBlXgtPUItrvTWKFyiqoKH5IvscZmLV++NH4V13Pa17GTBmv9n18OwzgQY4/SRq6PQNVA==}
    engines: {node: '>= 10'}
    cpu: [x64]
    os: [darwin]

  '@node-rs/crc32-freebsd-x64@1.10.6':
    resolution: {integrity: sha512-66hpawbNjrgnS9EDMErta/lpaqOMrL6a6ee+nlI2viduVOmRZWm9Rg9XdGTK/+c4bQLdtC6jOd+Kp4EyGRYkAg==}
    engines: {node: '>= 10'}
    cpu: [x64]
    os: [freebsd]

  '@node-rs/crc32-linux-arm-gnueabihf@1.10.6':
    resolution: {integrity: sha512-E8Z0WChH7X6ankbVm8J/Yym19Cq3otx6l4NFPS6JW/cWdjv7iw+Sps2huSug+TBprjbcEA+s4TvEwfDI1KScjg==}
    engines: {node: '>= 10'}
    cpu: [arm]
    os: [linux]

  '@node-rs/crc32-linux-arm64-gnu@1.10.6':
    resolution: {integrity: sha512-LmWcfDbqAvypX0bQjQVPmQGazh4dLiVklkgHxpV4P0TcQ1DT86H/SWpMBMs/ncF8DGuCQ05cNyMv1iddUDugoQ==}
    engines: {node: '>= 10'}
    cpu: [arm64]
    os: [linux]
    libc: [glibc]

  '@node-rs/crc32-linux-arm64-musl@1.10.6':
    resolution: {integrity: sha512-k8ra/bmg0hwRrIEE8JL1p32WfaN9gDlUUpQRWsbxd1WhjqvXea7kKO6K4DwVxyxlPhBS9Gkb5Urq7Y4mXANzaw==}
    engines: {node: '>= 10'}
    cpu: [arm64]
    os: [linux]
    libc: [musl]

  '@node-rs/crc32-linux-x64-gnu@1.10.6':
    resolution: {integrity: sha512-IfjtqcuFK7JrSZ9mlAFhb83xgium30PguvRjIMI45C3FJwu18bnLk1oR619IYb/zetQT82MObgmqfKOtgemEKw==}
    engines: {node: '>= 10'}
    cpu: [x64]
    os: [linux]
    libc: [glibc]

  '@node-rs/crc32-linux-x64-musl@1.10.6':
    resolution: {integrity: sha512-LbFYsA5M9pNunOweSt6uhxenYQF94v3bHDAQRPTQ3rnjn+mK6IC7YTAYoBjvoJP8lVzcvk9hRj8wp4Jyh6Y80g==}
    engines: {node: '>= 10'}
    cpu: [x64]
    os: [linux]
    libc: [musl]

  '@node-rs/crc32-wasm32-wasi@1.10.6':
    resolution: {integrity: sha512-KaejdLgHMPsRaxnM+OG9L9XdWL2TabNx80HLdsCOoX9BVhEkfh39OeahBo8lBmidylKbLGMQoGfIKDjq0YMStw==}
    engines: {node: '>=14.0.0'}
    cpu: [wasm32]

  '@node-rs/crc32-win32-arm64-msvc@1.10.6':
    resolution: {integrity: sha512-x50AXiSxn5Ccn+dCjLf1T7ZpdBiV1Sp5aC+H2ijhJO4alwznvXgWbopPRVhbp2nj0i+Gb6kkDUEyU+508KAdGQ==}
    engines: {node: '>= 10'}
    cpu: [arm64]
    os: [win32]

  '@node-rs/crc32-win32-ia32-msvc@1.10.6':
    resolution: {integrity: sha512-DpDxQLaErJF9l36aghe1Mx+cOnYLKYo6qVPqPL9ukJ5rAGLtCdU0C+Zoi3gs9ySm8zmbFgazq/LvmsZYU42aBw==}
    engines: {node: '>= 10'}
    cpu: [ia32]
    os: [win32]

  '@node-rs/crc32-win32-x64-msvc@1.10.6':
    resolution: {integrity: sha512-5B1vXosIIBw1m2Rcnw62IIfH7W9s9f7H7Ma0rRuhT8HR4Xh8QCgw6NJSI2S2MCngsGktYnAhyUvs81b7efTyQw==}
    engines: {node: '>= 10'}
    cpu: [x64]
    os: [win32]

  '@node-rs/crc32@1.10.6':
    resolution: {integrity: sha512-+llXfqt+UzgoDzT9of5vPQPGqTAVCohU74I9zIBkNo5TH6s2P31DFJOGsJQKN207f0GHnYv5pV3wh3BCY/un/A==}
    engines: {node: '>= 10'}

  '@nodelib/fs.scandir@2.1.5':
    resolution: {integrity: sha512-vq24Bq3ym5HEQm2NKCr3yXDwjc7vTsEThRDnkp2DK9p1uqLR+DHurm/NOTo0KG7HYHU7eppKZj3MyqYuMBf62g==}
    engines: {node: '>= 8'}

  '@nodelib/fs.stat@2.0.5':
    resolution: {integrity: sha512-RkhPPp2zrqDAQA/2jNhnztcPAlv64XdhIp7a7454A5ovI7Bukxgt7MX7udwAu3zg1DcpPU0rz3VV1SeaqvY4+A==}
    engines: {node: '>= 8'}

  '@nodelib/fs.walk@1.2.8':
    resolution: {integrity: sha512-oGB+UxlgWcgQkgwo8GcEGwemoTFt3FIO9ababBmaGwXIoBKZ+GTy0pP185beGg7Llih/NSHSV2XAs1lnznocSg==}
    engines: {node: '>= 8'}

  '@npmcli/fs@2.1.2':
    resolution: {integrity: sha512-yOJKRvohFOaLqipNtwYB9WugyZKhC/DZC4VYPmpaCzDBrA8YpK3qHZ8/HGscMnE4GqbkLNuVcCnxkeQEdGt6LQ==}
    engines: {node: ^12.13.0 || ^14.15.0 || >=16.0.0}

  '@npmcli/fs@3.1.1':
    resolution: {integrity: sha512-q9CRWjpHCMIh5sVyefoD1cA7PkvILqCZsnSOEUUivORLjxCO/Irmue2DprETiNgEqktDBZaM1Bi+jrarx1XdCg==}
    engines: {node: ^14.17.0 || ^16.13.0 || >=18.0.0}

  '@npmcli/move-file@2.0.1':
    resolution: {integrity: sha512-mJd2Z5TjYWq/ttPLLGqArdtnC74J6bOzg4rMDnN+p1xTacZ2yPRCk2y0oSWQtygLR9YVQXgOcONrwtnk3JupxQ==}
    engines: {node: ^12.13.0 || ^14.15.0 || >=16.0.0}
    deprecated: This functionality has been moved to @npmcli/fs

  '@octokit/endpoint@11.0.0':
    resolution: {integrity: sha512-hoYicJZaqISMAI3JfaDr1qMNi48OctWuOih1m80bkYow/ayPw6Jj52tqWJ6GEoFTk1gBqfanSoI1iY99Z5+ekQ==}
    engines: {node: '>= 20'}

  '@octokit/graphql@9.0.1':
    resolution: {integrity: sha512-j1nQNU1ZxNFx2ZtKmL4sMrs4egy5h65OMDmSbVyuCzjOcwsHq6EaYjOTGXPQxgfiN8dJ4CriYHk6zF050WEULg==}
    engines: {node: '>= 20'}

  '@octokit/openapi-types@25.1.0':
    resolution: {integrity: sha512-idsIggNXUKkk0+BExUn1dQ92sfysJrje03Q0bv0e+KPLrvyqZF8MnBpFz8UNfYDwB3Ie7Z0TByjWfzxt7vseaA==}

  '@octokit/request-error@7.0.0':
    resolution: {integrity: sha512-KRA7VTGdVyJlh0cP5Tf94hTiYVVqmt2f3I6mnimmaVz4UG3gQV/k4mDJlJv3X67iX6rmN7gSHCF8ssqeMnmhZg==}
    engines: {node: '>= 20'}

  '@octokit/request@10.0.3':
    resolution: {integrity: sha512-V6jhKokg35vk098iBqp2FBKunk3kMTXlmq+PtbV9Gl3TfskWlebSofU9uunVKhUN7xl+0+i5vt0TGTG8/p/7HA==}
    engines: {node: '>= 20'}

  '@octokit/types@14.1.0':
    resolution: {integrity: sha512-1y6DgTy8Jomcpu33N+p5w58l6xyt55Ar2I91RPiIA0xCJBXyUAhXCcmZaDWSANiha7R9a6qJJ2CRomGPZ6f46g==}

  '@opentelemetry/api-logs@0.205.0':
    resolution: {integrity: sha512-wBlPk1nFB37Hsm+3Qy73yQSobVn28F4isnWIBvKpd5IUH/eat8bwcL02H9yzmHyyPmukeccSl2mbN5sDQZYnPg==}
    engines: {node: '>=8.0.0'}

  '@opentelemetry/api@1.9.0':
    resolution: {integrity: sha512-3giAOQvZiH5F9bMlMiv8+GSPMeqg0dbaeo58/0SlA9sxSqZhnUtxzX9/2FzyhS9sWQf5S0GJE0AKBrFqjpeYcg==}
    engines: {node: '>=8.0.0'}

  '@opentelemetry/core@2.1.0':
    resolution: {integrity: sha512-RMEtHsxJs/GiHHxYT58IY57UXAQTuUnZVco6ymDEqTNlJKTimM4qPUPVe8InNFyBjhHBEAx4k3Q8LtNayBsbUQ==}
    engines: {node: ^18.19.0 || >=20.6.0}
    peerDependencies:
      '@opentelemetry/api': '>=1.0.0 <1.10.0'

  '@opentelemetry/exporter-trace-otlp-http@0.205.0':
    resolution: {integrity: sha512-vr2bwwPCSc9u7rbKc74jR+DXFvyMFQo9o5zs+H/fgbK672Whw/1izUKVf+xfWOdJOvuwTnfWxy+VAY+4TSo74Q==}
    engines: {node: ^18.19.0 || >=20.6.0}
    peerDependencies:
      '@opentelemetry/api': ^1.3.0

  '@opentelemetry/otlp-exporter-base@0.205.0':
    resolution: {integrity: sha512-2MN0C1IiKyo34M6NZzD6P9Nv9Dfuz3OJ3rkZwzFmF6xzjDfqqCTatc9v1EpNfaP55iDOCLHFyYNCgs61FFgtUQ==}
    engines: {node: ^18.19.0 || >=20.6.0}
    peerDependencies:
      '@opentelemetry/api': ^1.3.0

  '@opentelemetry/otlp-transformer@0.205.0':
    resolution: {integrity: sha512-KmObgqPtk9k/XTlWPJHdMbGCylRAmMJNXIRh6VYJmvlRDMfe+DonH41G7eenG8t4FXn3fxOGh14o/WiMRR6vPg==}
    engines: {node: ^18.19.0 || >=20.6.0}
    peerDependencies:
      '@opentelemetry/api': ^1.3.0

  '@opentelemetry/resources@2.1.0':
    resolution: {integrity: sha512-1CJjf3LCvoefUOgegxi8h6r4B/wLSzInyhGP2UmIBYNlo4Qk5CZ73e1eEyWmfXvFtm1ybkmfb2DqWvspsYLrWw==}
    engines: {node: ^18.19.0 || >=20.6.0}
    peerDependencies:
      '@opentelemetry/api': '>=1.3.0 <1.10.0'

  '@opentelemetry/sdk-logs@0.205.0':
    resolution: {integrity: sha512-nyqhNQ6eEzPWQU60Nc7+A5LIq8fz3UeIzdEVBQYefB4+msJZ2vuVtRuk9KxPMw1uHoHDtYEwkr2Ct0iG29jU8w==}
    engines: {node: ^18.19.0 || >=20.6.0}
    peerDependencies:
      '@opentelemetry/api': '>=1.4.0 <1.10.0'

  '@opentelemetry/sdk-metrics@2.1.0':
    resolution: {integrity: sha512-J9QX459mzqHLL9Y6FZ4wQPRZG4TOpMCyPOh6mkr/humxE1W2S3Bvf4i75yiMW9uyed2Kf5rxmLhTm/UK8vNkAw==}
    engines: {node: ^18.19.0 || >=20.6.0}
    peerDependencies:
      '@opentelemetry/api': '>=1.9.0 <1.10.0'

  '@opentelemetry/sdk-trace-base@2.1.0':
    resolution: {integrity: sha512-uTX9FBlVQm4S2gVQO1sb5qyBLq/FPjbp+tmGoxu4tIgtYGmBYB44+KX/725RFDe30yBSaA9Ml9fqphe1hbUyLQ==}
    engines: {node: ^18.19.0 || >=20.6.0}
    peerDependencies:
      '@opentelemetry/api': '>=1.3.0 <1.10.0'

  '@opentelemetry/semantic-conventions@1.37.0':
    resolution: {integrity: sha512-JD6DerIKdJGmRp4jQyX5FlrQjA4tjOw1cvfsPAZXfOOEErMUHjPcPSICS+6WnM0nB0efSFARh0KAZss+bvExOA==}
    engines: {node: '>=14'}

  '@oxc-parser/binding-android-arm64@0.74.0':
    resolution: {integrity: sha512-lgq8TJq22eyfojfa2jBFy2m66ckAo7iNRYDdyn9reXYA3I6Wx7tgGWVx1JAp1lO+aUiqdqP/uPlDaETL9tqRcg==}
    engines: {node: '>=20.0.0'}
    cpu: [arm64]
    os: [android]

  '@oxc-parser/binding-darwin-arm64@0.74.0':
    resolution: {integrity: sha512-xbY/io/hkARggbpYEMFX6CwFzb7f4iS6WuBoBeZtdqRWfIEi7sm/uYWXfyVeB8uqOATvJ07WRFC2upI8PSI83g==}
    engines: {node: '>=20.0.0'}
    cpu: [arm64]
    os: [darwin]

  '@oxc-parser/binding-darwin-x64@0.74.0':
    resolution: {integrity: sha512-FIj2gAGtFaW0Zk+TnGyenMUoRu1ju+kJ/h71D77xc1owOItbFZFGa+4WSVck1H8rTtceeJlK+kux+vCjGFCl9Q==}
    engines: {node: '>=20.0.0'}
    cpu: [x64]
    os: [darwin]

  '@oxc-parser/binding-freebsd-x64@0.74.0':
    resolution: {integrity: sha512-W1I+g5TJg0TRRMHgEWNWsTIfe782V3QuaPgZxnfPNmDMywYdtlzllzclBgaDq6qzvZCCQc/UhvNb37KWTCTj8A==}
    engines: {node: '>=20.0.0'}
    cpu: [x64]
    os: [freebsd]

  '@oxc-parser/binding-linux-arm-gnueabihf@0.74.0':
    resolution: {integrity: sha512-gxqkyRGApeVI8dgvJ19SYe59XASW3uVxF1YUgkE7peW/XIg5QRAOVTFKyTjI9acYuK1MF6OJHqx30cmxmZLtiQ==}
    engines: {node: '>=20.0.0'}
    cpu: [arm]
    os: [linux]

  '@oxc-parser/binding-linux-arm-musleabihf@0.74.0':
    resolution: {integrity: sha512-jpnAUP4Fa93VdPPDzxxBguJmldj/Gpz7wTXKFzpAueqBMfZsy9KNC+0qT2uZ9HGUDMzNuKw0Se3bPCpL/gfD2Q==}
    engines: {node: '>=20.0.0'}
    cpu: [arm]
    os: [linux]

  '@oxc-parser/binding-linux-arm64-gnu@0.74.0':
    resolution: {integrity: sha512-fcWyM7BNfCkHqIf3kll8fJctbR/PseL4RnS2isD9Y3FFBhp4efGAzhDaxIUK5GK7kIcFh1P+puIRig8WJ6IMVQ==}
    engines: {node: '>=20.0.0'}
    cpu: [arm64]
    os: [linux]
    libc: [glibc]

  '@oxc-parser/binding-linux-arm64-musl@0.74.0':
    resolution: {integrity: sha512-AMY30z/C77HgiRRJX7YtVUaelKq1ex0aaj28XoJu4SCezdS8i0IftUNTtGS1UzGjGZB8zQz5SFwVy4dRu4GLwg==}
    engines: {node: '>=20.0.0'}
    cpu: [arm64]
    os: [linux]
    libc: [musl]

  '@oxc-parser/binding-linux-riscv64-gnu@0.74.0':
    resolution: {integrity: sha512-/RZAP24TgZo4vV/01TBlzRqs0R7E6xvatww4LnmZEBBulQBU/SkypDywfriFqWuFoa61WFXPV7sLcTjJGjim/w==}
    engines: {node: '>=20.0.0'}
    cpu: [riscv64]
    os: [linux]
    libc: [glibc]

  '@oxc-parser/binding-linux-s390x-gnu@0.74.0':
    resolution: {integrity: sha512-620J1beNAlGSPBD+Msb3ptvrwxu04B8iULCH03zlf0JSLy/5sqlD6qBs0XUVkUJv1vbakUw1gfVnUQqv0UTuEg==}
    engines: {node: '>=20.0.0'}
    cpu: [s390x]
    os: [linux]
    libc: [glibc]

  '@oxc-parser/binding-linux-x64-gnu@0.74.0':
    resolution: {integrity: sha512-WBFgQmGtFnPNzHyLKbC1wkYGaRIBxXGofO0+hz1xrrkPgbxbJS1Ukva1EB8sPaVBBQ52Bdc2GjLSp721NWRvww==}
    engines: {node: '>=20.0.0'}
    cpu: [x64]
    os: [linux]
    libc: [glibc]

  '@oxc-parser/binding-linux-x64-musl@0.74.0':
    resolution: {integrity: sha512-y4mapxi0RGqlp3t6Sm+knJlAEqdKDYrEue2LlXOka/F2i4sRN0XhEMPiSOB3ppHmvK4I2zY2XBYTsX1Fel0fAg==}
    engines: {node: '>=20.0.0'}
    cpu: [x64]
    os: [linux]
    libc: [musl]

  '@oxc-parser/binding-wasm32-wasi@0.74.0':
    resolution: {integrity: sha512-yDS9bRDh5ymobiS2xBmjlrGdUuU61IZoJBaJC5fELdYT5LJNBXlbr3Yc6m2PWfRJwkH6Aq5fRvxAZ4wCbkGa8w==}
    engines: {node: '>=14.0.0'}
    cpu: [wasm32]

  '@oxc-parser/binding-win32-arm64-msvc@0.74.0':
    resolution: {integrity: sha512-XFWY52Rfb4N5wEbMCTSBMxRkDLGbAI9CBSL24BIDywwDJMl31gHEVlmHdCDRoXAmanCI6gwbXYTrWe0HvXJ7Aw==}
    engines: {node: '>=20.0.0'}
    cpu: [arm64]
    os: [win32]

  '@oxc-parser/binding-win32-x64-msvc@0.74.0':
    resolution: {integrity: sha512-1D3x6iU2apLyfTQHygbdaNbX3nZaHu4yaXpD7ilYpoLo7f0MX0tUuoDrqJyJrVGqvyXgc0uz4yXz9tH9ZZhvvg==}
    engines: {node: '>=20.0.0'}
    cpu: [x64]
    os: [win32]

  '@oxc-project/types@0.74.0':
    resolution: {integrity: sha512-KOw/RZrVlHGhCXh1RufBFF7Nuo7HdY5w1lRJukM/igIl6x9qtz8QycDvZdzb4qnHO7znrPyo2sJrFJK2eKHgfQ==}

  '@parcel/watcher-android-arm64@2.5.1':
    resolution: {integrity: sha512-KF8+j9nNbUN8vzOFDpRMsaKBHZ/mcjEjMToVMJOhTozkDonQFFrRcfdLWn6yWKCmJKmdVxSgHiYvTCef4/qcBA==}
    engines: {node: '>= 10.0.0'}
    cpu: [arm64]
    os: [android]

  '@parcel/watcher-darwin-arm64@2.5.1':
    resolution: {integrity: sha512-eAzPv5osDmZyBhou8PoF4i6RQXAfeKL9tjb3QzYuccXFMQU0ruIc/POh30ePnaOyD1UXdlKguHBmsTs53tVoPw==}
    engines: {node: '>= 10.0.0'}
    cpu: [arm64]
    os: [darwin]

  '@parcel/watcher-darwin-x64@2.5.1':
    resolution: {integrity: sha512-1ZXDthrnNmwv10A0/3AJNZ9JGlzrF82i3gNQcWOzd7nJ8aj+ILyW1MTxVk35Db0u91oD5Nlk9MBiujMlwmeXZg==}
    engines: {node: '>= 10.0.0'}
    cpu: [x64]
    os: [darwin]

  '@parcel/watcher-freebsd-x64@2.5.1':
    resolution: {integrity: sha512-SI4eljM7Flp9yPuKi8W0ird8TI/JK6CSxju3NojVI6BjHsTyK7zxA9urjVjEKJ5MBYC+bLmMcbAWlZ+rFkLpJQ==}
    engines: {node: '>= 10.0.0'}
    cpu: [x64]
    os: [freebsd]

  '@parcel/watcher-linux-arm-glibc@2.5.1':
    resolution: {integrity: sha512-RCdZlEyTs8geyBkkcnPWvtXLY44BCeZKmGYRtSgtwwnHR4dxfHRG3gR99XdMEdQ7KeiDdasJwwvNSF5jKtDwdA==}
    engines: {node: '>= 10.0.0'}
    cpu: [arm]
    os: [linux]
    libc: [glibc]

  '@parcel/watcher-linux-arm-musl@2.5.1':
    resolution: {integrity: sha512-6E+m/Mm1t1yhB8X412stiKFG3XykmgdIOqhjWj+VL8oHkKABfu/gjFj8DvLrYVHSBNC+/u5PeNrujiSQ1zwd1Q==}
    engines: {node: '>= 10.0.0'}
    cpu: [arm]
    os: [linux]
    libc: [musl]

  '@parcel/watcher-linux-arm64-glibc@2.5.1':
    resolution: {integrity: sha512-LrGp+f02yU3BN9A+DGuY3v3bmnFUggAITBGriZHUREfNEzZh/GO06FF5u2kx8x+GBEUYfyTGamol4j3m9ANe8w==}
    engines: {node: '>= 10.0.0'}
    cpu: [arm64]
    os: [linux]
    libc: [glibc]

  '@parcel/watcher-linux-arm64-musl@2.5.1':
    resolution: {integrity: sha512-cFOjABi92pMYRXS7AcQv9/M1YuKRw8SZniCDw0ssQb/noPkRzA+HBDkwmyOJYp5wXcsTrhxO0zq1U11cK9jsFg==}
    engines: {node: '>= 10.0.0'}
    cpu: [arm64]
    os: [linux]
    libc: [musl]

  '@parcel/watcher-linux-x64-glibc@2.5.1':
    resolution: {integrity: sha512-GcESn8NZySmfwlTsIur+49yDqSny2IhPeZfXunQi48DMugKeZ7uy1FX83pO0X22sHntJ4Ub+9k34XQCX+oHt2A==}
    engines: {node: '>= 10.0.0'}
    cpu: [x64]
    os: [linux]
    libc: [glibc]

  '@parcel/watcher-linux-x64-musl@2.5.1':
    resolution: {integrity: sha512-n0E2EQbatQ3bXhcH2D1XIAANAcTZkQICBPVaxMeaCVBtOpBZpWJuf7LwyWPSBDITb7In8mqQgJ7gH8CILCURXg==}
    engines: {node: '>= 10.0.0'}
    cpu: [x64]
    os: [linux]
    libc: [musl]

  '@parcel/watcher-win32-arm64@2.5.1':
    resolution: {integrity: sha512-RFzklRvmc3PkjKjry3hLF9wD7ppR4AKcWNzH7kXR7GUe0Igb3Nz8fyPwtZCSquGrhU5HhUNDr/mKBqj7tqA2Vw==}
    engines: {node: '>= 10.0.0'}
    cpu: [arm64]
    os: [win32]

  '@parcel/watcher-win32-ia32@2.5.1':
    resolution: {integrity: sha512-c2KkcVN+NJmuA7CGlaGD1qJh1cLfDnQsHjE89E60vUEMlqduHGCdCLJCID5geFVM0dOtA3ZiIO8BoEQmzQVfpQ==}
    engines: {node: '>= 10.0.0'}
    cpu: [ia32]
    os: [win32]

  '@parcel/watcher-win32-x64@2.5.1':
    resolution: {integrity: sha512-9lHBdJITeNR++EvSQVUcaZoWupyHfXe1jZvGZ06O/5MflPcuPLtEphScIBL+AiCWBO46tDSHzWyD0uDmmZqsgA==}
    engines: {node: '>= 10.0.0'}
    cpu: [x64]
    os: [win32]

  '@parcel/watcher@2.5.1':
    resolution: {integrity: sha512-dfUnCxiN9H4ap84DvD2ubjw+3vUNpstxa0TneY/Paat8a3R4uQZDLSvWjmznAY/DoahqTHl9V46HF/Zs3F29pg==}
    engines: {node: '>= 10.0.0'}

  '@pkgjs/parseargs@0.11.0':
    resolution: {integrity: sha512-+1VkjdD0QBLPodGrJUeqarH8VAIvQODIbwh9XpP5Syisf7YoQgsJKPNFoqqLQlu+VQ/tVSshMR6loPMn8U+dPg==}
    engines: {node: '>=14'}

  '@playwright/browser-chromium@1.55.0':
    resolution: {integrity: sha512-HxG0+6v8NGLFLYMxrGb4T4DAmKwwx6C0V3uIn/i91tOVqcNnaBBllhpxLEqXCnxjprL3HDDMXsVPjk1/vsCVAw==}
    engines: {node: '>=18'}

  '@playwright/test@1.55.0':
    resolution: {integrity: sha512-04IXzPwHrW69XusN/SIdDdKZBzMfOT9UNT/YiJit/xpy2VuAoB8NHc8Aplb96zsWDddLnbkPL3TsmrS04ZU2xQ==}
    engines: {node: '>=18'}
    hasBin: true

  '@polka/url@1.0.0-next.29':
    resolution: {integrity: sha512-wwQAWhWSuHaag8c4q/KN/vCoeOJYshAIvMQwD4GpSb3OiZklFfvAgmj0VCBBImRpuF/aFgIRzllXlVX93Jevww==}

  '@popperjs/core@2.11.8':
    resolution: {integrity: sha512-P1st0aksCrn9sGZhp8GMYwBnQsbvAWsZAX44oXNNvLHGqAOcoVxmjZiohstwQ7SqKnbR47akdNi+uleWD8+g6A==}

  '@prettier/plugin-oxc@0.0.4':
    resolution: {integrity: sha512-UGXe+g/rSRbglL0FOJiar+a+nUrst7KaFmsg05wYbKiInGWP6eAj/f8A2Uobgo5KxEtb2X10zeflNH6RK2xeIQ==}
    engines: {node: '>=14'}

  '@protobufjs/aspromise@1.1.2':
    resolution: {integrity: sha512-j+gKExEuLmKwvz3OgROXtrJ2UG2x8Ch2YZUxahh+s1F2HZ+wAceUNLkvy6zKCPVRkU++ZWQrdxsUeQXmcg4uoQ==}

  '@protobufjs/base64@1.1.2':
    resolution: {integrity: sha512-AZkcAA5vnN/v4PDqKyMR5lx7hZttPDgClv83E//FMNhR2TMcLUhfRUBHCmSl0oi9zMgDDqRUJkSxO3wm85+XLg==}

  '@protobufjs/codegen@2.0.4':
    resolution: {integrity: sha512-YyFaikqM5sH0ziFZCN3xDC7zeGaB/d0IUb9CATugHWbd1FRFwWwt4ld4OYMPWu5a3Xe01mGAULCdqhMlPl29Jg==}

  '@protobufjs/eventemitter@1.1.0':
    resolution: {integrity: sha512-j9ednRT81vYJ9OfVuXG6ERSTdEL1xVsNgqpkxMsbIabzSo3goCjDIveeGv5d03om39ML71RdmrGNjG5SReBP/Q==}

  '@protobufjs/fetch@1.1.0':
    resolution: {integrity: sha512-lljVXpqXebpsijW71PZaCYeIcE5on1w5DlQy5WH6GLbFryLUrBD4932W/E2BSpfRJWseIL4v/KPgBFxDOIdKpQ==}

  '@protobufjs/float@1.0.2':
    resolution: {integrity: sha512-Ddb+kVXlXst9d+R9PfTIxh1EdNkgoRe5tOX6t01f1lYWOvJnSPDBlG241QLzcyPdoNTsblLUdujGSE4RzrTZGQ==}

  '@protobufjs/inquire@1.1.0':
    resolution: {integrity: sha512-kdSefcPdruJiFMVSbn801t4vFK7KB/5gd2fYvrxhuJYg8ILrmn9SKSX2tZdV6V+ksulWqS7aXjBcRXl3wHoD9Q==}

  '@protobufjs/path@1.1.2':
    resolution: {integrity: sha512-6JOcJ5Tm08dOHAbdR3GrvP+yUUfkjG5ePsHYczMFLq3ZmMkAD98cDgcT2iA1lJ9NVwFd4tH/iSSoe44YWkltEA==}

  '@protobufjs/pool@1.1.0':
    resolution: {integrity: sha512-0kELaGSIDBKvcgS4zkjz1PeddatrjYcmMWOlAuAPwAeccUrPHdUqo/J6LiymHHEiJT5NrF1UVwxY14f+fy4WQw==}

  '@protobufjs/utf8@1.1.0':
    resolution: {integrity: sha512-Vvn3zZrhQZkkBE8LSuW3em98c0FwgO4nxzv6OdSxPKJIEKY2bGbHn+mhGIPerzI4twdxaP8/0+06HBpwf345Lw==}

  '@react-aria/ssr@3.9.10':
    resolution: {integrity: sha512-hvTm77Pf+pMBhuBm760Li0BVIO38jv1IBws1xFm1NoL26PU+fe+FMW5+VZWyANR6nYL65joaJKZqOdTQMkO9IQ==}
    engines: {node: '>= 12'}
    peerDependencies:
      react: ^16.8.0 || ^17.0.0-rc.1 || ^18.0.0 || ^19.0.0-rc.1

  '@restart/hooks@0.4.16':
    resolution: {integrity: sha512-f7aCv7c+nU/3mF7NWLtVVr0Ra80RqsO89hO72r+Y/nvQr5+q0UFGkocElTH6MJApvReVh6JHUFYn2cw1WdHF3w==}
    peerDependencies:
      react: '>=16.8.0'

  '@restart/hooks@0.5.1':
    resolution: {integrity: sha512-EMoH04NHS1pbn07iLTjIjgttuqb7qu4+/EyhAx27MHpoENcB2ZdSsLTNxmKD+WEPnZigo62Qc8zjGnNxoSE/5Q==}
    peerDependencies:
      react: '>=16.8.0'

  '@restart/ui@1.9.4':
    resolution: {integrity: sha512-N4C7haUc3vn4LTwVUPlkJN8Ach/+yIMvRuTVIhjilNHqegY60SGLrzud6errOMNJwSnmYFnt1J0H/k8FE3A4KA==}
    peerDependencies:
      react: '>=16.14.0'
      react-dom: '>=16.14.0'

  '@secretlint/config-creator@10.2.2':
    resolution: {integrity: sha512-BynOBe7Hn3LJjb3CqCHZjeNB09s/vgf0baBaHVw67w7gHF0d25c3ZsZ5+vv8TgwSchRdUCRrbbcq5i2B1fJ2QQ==}
    engines: {node: '>=20.0.0'}

  '@secretlint/config-loader@10.2.2':
    resolution: {integrity: sha512-ndjjQNgLg4DIcMJp4iaRD6xb9ijWQZVbd9694Ol2IszBIbGPPkwZHzJYKICbTBmh6AH/pLr0CiCaWdGJU7RbpQ==}
    engines: {node: '>=20.0.0'}

  '@secretlint/core@10.2.2':
    resolution: {integrity: sha512-6rdwBwLP9+TO3rRjMVW1tX+lQeo5gBbxl1I5F8nh8bgGtKwdlCMhMKsBWzWg1ostxx/tIG7OjZI0/BxsP8bUgw==}
    engines: {node: '>=20.0.0'}

  '@secretlint/formatter@10.2.2':
    resolution: {integrity: sha512-10f/eKV+8YdGKNQmoDUD1QnYL7TzhI2kzyx95vsJKbEa8akzLAR5ZrWIZ3LbcMmBLzxlSQMMccRmi05yDQ5YDA==}
    engines: {node: '>=20.0.0'}

  '@secretlint/node@10.2.2':
    resolution: {integrity: sha512-eZGJQgcg/3WRBwX1bRnss7RmHHK/YlP/l7zOQsrjexYt6l+JJa5YhUmHbuGXS94yW0++3YkEJp0kQGYhiw1DMQ==}
    engines: {node: '>=20.0.0'}

  '@secretlint/profiler@10.2.2':
    resolution: {integrity: sha512-qm9rWfkh/o8OvzMIfY8a5bCmgIniSpltbVlUVl983zDG1bUuQNd1/5lUEeWx5o/WJ99bXxS7yNI4/KIXfHexig==}

  '@secretlint/resolver@10.2.2':
    resolution: {integrity: sha512-3md0cp12e+Ae5V+crPQYGd6aaO7ahw95s28OlULGyclyyUtf861UoRGS2prnUrKh7MZb23kdDOyGCYb9br5e4w==}

  '@secretlint/secretlint-formatter-sarif@10.2.2':
    resolution: {integrity: sha512-ojiF9TGRKJJw308DnYBucHxkpNovDNu1XvPh7IfUp0A12gzTtxuWDqdpuVezL7/IP8Ua7mp5/VkDMN9OLp1doQ==}

  '@secretlint/secretlint-rule-no-dotenv@10.2.2':
    resolution: {integrity: sha512-KJRbIShA9DVc5Va3yArtJ6QDzGjg3PRa1uYp9As4RsyKtKSSZjI64jVca57FZ8gbuk4em0/0Jq+uy6485wxIdg==}
    engines: {node: '>=20.0.0'}

  '@secretlint/secretlint-rule-preset-recommend@10.2.2':
    resolution: {integrity: sha512-K3jPqjva8bQndDKJqctnGfwuAxU2n9XNCPtbXVI5JvC7FnQiNg/yWlQPbMUlBXtBoBGFYp08A94m6fvtc9v+zA==}
    engines: {node: '>=20.0.0'}

  '@secretlint/source-creator@10.2.2':
    resolution: {integrity: sha512-h6I87xJfwfUTgQ7irWq7UTdq/Bm1RuQ/fYhA3dtTIAop5BwSFmZyrchph4WcoEvbN460BWKmk4RYSvPElIIvxw==}
    engines: {node: '>=20.0.0'}

  '@secretlint/types@10.2.2':
    resolution: {integrity: sha512-Nqc90v4lWCXyakD6xNyNACBJNJ0tNCwj2WNk/7ivyacYHxiITVgmLUFXTBOeCdy79iz6HtN9Y31uw/jbLrdOAg==}
    engines: {node: '>=20.0.0'}

  '@shoelace-style/animations@1.2.0':
    resolution: {integrity: sha512-avvo1xxkLbv2dgtabdewBbqcJfV0e0zCwFqkPMnHFGbJbBHorRFfMAHh1NG9ymmXn0jW95ibUVH03E1NYXD6Gw==}

  '@shoelace-style/localize@3.2.1':
    resolution: {integrity: sha512-r4C9C/5kSfMBIr0D9imvpRdCNXtUNgyYThc4YlS6K5Hchv1UyxNQ9mxwj+BTRH2i1Neits260sR3OjKMnplsFA==}

  '@shoelace-style/shoelace@2.20.1':
    resolution: {integrity: sha512-FSghU95jZPGbwr/mybVvk66qRZYpx5FkXL+vLNpy1Vp8UsdwSxXjIHE3fsvMbKWTKi9UFfewHTkc5e7jAqRYoQ==}
    engines: {node: '>=14.17.0'}

  '@sinclair/typebox@0.27.8':
    resolution: {integrity: sha512-+Fj43pSMwJs4KRrH/938Uf+uAELIgVBmQzg/q1YG10djyfA3TnrU8N8XzqCh/okZdszqBQTZf96idMfE5lnwTA==}

  '@sindresorhus/merge-streams@2.3.0':
    resolution: {integrity: sha512-LtoMMhxAlorcGhmFYI+LhPgbPZCkgP6ra1YL604EeF6U98pLlQ3iWIGMdWSC+vWmPBWBNgmDBAhnAobLROJmwg==}
    engines: {node: '>=18'}

  '@sinonjs/commons@3.0.1':
    resolution: {integrity: sha512-K3mCHKQ9sVh8o1C9cxkwxaOmXoAMlDxC1mYyHrjqOWEcBjYr76t96zL2zlj5dUGZ3HSw240X1qgH3Mjf1yJWpQ==}

  '@sinonjs/fake-timers@13.0.5':
    resolution: {integrity: sha512-36/hTbH2uaWuGVERyC6da9YwGWnzUZXuPro/F2LfsdOsLnCojz/iSH8MxUt/FD2S5XBSVPhmArFUXcpCQ2Hkiw==}

  '@sinonjs/samsam@8.0.3':
    resolution: {integrity: sha512-hw6HbX+GyVZzmaYNh82Ecj1vdGZrqVIn/keDTg63IgAwiQPO+xCz99uG6Woqgb4tM0mUiFENKZ4cqd7IX94AXQ==}

  '@swc/core-darwin-arm64@1.13.5':
    resolution: {integrity: sha512-lKNv7SujeXvKn16gvQqUQI5DdyY8v7xcoO3k06/FJbHJS90zEwZdQiMNRiqpYw/orU543tPaWgz7cIYWhbopiQ==}
    engines: {node: '>=10'}
    cpu: [arm64]
    os: [darwin]

  '@swc/core-darwin-x64@1.13.5':
    resolution: {integrity: sha512-ILd38Fg/w23vHb0yVjlWvQBoE37ZJTdlLHa8LRCFDdX4WKfnVBiblsCU9ar4QTMNdeTBEX9iUF4IrbNWhaF1Ng==}
    engines: {node: '>=10'}
    cpu: [x64]
    os: [darwin]

  '@swc/core-linux-arm-gnueabihf@1.13.5':
    resolution: {integrity: sha512-Q6eS3Pt8GLkXxqz9TAw+AUk9HpVJt8Uzm54MvPsqp2yuGmY0/sNaPPNVqctCX9fu/Nu8eaWUen0si6iEiCsazQ==}
    engines: {node: '>=10'}
    cpu: [arm]
    os: [linux]

  '@swc/core-linux-arm64-gnu@1.13.5':
    resolution: {integrity: sha512-aNDfeN+9af+y+M2MYfxCzCy/VDq7Z5YIbMqRI739o8Ganz6ST+27kjQFd8Y/57JN/hcnUEa9xqdS3XY7WaVtSw==}
    engines: {node: '>=10'}
    cpu: [arm64]
    os: [linux]
    libc: [glibc]

  '@swc/core-linux-arm64-musl@1.13.5':
    resolution: {integrity: sha512-9+ZxFN5GJag4CnYnq6apKTnnezpfJhCumyz0504/JbHLo+Ue+ZtJnf3RhyA9W9TINtLE0bC4hKpWi8ZKoETyOQ==}
    engines: {node: '>=10'}
    cpu: [arm64]
    os: [linux]
    libc: [musl]

  '@swc/core-linux-x64-gnu@1.13.5':
    resolution: {integrity: sha512-WD530qvHrki8Ywt/PloKUjaRKgstQqNGvmZl54g06kA+hqtSE2FTG9gngXr3UJxYu/cNAjJYiBifm7+w4nbHbA==}
    engines: {node: '>=10'}
    cpu: [x64]
    os: [linux]
    libc: [glibc]

  '@swc/core-linux-x64-musl@1.13.5':
    resolution: {integrity: sha512-Luj8y4OFYx4DHNQTWjdIuKTq2f5k6uSXICqx+FSabnXptaOBAbJHNbHT/06JZh6NRUouaf0mYXN0mcsqvkhd7Q==}
    engines: {node: '>=10'}
    cpu: [x64]
    os: [linux]
    libc: [musl]

  '@swc/core-win32-arm64-msvc@1.13.5':
    resolution: {integrity: sha512-cZ6UpumhF9SDJvv4DA2fo9WIzlNFuKSkZpZmPG1c+4PFSEMy5DFOjBSllCvnqihCabzXzpn6ykCwBmHpy31vQw==}
    engines: {node: '>=10'}
    cpu: [arm64]
    os: [win32]

  '@swc/core-win32-ia32-msvc@1.13.5':
    resolution: {integrity: sha512-C5Yi/xIikrFUzZcyGj9L3RpKljFvKiDMtyDzPKzlsDrKIw2EYY+bF88gB6oGY5RGmv4DAX8dbnpRAqgFD0FMEw==}
    engines: {node: '>=10'}
    cpu: [ia32]
    os: [win32]

  '@swc/core-win32-x64-msvc@1.13.5':
    resolution: {integrity: sha512-YrKdMVxbYmlfybCSbRtrilc6UA8GF5aPmGKBdPvjrarvsmf4i7ZHGCEnLtfOMd3Lwbs2WUZq3WdMbozYeLU93Q==}
    engines: {node: '>=10'}
    cpu: [x64]
    os: [win32]

  '@swc/core@1.13.5':
    resolution: {integrity: sha512-WezcBo8a0Dg2rnR82zhwoR6aRNxeTGfK5QCD6TQ+kg3xx/zNT02s/0o+81h/3zhvFSB24NtqEr8FTw88O5W/JQ==}
    engines: {node: '>=10'}
    peerDependencies:
      '@swc/helpers': '>=0.5.17'
    peerDependenciesMeta:
      '@swc/helpers':
        optional: true

  '@swc/counter@0.1.3':
    resolution: {integrity: sha512-e2BR4lsJkkRlKZ/qCHPw9ZaSxc0MVUd7gtbtaB7aMvHeJVYe8sOB8DBZkP2DtISHGSku9sCK6T6cnY0CtXrOCQ==}

  '@swc/helpers@0.5.17':
    resolution: {integrity: sha512-5IKx/Y13RsYd+sauPb2x+U/xZikHjolzfuDgTAl/Tdf3Q8rslRvC19NKDLgAJQ6wsqADk10ntlv08nPFw/gO/A==}

  '@swc/types@0.1.25':
    resolution: {integrity: sha512-iAoY/qRhNH8a/hBvm3zKj9qQ4oc2+3w1unPJa2XvTK3XjeLXtzcCingVPw/9e5mn1+0yPqxcBGp9Jf0pkfMb1g==}

  '@textlint/ast-node-types@15.2.2':
    resolution: {integrity: sha512-9ByYNzWV8tpz6BFaRzeRzIov8dkbSZu9q7IWqEIfmRuLWb2qbI/5gTvKcoWT1HYs4XM7IZ8TKSXcuPvMb6eorA==}

  '@textlint/linter-formatter@15.2.2':
    resolution: {integrity: sha512-oMVaMJ3exFvXhCj3AqmCbLaeYrTNLqaJnLJMIlmnRM3/kZdxvku4OYdaDzgtlI194cVxamOY5AbHBBVnY79kEg==}

  '@textlint/module-interop@15.2.2':
    resolution: {integrity: sha512-2rmNcWrcqhuR84Iio1WRzlc4tEoOMHd6T7urjtKNNefpTt1owrTJ9WuOe60yD3FrTW0J/R0ux5wxUbP/eaeFOA==}

  '@textlint/resolver@15.2.2':
    resolution: {integrity: sha512-4hGWjmHt0y+5NAkoYZ8FvEkj8Mez9TqfbTm3BPjoV32cIfEixl2poTOgapn1rfm73905GSO3P1jiWjmgvii13Q==}

  '@textlint/types@15.2.2':
    resolution: {integrity: sha512-X2BHGAR3yXJsCAjwYEDBIk9qUDWcH4pW61ISfmtejau+tVqKtnbbvEZnMTb6mWgKU1BvTmftd5DmB1XVDUtY3g==}

  '@tootallnate/once@2.0.0':
    resolution: {integrity: sha512-XCuKFP5PS55gnMVu3dty8KPatLqUoy/ZYzDzAGCQ8JNFCkLXzmI7vNHCR+XpbZaMWQK/vQubr7PkYq8g470J/A==}
    engines: {node: '>= 10'}

  '@twbs/fantasticon@3.1.0':
    resolution: {integrity: sha512-dqJvW4k9qXt7ktLoCFkAFLtIhV/r8Psj8jtmwh+emIoXYHL+9Y39m0rLMRRTkX2YPuwBL7Y2vX8DtNtsyoGZLg==}
    engines: {node: '>=16'}
    hasBin: true

  '@tybys/wasm-util@0.10.1':
    resolution: {integrity: sha512-9tTaPJLSiejZKx+Bmog4uSubteqTvFrVrURwkmHixBo0G4seD0zUxp98E1DzUBJxLQ3NPwXrGKDiVjwx/DpPsg==}

  '@types/d3-selection@3.0.11':
    resolution: {integrity: sha512-bhAXu23DJWsrI45xafYpkQ4NtcKMwWnAC/vKrd2l+nxMFuvOT3XMYTIj2opv8vq8AO5Yh7Qac/nSeP/3zjTK0w==}

  '@types/d3-transition@3.0.9':
    resolution: {integrity: sha512-uZS5shfxzO3rGlu0cC3bjmMFKsXv+SmZZcgp0KD22ts4uGXp5EVYGzu/0YdwZeKmddhcAccYtREJKkPfXkZuCg==}

  '@types/eslint-scope@3.7.7':
    resolution: {integrity: sha512-MzMFlSLBqNF2gcHWO0G1vP/YQyfvrxZ0bF+u7mzUdZ1/xK4A4sru+nraZz5i3iEIk1l1uyicaDVTB4QbbEkAYg==}

  '@types/eslint@9.6.1':
    resolution: {integrity: sha512-FXx2pKgId/WyYo2jXw63kk7/+TY7u7AziEJxJAnSFzHlqTAS3Ync6SvgYAN/k4/PQpnnVuzoMuVnByKK2qp0ag==}

  '@types/estree@1.0.8':
    resolution: {integrity: sha512-dWHzHa2WqEXI/O1E9OjrocMTKJl2mSrEolh1Iomrv6U+JuNwaHXsXx9bLu5gG7BUWFIN0skIQJQ/L1rIex4X6w==}

  '@types/glob@7.2.0':
    resolution: {integrity: sha512-ZUxbzKl0IfJILTS6t7ip5fQQM/J3TJYubDm3nMbgubNNYS62eXeUpoLUC8/7fJNiFYHTrGPQn7hspDUzIHX3UA==}

  '@types/html-minifier-terser@6.1.0':
    resolution: {integrity: sha512-oh/6byDPnL1zeNXFrDXFLyZjkr1MsBG667IM792caf1L2UPOOMf65NFzjUH/ltyfwjAGfs1rsX1eftK0jC/KIg==}

  '@types/istanbul-lib-coverage@2.0.6':
    resolution: {integrity: sha512-2QF/t/auWm0lsy8XtKVPG19v3sSOQlJe/YHZgfjb/KBBHOGSV+J2q/S671rcq9uTBrLAXmZpqJiaQbMT+zNU1w==}

  '@types/istanbul-lib-report@3.0.3':
    resolution: {integrity: sha512-NQn7AHQnk/RSLOxrBbGyJM/aVQ+pjj5HCgasFxc0K/KhoATfQ/47AyUl15I2yBUpihjmas+a+VJBOqecrFH+uA==}

  '@types/istanbul-reports@3.0.4':
    resolution: {integrity: sha512-pk2B1NWalF9toCRu6gjBzR69syFjP4Od8WRAX+0mmf9lAjCRicLOWc+ZrxZHx/0XRjotgkF9t6iaMJ+aXcOdZQ==}

  '@types/json-schema@7.0.15':
    resolution: {integrity: sha512-5+fP8P8MFNC+AyZCDxrB2pkZFPGzqQWUzpSeuuVLvm8VMcorNYavBqoFcxK8bQz4Qsbn4oUEEem4wDLfcysGHA==}

  '@types/json5@0.0.29':
    resolution: {integrity: sha512-dRLjCWHYg4oaA77cxO64oO+7JwCwnIzkZPdrrC71jQmQtlhM556pwKo5bUzqvZndkVbeFLIIi+9TC40JNF5hNQ==}

  '@types/minimatch@6.0.0':
    resolution: {integrity: sha512-zmPitbQ8+6zNutpwgcQuLcsEpn/Cj54Kbn7L5pX0Os5kdWplB7xPgEh/g+SWOB/qmows2gpuCaPyduq8ZZRnxA==}
    deprecated: This is a stub types definition. minimatch provides its own type definitions, so you do not need this installed.

  '@types/minimist@1.2.5':
    resolution: {integrity: sha512-hov8bUuiLiyFPGyFPE1lwWhmzYbirOXQNNo40+y3zow8aFVTeyn3VWL0VFFfdNddA8S4Vf0Tc062rzyNr7Paag==}

  '@types/mocha@10.0.10':
    resolution: {integrity: sha512-xPyYSz1cMPnJQhl0CLMH68j3gprKZaTjG3s5Vi+fDgx+uhG9NOXwbVt52eFS8ECyXhyKcjDLCBEqBExKuiZb7Q==}

  '@types/node@20.14.15':
    resolution: {integrity: sha512-Fz1xDMCF/B00/tYSVMlmK7hVeLh7jE5f3B7X1/hmV0MJBwE27KlS7EvD/Yp+z1lm8mVhwV5w+n8jOZG8AfTlKw==}

  '@types/normalize-package-data@2.4.4':
    resolution: {integrity: sha512-37i+OaWTh9qeK4LSHPsyRC7NahnGotNuZvjLSgcPzblpHB3rrCJxAOgI5gCdKm7coonsaX1Of0ILiTcnZjbfxA==}

  '@types/prop-types@15.7.15':
    resolution: {integrity: sha512-F6bEyamV9jKGAFBEmlQnesRPGOQqS2+Uwi0Em15xenOxHaf2hv6L8YCVn3rPdPJOiJfPiCnLIRyvwVaqMY3MIw==}

  '@types/react-dom@19.0.4':
    resolution: {integrity: sha512-4fSQ8vWFkg+TGhePfUzVmat3eC14TXYSsiiDSLI0dVLsrm9gZFABjPy/Qu6TKgl1tq1Bu1yDsuQgY3A3DOjCcg==}
    peerDependencies:
      '@types/react': ^19.0.0

  '@types/react-transition-group@4.4.12':
    resolution: {integrity: sha512-8TV6R3h2j7a91c+1DXdJi3Syo69zzIZbz7Lg5tORM5LEJG7X/E6a1V3drRyBRZq7/utz7A+c4OgYLiLcYGHG6w==}
    peerDependencies:
      '@types/react': '*'

  '@types/react@19.0.12':
    resolution: {integrity: sha512-V6Ar115dBDrjbtXSrS+/Oruobc+qVbbUxDFC1RSbRqLt5SYvxxyIDrSC85RWml54g+jfNeEMZhEj7wW07ONQhA==}

  '@types/sarif@2.1.7':
    resolution: {integrity: sha512-kRz0VEkJqWLf1LLVN4pT1cg1Z9wAuvI6L97V3m2f5B76Tg8d413ddvLBPTEHAZJlnn4XSvu0FkZtViCQGVyrXQ==}

  '@types/sinon@17.0.4':
    resolution: {integrity: sha512-RHnIrhfPO3+tJT0s7cFaXGZvsL4bbR3/k7z3P312qMS4JaS2Tk+KiwiLx1S0rQ56ERj00u1/BtdyVd0FY+Pdew==}

  '@types/sinonjs__fake-timers@8.1.5':
    resolution: {integrity: sha512-mQkU2jY8jJEF7YHjHvsQO8+3ughTL1mcnn96igfhONmR+fUPSKIkefQYpSe8bsly2Ep7oQbn/6VG5/9/0qcArQ==}

  '@types/slug@5.0.9':
    resolution: {integrity: sha512-6Yp8BSplP35Esa/wOG1wLNKiqXevpQTEF/RcL/NV6BBQaMmZh4YlDwCgrrFSoUE4xAGvnKd5c+lkQJmPrBAzfQ==}

  '@types/sortablejs@1.15.8':
    resolution: {integrity: sha512-b79830lW+RZfwaztgs1aVPgbasJ8e7AXtZYHTELNXZPsERt4ymJdjV4OccDbHQAvHrCcFpbF78jkm0R6h/pZVg==}

  '@types/trusted-types@2.0.7':
    resolution: {integrity: sha512-ScaPdn1dQczgbl0QFTeTOmVHFULt394XJgOQNoyVhZ6r2vLnMLJfBPd53SB52T/3G36VI1/g2MZaX0cwDuXsfw==}

  '@types/vscode@1.95.0':
    resolution: {integrity: sha512-0LBD8TEiNbet3NvWsmn59zLzOFu/txSlGxnv5yAFHCrhG9WvAnR3IvfHzMOs2aeWqgvNjq9pO99IUw8d3n+unw==}

  '@types/warning@3.0.3':
    resolution: {integrity: sha512-D1XC7WK8K+zZEveUPY+cf4+kgauk8N4eHr/XIHXGlGYkHLud6hK9lYfZk1ry1TNh798cZUCgb6MqGEG8DkJt6Q==}

  '@types/webpack@5.28.5':
    resolution: {integrity: sha512-wR87cgvxj3p6D0Crt1r5avwqffqPXUkNlnQ1mjU93G7gCuFjufZR4I6j8cz5g1F1tTYpfOOFvly+cmIQwL9wvw==}

  '@types/yargs-parser@21.0.3':
    resolution: {integrity: sha512-I4q9QU9MQv4oEOz4tAHJtNz1cwuLxn2F3xcc2iV5WdqLPpUnj30aUuxt1mAxYTG+oe8CZMV/+6rU4S4gRDzqtQ==}

  '@types/yargs@17.0.33':
    resolution: {integrity: sha512-WpxBCKWPLr4xSsHgz511rFJAM+wS28w2zEO1QDNY5zM/S8ok70NNfztH0xwhqKyaK0OHCbN98LDAZuy1ctxDkA==}

  '@typescript-eslint/eslint-plugin@8.45.0':
    resolution: {integrity: sha512-HC3y9CVuevvWCl/oyZuI47dOeDF9ztdMEfMH8/DW/Mhwa9cCLnK1oD7JoTVGW/u7kFzNZUKUoyJEqkaJh5y3Wg==}
    engines: {node: ^18.18.0 || ^20.9.0 || >=21.1.0}
    peerDependencies:
      '@typescript-eslint/parser': ^8.45.0
      eslint: ^8.57.0 || ^9.0.0
      typescript: '>=4.8.4 <6.0.0'

  '@typescript-eslint/parser@8.45.0':
    resolution: {integrity: sha512-TGf22kon8KW+DeKaUmOibKWktRY8b2NSAZNdtWh798COm1NWx8+xJ6iFBtk3IvLdv6+LGLJLRlyhrhEDZWargQ==}
    engines: {node: ^18.18.0 || ^20.9.0 || >=21.1.0}
    peerDependencies:
      eslint: ^8.57.0 || ^9.0.0
      typescript: '>=4.8.4 <6.0.0'

  '@typescript-eslint/project-service@8.45.0':
    resolution: {integrity: sha512-3pcVHwMG/iA8afdGLMuTibGR7pDsn9RjDev6CCB+naRsSYs2pns5QbinF4Xqw6YC/Sj3lMrm/Im0eMfaa61WUg==}
    engines: {node: ^18.18.0 || ^20.9.0 || >=21.1.0}
    peerDependencies:
      typescript: '>=4.8.4 <6.0.0'

  '@typescript-eslint/scope-manager@8.45.0':
    resolution: {integrity: sha512-clmm8XSNj/1dGvJeO6VGH7EUSeA0FMs+5au/u3lrA3KfG8iJ4u8ym9/j2tTEoacAffdW1TVUzXO30W1JTJS7dA==}
    engines: {node: ^18.18.0 || ^20.9.0 || >=21.1.0}

  '@typescript-eslint/tsconfig-utils@8.45.0':
    resolution: {integrity: sha512-aFdr+c37sc+jqNMGhH+ajxPXwjv9UtFZk79k8pLoJ6p4y0snmYpPA52GuWHgt2ZF4gRRW6odsEj41uZLojDt5w==}
    engines: {node: ^18.18.0 || ^20.9.0 || >=21.1.0}
    peerDependencies:
      typescript: '>=4.8.4 <6.0.0'

  '@typescript-eslint/type-utils@8.45.0':
    resolution: {integrity: sha512-bpjepLlHceKgyMEPglAeULX1vixJDgaKocp0RVJ5u4wLJIMNuKtUXIczpJCPcn2waII0yuvks/5m5/h3ZQKs0A==}
    engines: {node: ^18.18.0 || ^20.9.0 || >=21.1.0}
    peerDependencies:
      eslint: ^8.57.0 || ^9.0.0
      typescript: '>=4.8.4 <6.0.0'

  '@typescript-eslint/types@8.45.0':
    resolution: {integrity: sha512-WugXLuOIq67BMgQInIxxnsSyRLFxdkJEJu8r4ngLR56q/4Q5LrbfkFRH27vMTjxEK8Pyz7QfzuZe/G15qQnVRA==}
    engines: {node: ^18.18.0 || ^20.9.0 || >=21.1.0}

  '@typescript-eslint/typescript-estree@8.45.0':
    resolution: {integrity: sha512-GfE1NfVbLam6XQ0LcERKwdTTPlLvHvXXhOeUGC1OXi4eQBoyy1iVsW+uzJ/J9jtCz6/7GCQ9MtrQ0fml/jWCnA==}
    engines: {node: ^18.18.0 || ^20.9.0 || >=21.1.0}
    peerDependencies:
      typescript: '>=4.8.4 <6.0.0'

  '@typescript-eslint/utils@8.45.0':
    resolution: {integrity: sha512-bxi1ht+tLYg4+XV2knz/F7RVhU0k6VrSMc9sb8DQ6fyCTrGQLHfo7lDtN0QJjZjKkLA2ThrKuCdHEvLReqtIGg==}
    engines: {node: ^18.18.0 || ^20.9.0 || >=21.1.0}
    peerDependencies:
      eslint: ^8.57.0 || ^9.0.0
      typescript: '>=4.8.4 <6.0.0'

  '@typescript-eslint/visitor-keys@8.45.0':
    resolution: {integrity: sha512-qsaFBA3e09MIDAGFUrTk+dzqtfv1XPVz8t8d1f0ybTzrCY7BKiMC5cjrl1O/P7UmHsNyW90EYSkU/ZWpmXelag==}
    engines: {node: ^18.18.0 || ^20.9.0 || >=21.1.0}

  '@typespec/ts-http-runtime@0.3.1':
    resolution: {integrity: sha512-SnbaqayTVFEA6/tYumdF0UmybY0KHyKwGPBXnyckFlrrKdhWFrL3a2HIPXHjht5ZOElKGcXfD2D63P36btb+ww==}
    engines: {node: '>=20.0.0'}

  '@unrs/resolver-binding-android-arm-eabi@1.11.1':
    resolution: {integrity: sha512-ppLRUgHVaGRWUx0R0Ut06Mjo9gBaBkg3v/8AxusGLhsIotbBLuRk51rAzqLC8gq6NyyAojEXglNjzf6R948DNw==}
    cpu: [arm]
    os: [android]

  '@unrs/resolver-binding-android-arm64@1.11.1':
    resolution: {integrity: sha512-lCxkVtb4wp1v+EoN+HjIG9cIIzPkX5OtM03pQYkG+U5O/wL53LC4QbIeazgiKqluGeVEeBlZahHalCaBvU1a2g==}
    cpu: [arm64]
    os: [android]

  '@unrs/resolver-binding-darwin-arm64@1.11.1':
    resolution: {integrity: sha512-gPVA1UjRu1Y/IsB/dQEsp2V1pm44Of6+LWvbLc9SDk1c2KhhDRDBUkQCYVWe6f26uJb3fOK8saWMgtX8IrMk3g==}
    cpu: [arm64]
    os: [darwin]

  '@unrs/resolver-binding-darwin-x64@1.11.1':
    resolution: {integrity: sha512-cFzP7rWKd3lZaCsDze07QX1SC24lO8mPty9vdP+YVa3MGdVgPmFc59317b2ioXtgCMKGiCLxJ4HQs62oz6GfRQ==}
    cpu: [x64]
    os: [darwin]

  '@unrs/resolver-binding-freebsd-x64@1.11.1':
    resolution: {integrity: sha512-fqtGgak3zX4DCB6PFpsH5+Kmt/8CIi4Bry4rb1ho6Av2QHTREM+47y282Uqiu3ZRF5IQioJQ5qWRV6jduA+iGw==}
    cpu: [x64]
    os: [freebsd]

  '@unrs/resolver-binding-linux-arm-gnueabihf@1.11.1':
    resolution: {integrity: sha512-u92mvlcYtp9MRKmP+ZvMmtPN34+/3lMHlyMj7wXJDeXxuM0Vgzz0+PPJNsro1m3IZPYChIkn944wW8TYgGKFHw==}
    cpu: [arm]
    os: [linux]

  '@unrs/resolver-binding-linux-arm-musleabihf@1.11.1':
    resolution: {integrity: sha512-cINaoY2z7LVCrfHkIcmvj7osTOtm6VVT16b5oQdS4beibX2SYBwgYLmqhBjA1t51CarSaBuX5YNsWLjsqfW5Cw==}
    cpu: [arm]
    os: [linux]

  '@unrs/resolver-binding-linux-arm64-gnu@1.11.1':
    resolution: {integrity: sha512-34gw7PjDGB9JgePJEmhEqBhWvCiiWCuXsL9hYphDF7crW7UgI05gyBAi6MF58uGcMOiOqSJ2ybEeCvHcq0BCmQ==}
    cpu: [arm64]
    os: [linux]
    libc: [glibc]

  '@unrs/resolver-binding-linux-arm64-musl@1.11.1':
    resolution: {integrity: sha512-RyMIx6Uf53hhOtJDIamSbTskA99sPHS96wxVE/bJtePJJtpdKGXO1wY90oRdXuYOGOTuqjT8ACccMc4K6QmT3w==}
    cpu: [arm64]
    os: [linux]
    libc: [musl]

  '@unrs/resolver-binding-linux-ppc64-gnu@1.11.1':
    resolution: {integrity: sha512-D8Vae74A4/a+mZH0FbOkFJL9DSK2R6TFPC9M+jCWYia/q2einCubX10pecpDiTmkJVUH+y8K3BZClycD8nCShA==}
    cpu: [ppc64]
    os: [linux]
    libc: [glibc]

  '@unrs/resolver-binding-linux-riscv64-gnu@1.11.1':
    resolution: {integrity: sha512-frxL4OrzOWVVsOc96+V3aqTIQl1O2TjgExV4EKgRY09AJ9leZpEg8Ak9phadbuX0BA4k8U5qtvMSQQGGmaJqcQ==}
    cpu: [riscv64]
    os: [linux]
    libc: [glibc]

  '@unrs/resolver-binding-linux-riscv64-musl@1.11.1':
    resolution: {integrity: sha512-mJ5vuDaIZ+l/acv01sHoXfpnyrNKOk/3aDoEdLO/Xtn9HuZlDD6jKxHlkN8ZhWyLJsRBxfv9GYM2utQ1SChKew==}
    cpu: [riscv64]
    os: [linux]
    libc: [musl]

  '@unrs/resolver-binding-linux-s390x-gnu@1.11.1':
    resolution: {integrity: sha512-kELo8ebBVtb9sA7rMe1Cph4QHreByhaZ2QEADd9NzIQsYNQpt9UkM9iqr2lhGr5afh885d/cB5QeTXSbZHTYPg==}
    cpu: [s390x]
    os: [linux]
    libc: [glibc]

  '@unrs/resolver-binding-linux-x64-gnu@1.11.1':
    resolution: {integrity: sha512-C3ZAHugKgovV5YvAMsxhq0gtXuwESUKc5MhEtjBpLoHPLYM+iuwSj3lflFwK3DPm68660rZ7G8BMcwSro7hD5w==}
    cpu: [x64]
    os: [linux]
    libc: [glibc]

  '@unrs/resolver-binding-linux-x64-musl@1.11.1':
    resolution: {integrity: sha512-rV0YSoyhK2nZ4vEswT/QwqzqQXw5I6CjoaYMOX0TqBlWhojUf8P94mvI7nuJTeaCkkds3QE4+zS8Ko+GdXuZtA==}
    cpu: [x64]
    os: [linux]
    libc: [musl]

  '@unrs/resolver-binding-wasm32-wasi@1.11.1':
    resolution: {integrity: sha512-5u4RkfxJm+Ng7IWgkzi3qrFOvLvQYnPBmjmZQ8+szTK/b31fQCnleNl1GgEt7nIsZRIf5PLhPwT0WM+q45x/UQ==}
    engines: {node: '>=14.0.0'}
    cpu: [wasm32]

  '@unrs/resolver-binding-win32-arm64-msvc@1.11.1':
    resolution: {integrity: sha512-nRcz5Il4ln0kMhfL8S3hLkxI85BXs3o8EYoattsJNdsX4YUU89iOkVn7g0VHSRxFuVMdM4Q1jEpIId1Ihim/Uw==}
    cpu: [arm64]
    os: [win32]

  '@unrs/resolver-binding-win32-ia32-msvc@1.11.1':
    resolution: {integrity: sha512-DCEI6t5i1NmAZp6pFonpD5m7i6aFrpofcp4LA2i8IIq60Jyo28hamKBxNrZcyOwVOZkgsRp9O2sXWBWP8MnvIQ==}
    cpu: [ia32]
    os: [win32]

  '@unrs/resolver-binding-win32-x64-msvc@1.11.1':
    resolution: {integrity: sha512-lrW200hZdbfRtztbygyaq/6jP6AKE8qQN2KvPcJ+x7wiD038YtnYtZ82IMNJ69GJibV7bwL3y9FgK+5w/pYt6g==}
    cpu: [x64]
    os: [win32]

  '@vscode/codicons@0.0.40':
    resolution: {integrity: sha512-R8sEDXthD86JHsk3xERrMcTN6sMovbk1AXYB5/tGoEYCE8DWwya6al5VLrAmQYXC1bQhUHIfHALj8ijQUs11cQ==}

  '@vscode/test-cli@0.0.11':
    resolution: {integrity: sha512-qO332yvzFqGhBMJrp6TdwbIydiHgCtxXc2Nl6M58mbH/Z+0CyLR76Jzv4YWPEthhrARprzCRJUqzFvTHFhTj7Q==}
    engines: {node: '>=18'}
    hasBin: true

  '@vscode/test-electron@2.5.2':
    resolution: {integrity: sha512-8ukpxv4wYe0iWMRQU18jhzJOHkeGKbnw7xWRX3Zw1WJA4cEKbHcmmLPdPrPtL6rhDcrlCZN+xKRpv09n4gRHYg==}
    engines: {node: '>=16'}

  '@vscode/test-web@0.0.73':
    resolution: {integrity: sha512-xCvUsZi33/asatnFZHOUzrlcfjwqy+I34tjG0pM4LZmDV1jAeczNAyFRZw6VJE+uSAy9N4ncZz/cemdBaU+yZg==}
    engines: {node: '>=20'}
    hasBin: true

  '@vscode/vsce-sign-alpine-arm64@2.0.6':
    resolution: {integrity: sha512-wKkJBsvKF+f0GfsUuGT0tSW0kZL87QggEiqNqK6/8hvqsXvpx8OsTEc3mnE1kejkh5r+qUyQ7PtF8jZYN0mo8Q==}
    cpu: [arm64]
    os: [alpine]

  '@vscode/vsce-sign-alpine-x64@2.0.6':
    resolution: {integrity: sha512-YoAGlmdK39vKi9jA18i4ufBbd95OqGJxRvF3n6ZbCyziwy3O+JgOpIUPxv5tjeO6gQfx29qBivQ8ZZTUF2Ba0w==}
    cpu: [x64]
    os: [alpine]

  '@vscode/vsce-sign-darwin-arm64@2.0.6':
    resolution: {integrity: sha512-5HMHaJRIQuozm/XQIiJiA0W9uhdblwwl2ZNDSSAeXGO9YhB9MH5C4KIHOmvyjUnKy4UCuiP43VKpIxW1VWP4tQ==}
    cpu: [arm64]
    os: [darwin]

  '@vscode/vsce-sign-darwin-x64@2.0.6':
    resolution: {integrity: sha512-25GsUbTAiNfHSuRItoQafXOIpxlYj+IXb4/qarrXu7kmbH94jlm5sdWSCKrrREs8+GsXF1b+l3OB7VJy5jsykw==}
    cpu: [x64]
    os: [darwin]

  '@vscode/vsce-sign-linux-arm64@2.0.6':
    resolution: {integrity: sha512-cfb1qK7lygtMa4NUl2582nP7aliLYuDEVpAbXJMkDq1qE+olIw/es+C8j1LJwvcRq1I2yWGtSn3EkDp9Dq5FdA==}
    cpu: [arm64]
    os: [linux]

  '@vscode/vsce-sign-linux-arm@2.0.6':
    resolution: {integrity: sha512-UndEc2Xlq4HsuMPnwu7420uqceXjs4yb5W8E2/UkaHBB9OWCwMd3/bRe/1eLe3D8kPpxzcaeTyXiK3RdzS/1CA==}
    cpu: [arm]
    os: [linux]

  '@vscode/vsce-sign-linux-x64@2.0.6':
    resolution: {integrity: sha512-/olerl1A4sOqdP+hjvJ1sbQjKN07Y3DVnxO4gnbn/ahtQvFrdhUi0G1VsZXDNjfqmXw57DmPi5ASnj/8PGZhAA==}
    cpu: [x64]
    os: [linux]

  '@vscode/vsce-sign-win32-arm64@2.0.6':
    resolution: {integrity: sha512-ivM/MiGIY0PJNZBoGtlRBM/xDpwbdlCWomUWuLmIxbi1Cxe/1nooYrEQoaHD8ojVRgzdQEUzMsRbyF5cJJgYOg==}
    cpu: [arm64]
    os: [win32]

  '@vscode/vsce-sign-win32-x64@2.0.6':
    resolution: {integrity: sha512-mgth9Kvze+u8CruYMmhHw6Zgy3GRX2S+Ed5oSokDEK5vPEwGGKnmuXua9tmFhomeAnhgJnL4DCna3TiNuGrBTQ==}
    cpu: [x64]
    os: [win32]

  '@vscode/vsce-sign@2.0.7':
    resolution: {integrity: sha512-cz0GFW8qCxpypOy3y509u26K1FIPMlDIHBwGmDyvEbgoma2v3y5YIHHuijr8zCYBp9kzCCOJd28s/0PG7cA7ew==}

  '@vscode/vsce@3.6.2':
    resolution: {integrity: sha512-gvBfarWF+Ii20ESqjA3dpnPJpQJ8fFJYtcWtjwbRADommCzGg1emtmb34E+DKKhECYvaVyAl+TF9lWS/3GSPvg==}
    engines: {node: '>= 20'}
    hasBin: true

  '@web/config-loader@0.1.3':
    resolution: {integrity: sha512-XVKH79pk4d3EHRhofete8eAnqto1e8mCRAqPV00KLNFzCWSe8sWmLnqKCqkPNARC6nksMaGrATnA5sPDRllMpQ==}
    engines: {node: '>=10.0.0'}

  '@webassemblyjs/ast@1.14.1':
    resolution: {integrity: sha512-nuBEDgQfm1ccRp/8bCQrx1frohyufl4JlbMMZ4P1wpeOfDhF6FQkxZJ1b/e+PLwr6X1Nhw6OLme5usuBWYBvuQ==}

  '@webassemblyjs/floating-point-hex-parser@1.13.2':
    resolution: {integrity: sha512-6oXyTOzbKxGH4steLbLNOu71Oj+C8Lg34n6CqRvqfS2O71BxY6ByfMDRhBytzknj9yGUPVJ1qIKhRlAwO1AovA==}

  '@webassemblyjs/helper-api-error@1.13.2':
    resolution: {integrity: sha512-U56GMYxy4ZQCbDZd6JuvvNV/WFildOjsaWD3Tzzvmw/mas3cXzRJPMjP83JqEsgSbyrmaGjBfDtV7KDXV9UzFQ==}

  '@webassemblyjs/helper-buffer@1.14.1':
    resolution: {integrity: sha512-jyH7wtcHiKssDtFPRB+iQdxlDf96m0E39yb0k5uJVhFGleZFoNw1c4aeIcVUPPbXUVJ94wwnMOAqUHyzoEPVMA==}

  '@webassemblyjs/helper-numbers@1.13.2':
    resolution: {integrity: sha512-FE8aCmS5Q6eQYcV3gI35O4J789wlQA+7JrqTTpJqn5emA4U2hvwJmvFRC0HODS+3Ye6WioDklgd6scJ3+PLnEA==}

  '@webassemblyjs/helper-wasm-bytecode@1.13.2':
    resolution: {integrity: sha512-3QbLKy93F0EAIXLh0ogEVR6rOubA9AoZ+WRYhNbFyuB70j3dRdwH9g+qXhLAO0kiYGlg3TxDV+I4rQTr/YNXkA==}

  '@webassemblyjs/helper-wasm-section@1.14.1':
    resolution: {integrity: sha512-ds5mXEqTJ6oxRoqjhWDU83OgzAYjwsCV8Lo/N+oRsNDmx/ZDpqalmrtgOMkHwxsG0iI//3BwWAErYRHtgn0dZw==}

  '@webassemblyjs/ieee754@1.13.2':
    resolution: {integrity: sha512-4LtOzh58S/5lX4ITKxnAK2USuNEvpdVV9AlgGQb8rJDHaLeHciwG4zlGr0j/SNWlr7x3vO1lDEsuePvtcDNCkw==}

  '@webassemblyjs/leb128@1.13.2':
    resolution: {integrity: sha512-Lde1oNoIdzVzdkNEAWZ1dZ5orIbff80YPdHx20mrHwHrVNNTjNr8E3xz9BdpcGqRQbAEa+fkrCb+fRFTl/6sQw==}

  '@webassemblyjs/utf8@1.13.2':
    resolution: {integrity: sha512-3NQWGjKTASY1xV5m7Hr0iPeXD9+RDobLll3T9d2AO+g3my8xy5peVyjSag4I50mR1bBSN/Ct12lo+R9tJk0NZQ==}

  '@webassemblyjs/wasm-edit@1.14.1':
    resolution: {integrity: sha512-RNJUIQH/J8iA/1NzlE4N7KtyZNHi3w7at7hDjvRNm5rcUXa00z1vRz3glZoULfJ5mpvYhLybmVcwcjGrC1pRrQ==}

  '@webassemblyjs/wasm-gen@1.14.1':
    resolution: {integrity: sha512-AmomSIjP8ZbfGQhumkNvgC33AY7qtMCXnN6bL2u2Js4gVCg8fp735aEiMSBbDR7UQIj90n4wKAFUSEd0QN2Ukg==}

  '@webassemblyjs/wasm-opt@1.14.1':
    resolution: {integrity: sha512-PTcKLUNvBqnY2U6E5bdOQcSM+oVP/PmrDY9NzowJjislEjwP/C4an2303MCVS2Mg9d3AJpIGdUFIQQWbPds0Sw==}

  '@webassemblyjs/wasm-parser@1.14.1':
    resolution: {integrity: sha512-JLBl+KZ0R5qB7mCnud/yyX08jWFw5MsoalJ1pQ4EdFlgj9VdXKGuENGsiCIjegI1W7p91rUlcB/LB5yRJKNTcQ==}

  '@webassemblyjs/wast-printer@1.14.1':
    resolution: {integrity: sha512-kPSSXE6De1XOR820C90RIo2ogvZG+c3KiHzqUoO/F34Y2shGzesfqv7o57xrxovZJH/MetF5UjroJ/R/3isoiw==}

  '@webpack-cli/configtest@3.0.1':
    resolution: {integrity: sha512-u8d0pJ5YFgneF/GuvEiDA61Tf1VDomHHYMjv/wc9XzYj7nopltpG96nXN5dJRstxZhcNpV1g+nT6CydO7pHbjA==}
    engines: {node: '>=18.12.0'}
    peerDependencies:
      webpack: ^5.82.0
      webpack-cli: 6.x.x

  '@webpack-cli/info@3.0.1':
    resolution: {integrity: sha512-coEmDzc2u/ffMvuW9aCjoRzNSPDl/XLuhPdlFRpT9tZHmJ/039az33CE7uH+8s0uL1j5ZNtfdv0HkfaKRBGJsQ==}
    engines: {node: '>=18.12.0'}
    peerDependencies:
      webpack: ^5.82.0
      webpack-cli: 6.x.x

  '@webpack-cli/serve@3.0.1':
    resolution: {integrity: sha512-sbgw03xQaCLiT6gcY/6u3qBDn01CWw/nbaXl3gTdTFuJJ75Gffv3E3DBpgvY2fkkrdS1fpjaXNOmJlnbtKauKg==}
    engines: {node: '>=18.12.0'}
    peerDependencies:
      webpack: ^5.82.0
      webpack-cli: 6.x.x
      webpack-dev-server: '*'
    peerDependenciesMeta:
      webpack-dev-server:
        optional: true

  '@xmldom/xmldom@0.7.13':
    resolution: {integrity: sha512-lm2GW5PkosIzccsaZIz7tp8cPADSIlIHWDFTR1N0SzfinhhYgeIQjFMz4rYzanCScr3DqQLeomUDArp6MWKm+g==}
    engines: {node: '>=10.0.0'}
    deprecated: this version is no longer supported, please update to at least 0.8.*

  '@xtuc/ieee754@1.2.0':
    resolution: {integrity: sha512-DX8nKgqcGwsc0eJSqYt5lwP4DH5FlHnmuWWBRy7X0NcaGR0ZtuyeESgMwTYVEtxmsNGY+qit4QYT/MIYTOTPeA==}

  '@xtuc/long@4.2.2':
    resolution: {integrity: sha512-NuHqBY1PB/D8xU6s/thBgOAiAP7HOYDQ32+BFZILJ8ivkUkAHQnWfn6WhL79Owj1qmUnoN/YPhktdIoucipkAQ==}

  abbrev@1.1.1:
    resolution: {integrity: sha512-nne9/IiQ/hzIhY6pdDnbBtz7DjPTKrY00P/zvPSm5pOFkl6xuGrGnXn/VtTNNfNtAfZ9/1RtehkszU9qcTii0Q==}

  abbrev@2.0.0:
    resolution: {integrity: sha512-6/mh1E2u2YgEsCHdY0Yx5oW+61gZU+1vXaoiHHrpKeuRNNgFvS+/jrwHiQhB5apAf5oB7UB7E19ol2R2LKH8hQ==}
    engines: {node: ^14.17.0 || ^16.13.0 || >=18.0.0}

  accepts@1.3.8:
    resolution: {integrity: sha512-PYAthTa2m2VKxuvSD3DPC/Gy+U+sOA1LAuT8mkmRuvw+NACSaeXEQ+NHcVF7rONl6qcaxV3Uuemwawk+7+SJLw==}
    engines: {node: '>= 0.6'}

  acorn-import-phases@1.0.4:
    resolution: {integrity: sha512-wKmbr/DDiIXzEOiWrTTUcDm24kQ2vGfZQvM2fwg2vXqR5uW6aapr7ObPtj1th32b9u90/Pf4AItvdTh42fBmVQ==}
    engines: {node: '>=10.13.0'}
    peerDependencies:
      acorn: ^8.14.0

  acorn-jsx@5.3.2:
    resolution: {integrity: sha512-rq9s+JNhf0IChjtDXxllJ7g41oZk5SlXtp0LHwyA5cejwn7vKmKp4pPri6YEePv2PU65sAsegbXtIinmDFDXgQ==}
    peerDependencies:
      acorn: ^6.0.0 || ^7.0.0 || ^8.0.0

  acorn-walk@8.3.4:
    resolution: {integrity: sha512-ueEepnujpqee2o5aIYnvHU6C0A42MNdsIDeqy5BydrkuC5R1ZuUFnm27EeFJGoEHJQgn3uleRvmTXaJgfXbt4g==}
    engines: {node: '>=0.4.0'}

  acorn@8.15.0:
    resolution: {integrity: sha512-NZyJarBfL7nWwIq+FDL6Zp/yHEhePMNnnJ0y3qfieCrmNvYct8uvtiV41UvlSe6apAfk0fY1FbWx+NwfmpvtTg==}
    engines: {node: '>=0.4.0'}
    hasBin: true

  agent-base@6.0.2:
    resolution: {integrity: sha512-RZNwNclF7+MS/8bDg70amg32dyeZGZxiDuQmZxKLAlQjr3jGyLx+4Kkk58UO7D2QdgFIQCovuSuZESne6RG6XQ==}
    engines: {node: '>= 6.0.0'}

  agent-base@7.1.4:
    resolution: {integrity: sha512-MnA+YT8fwfJPgBx3m60MNqakm30XOkyIoH1y6huTQvC0PwZG7ki8NacLBcrPbNoo8vEZy7Jpuk7+jMO+CUovTQ==}
    engines: {node: '>= 14'}

  agentkeepalive@4.6.0:
    resolution: {integrity: sha512-kja8j7PjmncONqaTsB8fQ+wE2mSU2DJ9D4XKoJ5PFWIdRMa6SLSN1ff4mOr4jCbfRSsxR4keIiySJU0N9T5hIQ==}
    engines: {node: '>= 8.0.0'}

  aggregate-error@3.1.0:
    resolution: {integrity: sha512-4I7Td01quW/RpocfNayFdFVk1qSuoh0E7JrbRJ16nH01HhKFQ88INq9Sd+nd72zqRySlr9BmDA8xlEJ6vJMrYA==}
    engines: {node: '>=8'}

  ajv-formats@2.1.1:
    resolution: {integrity: sha512-Wx0Kx52hxE7C18hkMEggYlEifqWZtYaRgouJor+WMdPnQyEK13vgEWyVNup7SoeeoLMsr4kf5h6dOW11I15MUA==}
    peerDependencies:
      ajv: ^8.0.0
    peerDependenciesMeta:
      ajv:
        optional: true

  ajv-keywords@3.5.2:
    resolution: {integrity: sha512-5p6WTN0DdTGVQk6VjcEju19IgaHudalcfabD7yhDGeA6bcQnmL+CpveLJq/3hvfwd1aof6L386Ougkx6RfyMIQ==}
    peerDependencies:
      ajv: ^6.9.1

  ajv-keywords@5.1.0:
    resolution: {integrity: sha512-YCS/JNFAUyr5vAuhk1DWm1CBxRHW9LbJ2ozWeemrIqpbsqKjHVxYPyi5GC0rjZIT5JxJ3virVTS8wk4i/Z+krw==}
    peerDependencies:
      ajv: ^8.8.2

  ajv@6.12.6:
    resolution: {integrity: sha512-j3fVLgvTo527anyYyJOGTYJbG+vnnQYvE0m5mmkc1TK+nxAppkCLMIL0aZ4dblVCNoGShhm+kzE4ZUykBoMg4g==}

  ajv@8.17.1:
    resolution: {integrity: sha512-B/gBuNg5SiMTrPkC+A2+cW0RszwxYmn6VYxB/inlBStS5nx6xHIt/ehKRhIMhqusl7a8LjQoZnjCs5vhwxOQ1g==}

  ansi-escapes@7.1.0:
    resolution: {integrity: sha512-YdhtCd19sKRKfAAUsrcC1wzm4JuzJoiX4pOJqIoW2qmKj5WzG/dL8uUJ0361zaXtHqK7gEhOwtAtz7t3Yq3X5g==}
    engines: {node: '>=18'}

  ansi-regex@5.0.1:
    resolution: {integrity: sha512-quJQXlTSUGL2LH9SUXo8VwsY4soanhgo6LNSm84E1LBcE8s3O0wpdiRzyR9z/ZZJMlMWv37qOOb9pdJlMUEKFQ==}
    engines: {node: '>=8'}

  ansi-regex@6.2.2:
    resolution: {integrity: sha512-Bq3SmSpyFHaWjPk8If9yc6svM8c56dB5BAtW4Qbw5jHTwwXXcTLoRMkpDJp6VL0XzlWaCHTXrkFURMYmD0sLqg==}
    engines: {node: '>=12'}

  ansi-styles@4.3.0:
    resolution: {integrity: sha512-zbB9rCJAT1rbjiVDb2hqKFHNYLxgtk8NURxZ3IZwD3F6NtxbXZQCnnSi1Lkx+IDohdPlFp222wVALIheZJQSEg==}
    engines: {node: '>=8'}

  ansi-styles@6.2.3:
    resolution: {integrity: sha512-4Dj6M28JB+oAH8kFkTLUo+a2jwOFkuqb3yucU0CANcRRUbxS0cP0nZYCGjcc3BNXwRIsUVmDGgzawme7zvJHvg==}
    engines: {node: '>=12'}

  anti-trojan-source@1.4.1:
    resolution: {integrity: sha512-DruSp30RgiEW36/n5+e2RtJf2W57jBS01YHvH8SL1vSFIpIeArfreTCxelHPMEhGLpk/BZUeA3uWt5AeTCHq9g==}
    engines: {node: '>=14.0.0'}
    hasBin: true

  anymatch@3.1.3:
    resolution: {integrity: sha512-KMReFUr0B4t+D+OBkjR3KYqvocp2XaSzO55UcB6mgQMd3KbcE+mWTyvVV7D/zsdEbNnV6acZUutkiHQXvTr1Rw==}
    engines: {node: '>= 8'}

  aproba@2.1.0:
    resolution: {integrity: sha512-tLIEcj5GuR2RSTnxNKdkK0dJ/GrC7P38sUkiDmDuHfsHmbagTFAxDVIBltoklXEVIQ/f14IL8IMJ5pn9Hez1Ew==}

  are-we-there-yet@3.0.1:
    resolution: {integrity: sha512-QZW4EDmGwlYur0Yyf/b2uGucHQMa8aFUP7eu9ddR73vvhFyt4V0Vl3QHPcTNJ8l6qYOBdxgXdnBXQrHilfRQBg==}
    engines: {node: ^12.13.0 || ^14.15.0 || >=16.0.0}
    deprecated: This package is no longer supported.

  argparse@1.0.10:
    resolution: {integrity: sha512-o5Roy6tNG4SL/FOkCAN6RzjiakZS25RLYFrcMttJqbdd8BWrnA+fGz57iN5Pb06pvBGvl5gQ0B48dJlslXvoTg==}

  argparse@2.0.1:
    resolution: {integrity: sha512-8+9WqebbFzpX9OR+Wa6O29asIogeRMzcGtAINdpMHHyAg10f05aSFVBbcEqGf/PXw1EjAZ+q2/bEBg3DvurK3Q==}

  array-back@3.1.0:
    resolution: {integrity: sha512-TkuxA4UCOvxuDK6NZYXCalszEzj+TLszyASooky+i742l9TqsOdYCMJJupxRic61hwquNtppB3hgcuq9SVSH1Q==}
    engines: {node: '>=6'}

  array-back@6.2.2:
    resolution: {integrity: sha512-gUAZ7HPyb4SJczXAMUXMGAvI976JoK3qEx9v1FTmeYuJj0IBiaKttG1ydtGKdkfqWkIkouke7nG8ufGy77+Cvw==}
    engines: {node: '>=12.17'}

  array-buffer-byte-length@1.0.2:
    resolution: {integrity: sha512-LHE+8BuR7RYGDKvnrmcuSq3tDcKv9OFEXQt/HpbZhY7V6h0zlUXutnAD82GiFx9rdieCMjkvtcsPqBwgUl1Iiw==}
    engines: {node: '>= 0.4'}

  array-find-index@1.0.2:
    resolution: {integrity: sha512-M1HQyIXcBGtVywBt8WVdim+lrNaK7VHp99Qt5pSNziXznKHViIBbXWtfRTpEFpF/c4FdfxNAsCCwPp5phBYJtw==}
    engines: {node: '>=0.10.0'}

  array-includes@3.1.9:
    resolution: {integrity: sha512-FmeCCAenzH0KH381SPT5FZmiA/TmpndpcaShhfgEN9eCVjnFBqq3l1xrI42y8+PPLI6hypzou4GXw00WHmPBLQ==}
    engines: {node: '>= 0.4'}

  array-union@1.0.2:
    resolution: {integrity: sha512-Dxr6QJj/RdU/hCaBjOfxW+q6lyuVE6JFWIrAUpuOOhoJJoQ99cUn3igRaHVB5P9WrgFVN0FfArM3x0cueOU8ng==}
    engines: {node: '>=0.10.0'}

  array-union@2.1.0:
    resolution: {integrity: sha512-HGyxoOTYUyCM6stUe6EJgnd4EoewAI7zMdfqO+kGjnlZmBDz/cR5pf8r/cR4Wq60sL/p0IkcjUEEPwS3GFrIyw==}
    engines: {node: '>=8'}

  array-union@3.0.1:
    resolution: {integrity: sha512-1OvF9IbWwaeiM9VhzYXVQacMibxpXOMYVNIvMtKRyX9SImBXpKcFr8XvFDeEslCyuH/t6KRt7HEO94AlP8Iatw==}
    engines: {node: '>=12'}

  array-uniq@1.0.3:
    resolution: {integrity: sha512-MNha4BWQ6JbwhFhj03YK552f7cb3AzoE8SzeljgChvL1dl3IcvggXVz1DilzySZkCja+CXuZbdW7yATchWn8/Q==}
    engines: {node: '>=0.10.0'}

  array.prototype.findlastindex@1.2.6:
    resolution: {integrity: sha512-F/TKATkzseUExPlfvmwQKGITM3DGTK+vkAsCZoDc5daVygbJBnjEUCbgkAvVFsgfXfX4YIqZ/27G3k3tdXrTxQ==}
    engines: {node: '>= 0.4'}

  array.prototype.flat@1.3.3:
    resolution: {integrity: sha512-rwG/ja1neyLqCuGZ5YYrznA62D4mZXg0i1cIskIUKSiqF3Cje9/wXAls9B9s1Wa2fomMsIv8czB8jZcPmxCXFg==}
    engines: {node: '>= 0.4'}

  array.prototype.flatmap@1.3.3:
    resolution: {integrity: sha512-Y7Wt51eKJSyi80hFrJCePGGNo5ktJCslFuboqJsbf57CCPcm5zztluPlc4/aD8sWsKvlwatezpV4U1efk8kpjg==}
    engines: {node: '>= 0.4'}

  arraybuffer.prototype.slice@1.0.4:
    resolution: {integrity: sha512-BNoCY6SXXPQ7gF2opIP4GBE+Xw7U+pHMYKuzjgCN3GwiaIR09UUeKfheyIry77QtrCBlC0KK0q5/TER/tYh3PQ==}
    engines: {node: '>= 0.4'}

  arrify@1.0.1:
    resolution: {integrity: sha512-3CYzex9M9FGQjCGMGyi6/31c8GJbgb0qGyrx5HWxPd0aCwh4cB2YjMb2Xf9UuoogrMrlO9cTqnB5rI5GHZTcUA==}
    engines: {node: '>=0.10.0'}

  astral-regex@2.0.0:
    resolution: {integrity: sha512-Z7tMw1ytTXt5jqMcOP+OQteU1VuNK9Y02uuJtKQ1Sv69jXQKKg5cibLwGJow8yzZP+eAc18EmLGPal0bp36rvQ==}
    engines: {node: '>=8'}

  async-function@1.0.0:
    resolution: {integrity: sha512-hsU18Ae8CDTR6Kgu9DYf0EbCr/a5iGL0rytQDobUcdpYOKokk8LEjVphnXkDkgpi0wYVsqrXuP0bZxJaTqdgoA==}
    engines: {node: '>= 0.4'}

  asynckit@0.4.0:
    resolution: {integrity: sha512-Oei9OH4tRh0YqU3GxhX79dM/mwVgvbZJaSNaRk+bshkj0S5cfHcgYakreBjrHwatXKbz+IoIdYLxrKim2MjW0Q==}

  atoa@1.0.0:
    resolution: {integrity: sha512-VVE1H6cc4ai+ZXo/CRWoJiHXrA1qfA31DPnx6D20+kSI547hQN5Greh51LQ1baMRMfxO5K5M4ImMtZbZt2DODQ==}

  autoprefixer@10.4.21:
    resolution: {integrity: sha512-O+A6LWV5LDHSJD3LjHYoNi4VLsj/Whi7k6zG12xTYaU4cQ8oxQGckXNX8cRHK5yOZ/ppVHe0ZBXGzSV9jXdVbQ==}
    engines: {node: ^10 || ^12 || >=14}
    hasBin: true
    peerDependencies:
      postcss: ^8.1.0

  available-typed-arrays@1.0.7:
    resolution: {integrity: sha512-wvUjBtSGN7+7SjNpq/9M2Tg350UZD3q62IFZLbRAR1bSMlCo1ZaeW+BJ+D090e4hIIZLBcTDWe4Mh4jvUDajzQ==}
    engines: {node: '>= 0.4'}

  azure-devops-node-api@12.5.0:
    resolution: {integrity: sha512-R5eFskGvOm3U/GzeAuxRkUsAl0hrAwGgWn6zAd2KrZmrEhWZVqLew4OOupbQlXUuojUzpGtq62SmdhJ06N88og==}

  b4a@1.7.1:
    resolution: {integrity: sha512-ZovbrBV0g6JxK5cGUF1Suby1vLfKjv4RWi8IxoaO/Mon8BDD9I21RxjHFtgQ+kskJqLAVyQZly3uMBui+vhc8Q==}
    peerDependencies:
      react-native-b4a: '*'
    peerDependenciesMeta:
      react-native-b4a:
        optional: true

  balanced-match@1.0.2:
    resolution: {integrity: sha512-3oSeUO0TMV67hN1AmbXsK4yaqU7tjiHlbxRDZOpH0KW9+CeX4bRAaX0Anxt0tx2MrpRpWwQaPwIlISEJhYU5Pw==}

  bare-events@2.7.0:
    resolution: {integrity: sha512-b3N5eTW1g7vXkw+0CXh/HazGTcO5KYuu/RCNaJbDMPI6LHDi+7qe8EmxKUVe1sUbY2KZOVZFyj62x0OEz9qyAA==}

  bare-fs@4.4.4:
    resolution: {integrity: sha512-Q8yxM1eLhJfuM7KXVP3zjhBvtMJCYRByoTT+wHXjpdMELv0xICFJX+1w4c7csa+WZEOsq4ItJ4RGwvzid6m/dw==}
    engines: {bare: '>=1.16.0'}
    peerDependencies:
      bare-buffer: '*'
    peerDependenciesMeta:
      bare-buffer:
        optional: true

  bare-os@3.6.2:
    resolution: {integrity: sha512-T+V1+1srU2qYNBmJCXZkUY5vQ0B4FSlL3QDROnKQYOqeiQR8UbjNHlPa+TIbM4cuidiN9GaTaOZgSEgsvPbh5A==}
    engines: {bare: '>=1.14.0'}

  bare-path@3.0.0:
    resolution: {integrity: sha512-tyfW2cQcB5NN8Saijrhqn0Zh7AnFNsnczRcuWODH0eYAXBsJ5gVxAUuNr7tsHSC6IZ77cA0SitzT+s47kot8Mw==}

  bare-stream@2.7.0:
    resolution: {integrity: sha512-oyXQNicV1y8nc2aKffH+BUHFRXmx6VrPzlnaEvMhram0nPBrKcEdcyBg5r08D0i8VxngHFAiVyn1QKXpSG0B8A==}
    peerDependencies:
      bare-buffer: '*'
      bare-events: '*'
    peerDependenciesMeta:
      bare-buffer:
        optional: true
      bare-events:
        optional: true

  bare-url@2.2.2:
    resolution: {integrity: sha512-g+ueNGKkrjMazDG3elZO1pNs3HY5+mMmOet1jtKyhOaCnkLzitxf26z7hoAEkDNgdNmnc1KIlt/dw6Po6xZMpA==}

  base64-js@1.5.1:
    resolution: {integrity: sha512-AKpaYlHn8t4SVbOHCy+b5+KKgvR4vrsD8vbvrbiQJps7fKDTkjkDry6ji0rUJjC0kzbNePLwzxq8iypo41qeWA==}

  baseline-browser-mapping@2.8.6:
    resolution: {integrity: sha512-wrH5NNqren/QMtKUEEJf7z86YjfqW/2uw3IL3/xpqZUC95SSVIFXYQeeGjL6FT/X68IROu6RMehZQS5foy2BXw==}
    hasBin: true

  basic-auth@2.0.1:
    resolution: {integrity: sha512-NF+epuEdnUYVlGuhaxbbq+dvJttwLnGY+YixlXlME5KpQ5W3CnXA5cVTneY3SPbPDRkcjMbifrwmFYcClgOZeg==}
    engines: {node: '>= 0.8'}

  big.js@5.2.2:
    resolution: {integrity: sha512-vyL2OymJxmarO8gxMr0mhChsO9QGwhynfuu4+MHTAW6czfq9humCB7rKpUjDd9YUiDPU4mzpyupFSvOClAwbmQ==}

  billboard.js@3.17.0:
    resolution: {integrity: sha512-Sx9Sk3bZY89sHwFqIACLIGjE2vKlF0u5w69I+cnVJh8KWas5toQc2pLMQVcqJRYgO9SJq2Kkoy0pK+iebyKeVA==}

  binary-extensions@2.3.0:
    resolution: {integrity: sha512-Ceh+7ox5qe7LJuLHoY0feh3pHuUDHAcRUeyL2VYghZwfpkNIy/+8Ocg0a3UuSoYzavmylwuLWQOf3hl0jjMMIw==}
    engines: {node: '>=8'}

  binaryextensions@6.11.0:
    resolution: {integrity: sha512-sXnYK/Ij80TO3lcqZVV2YgfKN5QjUWIRk/XSm2J/4bd/lPko3lvk0O4ZppH6m+6hB2/GTu+ptNwVFe1xh+QLQw==}
    engines: {node: '>=4'}

  bindings@1.5.0:
    resolution: {integrity: sha512-p2q/t/mhvuOj/UeLlV6566GD/guowlr0hHxClI0W9m7MWYkL1F0hLo+0Aexs9HSPCtR1SXQ0TD3MMKrXZajbiQ==}

  bl@4.1.0:
    resolution: {integrity: sha512-1W07cM9gS6DcLperZfFSj+bWLtaPGSOHWhPiGzXmvVJbRLdG82sH/Kn8EtW1VqWVA54AKf2h5k5BbnIbwF3h6w==}

  boolbase@1.0.0:
    resolution: {integrity: sha512-JZOSA7Mo9sNGB8+UjSgzdLtokWAky1zbztM3WRLCbZ70/3cTANmQmOdR7y2g+J0e2WXywy1yS468tY+IruqEww==}

  boundary@2.0.0:
    resolution: {integrity: sha512-rJKn5ooC9u8q13IMCrW0RSp31pxBCHE3y9V/tp3TdWSLf8Em3p6Di4NBpfzbJge9YjjFEsD0RtFEjtvHL5VyEA==}

  brace-expansion@1.1.12:
    resolution: {integrity: sha512-9T9UjW3r0UW5c1Q7GTwllptXwhvYmEzFhzMfZ9H7FQWt+uZePjZPjBP/W1ZEyZ1twGWom5/56TF4lPcqjnDHcg==}

  brace-expansion@2.0.2:
    resolution: {integrity: sha512-Jt0vHyM+jmUBqojB7E1NIYadt0vI0Qxjxd2TErW94wDz+E2LAm5vKMXXwg6ZZBTHPuUlDgQHKXvjGBdfcF1ZDQ==}

  braces@3.0.3:
    resolution: {integrity: sha512-yQbXgO/OSZVD2IsiLlro+7Hf6Q18EJrKSEsdoMzKePKXct3gvD8oLcOQdIzGupr5Fj+EDe8gO/lxc1BzfMpxvA==}
    engines: {node: '>=8'}

  browser-stdout@1.3.1:
    resolution: {integrity: sha512-qhAVI1+Av2X7qelOfAIYwXONood6XlZE/fXaBSmW/T5SzLAmCgzi+eiWE7fUvbHaeNBQH13UftjpXxsfLkMpgw==}

  browserify-zlib@0.1.4:
    resolution: {integrity: sha512-19OEpq7vWgsH6WkvkBJQDFvJS1uPcbFOQ4v9CU839dO+ZZXUZO6XpE6hNCqvlIIj+4fZvRiJ6DsAQ382GwiyTQ==}

  browserslist@4.26.2:
    resolution: {integrity: sha512-ECFzp6uFOSB+dcZ5BK/IBaGWssbSYBHvuMeMt3MMFyhI0Z8SqGgEkBLARgpRH3hutIgPVsALcMwbDrJqPxQ65A==}
    engines: {node: ^6 || ^7 || ^8 || ^9 || ^10 || ^11 || ^12 || >=13.7}
    hasBin: true

  buffer-builder@0.2.0:
    resolution: {integrity: sha512-7VPMEPuYznPSoR21NE1zvd2Xna6c/CloiZCfcMXR1Jny6PjX0N4Nsa38zcBFo/FMK+BlA+FLKbJCQ0i2yxp+Xg==}

  buffer-crc32@0.2.13:
    resolution: {integrity: sha512-VO9Ht/+p3SN7SKWqcrgEzjGbRSJYTx+Q1pTQC0wrWqHx0vpJraQ6GtHx8tvcg1rlK1byhU5gccxgOgj7B0TDkQ==}

  buffer-equal-constant-time@1.0.1:
    resolution: {integrity: sha512-zRpUiDwd/xk6ADqPMATG8vc9VPrkck7T07OIx0gnjmJAnHnTVXNQG3vfvWNuiZIkwu9KrKdA1iJKfsfTVxE6NA==}

  buffer-from@1.1.2:
    resolution: {integrity: sha512-E+XQCRwSbaaiChtv6k6Dwgc+bx+Bs6vuKJHHl5kox/BaKbhiXzqQOwK4cO22yElGp2OCmjwVhT3HmxgyPGnJfQ==}

  buffer@5.7.1:
    resolution: {integrity: sha512-EHcyIPBQ4BSGlvjB16k5KgAJ27CIsHY/2JBmCRReo48y9rQ3MaUzWX3KVlBa4U7MyX02HdVj0K7C3WaB3ju7FQ==}

  bufferstreams@3.0.0:
    resolution: {integrity: sha512-Qg0ggJUWJq90vtg4lDsGN9CDWvzBMQxhiEkSOD/sJfYt6BLect3eV1/S6K7SCSKJ34n60rf6U5eUPmQENVE4UA==}
    engines: {node: '>=8.12.0'}

  bundle-name@4.1.0:
    resolution: {integrity: sha512-tjwM5exMg6BGRI+kNmTntNsvdZS1X8BFYS6tnJ2hdH0kVxM6/eVZ2xy+FqStSWvYmtfFMDLIxurorHwDKfDz5Q==}
    engines: {node: '>=18'}

  c8@9.1.0:
    resolution: {integrity: sha512-mBWcT5iqNir1zIkzSPyI3NCR9EZCVI3WUD+AVO17MVWTSFNyUueXE82qTeampNtTr+ilN/5Ua3j24LgbCKjDVg==}
    engines: {node: '>=14.14.0'}
    hasBin: true

  cacache@16.1.3:
    resolution: {integrity: sha512-/+Emcj9DAXxX4cwlLmRI9c166RuL3w30zp4R7Joiv2cQTtTtA+jeuCAjH3ZlGnYS3tKENSrKhAzVVP9GVyzeYQ==}
    engines: {node: ^12.13.0 || ^14.15.0 || >=16.0.0}

  call-bind-apply-helpers@1.0.2:
    resolution: {integrity: sha512-Sp1ablJ0ivDkSzjcaJdxEunN5/XvksFJ2sMBFfq6x0ryhQV/2b/KwFe21cMpmHtPOSij8K99/wSfoEuTObmuMQ==}
    engines: {node: '>= 0.4'}

  call-bind@1.0.8:
    resolution: {integrity: sha512-oKlSFMcMwpUg2ednkhQ454wfWiU/ul3CkJe/PEHcTKuiX6RpbehUiFMXu13HalGZxfUwCQzZG747YXBn1im9ww==}
    engines: {node: '>= 0.4'}

  call-bound@1.0.4:
    resolution: {integrity: sha512-+ys997U96po4Kx/ABpBCqhA9EuxJaQWDQg7295H4hBphv3IZg0boBKuwYpt4YXp6MZ5AmZQnU/tyMTlRpaSejg==}
    engines: {node: '>= 0.4'}

  callsites@3.1.0:
    resolution: {integrity: sha512-P8BjAsXvZS+VIDUI11hHCQEv74YT67YUi5JJFNWIqL235sBmjX4+qx9Muvls5ivyNENctx46xQLQ3aTuE7ssaQ==}
    engines: {node: '>=6'}

  camel-case@4.1.2:
    resolution: {integrity: sha512-gxGWBrTT1JuMx6R+o5PTXMmUnhnVzLQ9SNutD4YqKtI6ap897t3tKECYla6gCWEkplXnlNybEkZg9GEGxKFCgw==}

  camelcase-keys@7.0.2:
    resolution: {integrity: sha512-Rjs1H+A9R+Ig+4E/9oyB66UC5Mj9Xq3N//vcLf2WzgdTi/3gUu3Z9KoqmlrEG4VuuLK8wJHofxzdQXz/knhiYg==}
    engines: {node: '>=12'}

  camelcase@6.3.0:
    resolution: {integrity: sha512-Gmy6FhYlCY7uOElZUSbxo2UCDH8owEk996gkbrpsgGtrJLM3J7jGxl9Ic7Qwwj4ivOE5AWZWRMecDdF7hqGjFA==}
    engines: {node: '>=10'}

  caniuse-api@3.0.0:
    resolution: {integrity: sha512-bsTwuIg/BZZK/vreVTYYbSWoe2F+71P7K5QGEX+pT250DZbfU1MQ5prOKpPR+LL6uWKK3KMwMCAS74QB3Um1uw==}

  caniuse-lite@1.0.30001743:
    resolution: {integrity: sha512-e6Ojr7RV14Un7dz6ASD0aZDmQPT/A+eZU+nuTNfjqmRrmkmQlnTNWH0SKmqagx9PeW87UVqapSurtAXifmtdmw==}

  case@1.6.3:
    resolution: {integrity: sha512-mzDSXIPaFwVDvZAHqZ9VlbyF4yyXRuX6IvB06WvPYkqJVO24kX1PPhv9bfpKNFZyxYFmmgo03HUiD8iklmJYRQ==}
    engines: {node: '>= 0.8.0'}

  chalk@4.1.2:
    resolution: {integrity: sha512-oKnbhFyRIXpUuez8iBMmyEa4nbj4IOQyuhc/wy9kY7/WVPcwIO9VA668Pu8RkO7+0G76SLROeyw9CpQ061i4mA==}
    engines: {node: '>=10'}

  chalk@5.6.2:
    resolution: {integrity: sha512-7NzBL0rN6fMUW+f7A6Io4h40qQlG+xGmtMxfbnH/K7TAtt8JQWVQK+6g0UXKMeVJoyV5EkkNsErQ8pVD3bLHbA==}
    engines: {node: ^12.17.0 || ^14.13 || >=16.0.0}

  cheerio-select@2.1.0:
    resolution: {integrity: sha512-9v9kG0LvzrlcungtnJtpGNxY+fzECQKhK4EGJX2vByejiMX84MFNQw4UxPJl3bFbTMw+Dfs37XaIkCwTZfLh4g==}

  cheerio@1.0.0-rc.12:
    resolution: {integrity: sha512-VqR8m68vM46BNnuZ5NtnGBKIE/DfN0cRIzg9n40EIq9NOv90ayxLBXA8fXC5gquFRGJSTRqBq25Jt2ECLR431Q==}
    engines: {node: '>= 6'}

  chokidar@3.5.2:
    resolution: {integrity: sha512-ekGhOnNVPgT77r4K/U3GDhu+FQ2S8TnK/s2KbIGXi0SZWuwkZ2QNyfWdZW+TVfn84DpEP7rLeCt2UI6bJ8GwbQ==}
    engines: {node: '>= 8.10.0'}

  chokidar@3.6.0:
    resolution: {integrity: sha512-7VT13fmjotKpGipCW9JEQAusEPE+Ei8nl6/g4FBAmIm0GOOLMua9NDDo/DWp0ZAxCr3cPq5ZpBqmPAQgDda2Pw==}
    engines: {node: '>= 8.10.0'}

  chokidar@4.0.3:
    resolution: {integrity: sha512-Qgzu8kfBvo+cA4962jnP1KkS6Dop5NS6g7R5LFYJr4b8Ub94PPQXUksCw9PvXoeXPRRddRNC5C1JQUR2SMGtnA==}
    engines: {node: '>= 14.16.0'}

  chownr@1.1.4:
    resolution: {integrity: sha512-jJ0bqzaylmJtVnNgzTeSOs8DPavpbYgEr/b0YL8/2GO3xJEhInFmhKMUnEJQjZumK7KXGFhUy89PrsJWlakBVg==}

  chownr@2.0.0:
    resolution: {integrity: sha512-bIomtDF5KGpdogkLd9VspvFzk9KfpyyGlS8YFVZl7TGPBHL5snIOnxeshwVgPteQ9b4Eydl+pVbIyE1DcvCWgQ==}
    engines: {node: '>=10'}

  chrome-trace-event@1.0.4:
    resolution: {integrity: sha512-rNjApaLzuwaOTjCiT8lSDdGN1APCiqkChLMJxJPWLunPAt5fy8xgU9/jNOchV84wfIxrA0lRQB7oCT8jrn/wrQ==}
    engines: {node: '>=6.0'}

  ci-info@2.0.0:
    resolution: {integrity: sha512-5tK7EtrZ0N+OLFMthtqOj4fI2Jeb88C4CAZPu25LDVUgXJ0A3Js4PMGqrn0JU1W0Mh1/Z8wZzYPxqUrXeBboCQ==}

  ci-info@3.9.0:
    resolution: {integrity: sha512-NIxF55hv4nSqQswkAeiOi1r83xy8JldOFDTWiug55KBu9Jnblncd2U6ViHmYgHf01TPZS77NJBhBMKdWj9HQMQ==}
    engines: {node: '>=8'}

  circular-dependency-plugin@5.2.2:
    resolution: {integrity: sha512-g38K9Cm5WRwlaH6g03B9OEz/0qRizI+2I7n+Gz+L5DxXJAPAiWQvwlYNm1V1jkdpUv95bOe/ASm2vfi/G560jQ==}
    engines: {node: '>=6.0.0'}
    peerDependencies:
      webpack: '>=4.0.1'

  classnames@2.5.1:
    resolution: {integrity: sha512-saHYOzhIQs6wy2sVxTM6bUDsQO4F50V9RQ22qBpEdCW+I+/Wmke2HOl6lS6dTpdxVhb88/I6+Hs+438c3lfUow==}

  clean-css@5.3.3:
    resolution: {integrity: sha512-D5J+kHaVb/wKSFcyyV75uCn8fiY4sV38XJoe4CUyGQ+mOU/fMVYUdH1hJC+CJQ5uY3EnW27SbJYS4X8BiLrAFg==}
    engines: {node: '>= 10.0'}

  clean-stack@2.2.0:
    resolution: {integrity: sha512-4diC9HaTE+KRAMWhDhrGOECgWZxoevMc5TlkObMqNSsVU62PYzXZ/SMTjzyGAFF1YusgxGcSWTEXBhp0CPwQ1A==}
    engines: {node: '>=6'}

  clean-webpack-plugin@4.0.0:
    resolution: {integrity: sha512-WuWE1nyTNAyW5T7oNyys2EN0cfP2fdRxhxnIQWiAp0bMabPdHhoGxM8A6YL2GhqwgrPnnaemVE7nv5XJ2Fhh2w==}
    engines: {node: '>=10.0.0'}
    peerDependencies:
      webpack: '>=4.0.0 <6.0.0'

  cli-cursor@5.0.0:
    resolution: {integrity: sha512-aCj4O5wKyszjMmDT4tZj93kxyydN/K5zPWSCe6/0AV/AA1pqe5ZBIw0a2ZfPQV7lL5/yb5HsUreJ6UFAF1tEQw==}
    engines: {node: '>=18'}

  cli-spinners@2.9.2:
    resolution: {integrity: sha512-ywqV+5MmyL4E7ybXgKys4DugZbX0FC6LnwrhjuykIjnK9k8OQacQ7axGKnjDXWNhns0xot3bZI5h55H8yo9cJg==}
    engines: {node: '>=6'}

  cliui@8.0.1:
    resolution: {integrity: sha512-BSeNnyus75C4//NQ9gQt1/csTXyo/8Sb+afLAkzAptFuMsod9HFokGNudZpi/oQV73hnVK+sR+5PVRMd+Dr7YQ==}
    engines: {node: '>=12'}

  clone-deep@4.0.1:
    resolution: {integrity: sha512-neHB9xuzh/wk0dIHweyAXv2aPGZIVk3pLMe+/RNzINf17fe0OG96QroktYAUm7SM1PBnzTabaLboqqxDyMU+SQ==}
    engines: {node: '>=6'}

  clsx@1.2.1:
    resolution: {integrity: sha512-EcR6r5a8bj6pu3ycsa/E/cKVGuTgZJZdsyUYHOksG/UHIiKfjxzRxYJpyVBwYaQeOvghal9fcc4PidlgzugAQg==}
    engines: {node: '>=6'}

  cockatiel@3.2.1:
    resolution: {integrity: sha512-gfrHV6ZPkquExvMh9IOkKsBzNDk6sDuZ6DdBGUBkvFnTCqCxzpuq48RySgP0AnaqQkw2zynOFj9yly6T1Q2G5Q==}
    engines: {node: '>=16'}

  color-convert@2.0.1:
    resolution: {integrity: sha512-RRECPsj7iu/xb5oKYcsFHSppFNnsj/52OVTRKb4zP5onXwVF3zVmmToNcOfGC+CRDpfK/U584fMg38ZHCaElKQ==}
    engines: {node: '>=7.0.0'}

  color-name@1.1.4:
    resolution: {integrity: sha512-dOy+3AuW3a2wNbZHIuMZpTcgjGuLU/uBL/ubcZF9OXbDo8ff4O8yVp5Bf0efS8uEoYo5q4Fx7dY9OgQGXgAsQA==}

  color-string@1.9.1:
    resolution: {integrity: sha512-shrVawQFojnZv6xM40anx4CkoDP+fZsw/ZerEMsW/pyzsRbElpsL/DBVW7q3ExxwusdNXI3lXpuhEZkzs8p5Eg==}

  color-support@1.1.3:
    resolution: {integrity: sha512-qiBjkpbMLO/HL68y+lh4q0/O1MZFj2RX6X/KmMa3+gJD3z+WwI1ZzDHysvqHGS3mP6mznPckpXmw1nI9cJjyRg==}
    hasBin: true

  color@4.2.3:
    resolution: {integrity: sha512-1rXeuUUiGGrykh+CeBdu5Ie7OJwinCgQY0bc7GCRxy5xVHy+moaqkpL/jqQq0MtQOeYcrqEz4abc5f0KtU7W4A==}
    engines: {node: '>=12.5.0'}

  colord@2.9.3:
    resolution: {integrity: sha512-jeC1axXpnb0/2nn/Y1LPuLdgXBLH7aDcHu4KEKfqw3CUhX7ZpfBSlPKyqXE6btIgEzfWtrX3/tyBCaCvXvMkOw==}

  colorette@2.0.20:
    resolution: {integrity: sha512-IfEDxwoWIjkeXL1eXcDiow4UbKjhLdq6/EuSVR9GMN7KVH3r9gQ83e73hsz1Nd1T3ijd5xv1wcWRYO+D6kCI2w==}

  combined-stream@1.0.8:
    resolution: {integrity: sha512-FQN4MRfuJeHf7cBbBMJFXhKSDq+2kAArBlmRBvcvFE5BB1HZKXtSFASDhdlz9zOYwxh8lDdnvmMOe/+5cdoEdg==}
    engines: {node: '>= 0.8'}

  command-line-args@5.1.2:
    resolution: {integrity: sha512-fytTsbndLbl+pPWtS0CxLV3BEWw9wJayB8NnU2cbQqVPsNdYezQeT+uIQv009m+GShnMNyuoBrRo8DTmuTfSCA==}
    engines: {node: '>=4.0.0'}

  commander@10.0.1:
    resolution: {integrity: sha512-y4Mg2tXshplEbSGzx7amzPwKKOCGuoSRP/CjEdwwk0FOGlUbq6lKuoyDZTNZkmxHdJtp54hdfY/JUrdL7Xfdug==}
    engines: {node: '>=14'}

  commander@11.1.0:
    resolution: {integrity: sha512-yPVavfyCcRhmorC7rWlkHn15b4wDVgVmBA7kV4QVBsF7kv/9TKJAbAXVTxvTnwP8HHKjRCJDClKbciiYS7p0DQ==}
    engines: {node: '>=16'}

  commander@12.1.0:
    resolution: {integrity: sha512-Vw8qHK3bZM9y/P10u3Vib8o/DdkvA2OtPtZvD871QKjy74Wj1WSKFILMPRPSdUSx5RFK1arlJzEtA4PkFgnbuA==}
    engines: {node: '>=18'}

  commander@2.20.3:
    resolution: {integrity: sha512-GpVkmM8vF2vQUkj2LvZmD35JxeJOLCwJ9cUkugyk2nuhbv3+mJvpLYYt+0+USMxE+oj+ey/lJEnhZw75x/OMcQ==}

  commander@6.2.1:
    resolution: {integrity: sha512-U7VdrJFnJgo4xjrHpTzu0yrHPGImdsmD95ZlgYSEajAn2JKzDhDTPG9kBTefmObL2w/ngeZnilk+OV9CG3d7UA==}
    engines: {node: '>= 6'}

  commander@7.2.0:
    resolution: {integrity: sha512-QrWXB+ZQSVPmIWIhtEO9H+gwHaMGYiF5ChvoJ+K9ZGHG/sVsa6yiesAD1GC/x46sET00Xlwo1u49RVVVzvcSkw==}
    engines: {node: '>= 10'}

  commander@8.3.0:
    resolution: {integrity: sha512-OkTL9umf+He2DZkUq8f8J9of7yL6RJKI24dVITBmNfZBmri9zYZQrKkuXiKhyfPSu8tUhnVBB1iKXevvnlR4Ww==}
    engines: {node: '>= 12'}

  commander@9.5.0:
    resolution: {integrity: sha512-KRs7WVDKg86PWiuAqhDrAQnTXZKraVcCc6vFdL14qrZ/DcWwuRo7VoiYXalXO7S5GKpqYiVEwCbgFDfxNHKJBQ==}
    engines: {node: ^12.20.0 || >=14}

  comment-parser@1.2.4:
    resolution: {integrity: sha512-pm0b+qv+CkWNriSTMsfnjChF9kH0kxz55y44Wo5le9qLxMj5xDQAaEd9ZN1ovSuk9CsrncWaFwgpOMg7ClJwkw==}
    engines: {node: '>= 12.0.0'}

  comment-parser@1.4.1:
    resolution: {integrity: sha512-buhp5kePrmda3vhc5B9t7pUQXAb2Tnd0qgpkIhPhkHXxJpiPJ11H0ZEU0oBpJ2QztSbzG/ZxMj/CHsYJqRHmyg==}
    engines: {node: '>= 12.0.0'}

  composed-offset-position@0.0.6:
    resolution: {integrity: sha512-Q7dLompI6lUwd7LWyIcP66r4WcS9u7AL2h8HaeipiRfCRPLMWqRx8fYsjb4OHi6UQFifO7XtNC2IlEJ1ozIFxw==}
    peerDependencies:
      '@floating-ui/utils': ^0.2.5

  concat-map@0.0.1:
    resolution: {integrity: sha512-/Srv4dswyQNBfohGpz9o6Yb3Gz3SrUDqBH5rTuhGR7ahtlbYKnVxw2bCFMRljaA7EXHaXZ8wsHdodFvbkhKmqg==}

  console-control-strings@1.1.0:
    resolution: {integrity: sha512-ty/fTekppD2fIwRvnZAVdeOiGd1c7YXEixbgJTNzqcxJWKQnjJ/V1bNEEE6hygpM3WjwHFUVK6HTjWSzV4a8sQ==}

  content-disposition@0.5.4:
    resolution: {integrity: sha512-FveZTNuGw04cxlAiWbzi6zTAL/lhehaWbTtgluJh4/E95DqMwTmha3KZN1aAWA8cFIhHzMZUvLevkw5Rqk+tSQ==}
    engines: {node: '>= 0.6'}

  content-type@1.0.5:
    resolution: {integrity: sha512-nTjqfcBFEipKdXCv4YDQWCfmcLZKm81ldF0pAopTvyrFGVbcR6P/VAAd5G7N+0tTr8QqiU0tFadD6FK4NtJwOA==}
    engines: {node: '>= 0.6'}

  contra@1.9.4:
    resolution: {integrity: sha512-N9ArHAqwR/lhPq4OdIAwH4e1btn6EIZMAz4TazjnzCiVECcWUPTma+dRAM38ERImEJBh8NiCCpjoQruSZ+agYg==}

  convert-source-map@2.0.0:
    resolution: {integrity: sha512-Kvp459HrV2FEJ1CAsi1Ku+MY3kasH19TFykTz2xWmMeq6bk2NU3XXvfJ+Q61m0xktWwt+1HSYf3JZsTms3aRJg==}

  cookies@0.9.1:
    resolution: {integrity: sha512-TG2hpqe4ELx54QER/S3HQ9SRVnQnGBtKUz5bLQWtYAQ+o6GpgMs6sYUvaiJjVxb+UXwhRhAEP3m7LbsIZ77Hmw==}
    engines: {node: '>= 0.8'}

  copy-webpack-plugin@13.0.1:
    resolution: {integrity: sha512-J+YV3WfhY6W/Xf9h+J1znYuqTye2xkBUIGyTPWuBAT27qajBa5mR4f8WBmfDY3YjRftT2kqZZiLi1qf0H+UOFw==}
    engines: {node: '>= 18.12.0'}
    peerDependencies:
      webpack: ^5.1.0

  core-util-is@1.0.3:
    resolution: {integrity: sha512-ZQBvi1DcpJ4GDqanjucZ2Hj3wEO5pZDS89BWbkcrvdxksJorwUDDZamX9ldFkp9aw2lmBDLgkObEA4DWNJ9FYQ==}

  cosmiconfig@8.3.6:
    resolution: {integrity: sha512-kcZ6+W5QzcJ3P1Mt+83OUv/oHFqZHIx8DuxG6eZ5RGMERoLqp4BuGjhHLYGK+Kf5XVkQvqBSmAy/nGWN3qDgEA==}
    engines: {node: '>=14'}
    peerDependencies:
      typescript: '>=4.9.5'
    peerDependenciesMeta:
      typescript:
        optional: true

  cross-spawn@7.0.6:
    resolution: {integrity: sha512-uV2QOWP2nWzsy2aMp8aRibhi9dlzF5Hgh5SHaB9OiTGEyDTiJJyx0uy51QXdyWbtAHNua4XJzUKca3OzKUd3vA==}
    engines: {node: '>= 8'}

  crossvent@1.5.4:
    resolution: {integrity: sha512-b6gEmNAh3kemyfNJ0LQzA/29A+YeGwevlSkNp2x0TzLOMYc0b85qRAD06OUuLWLQpR7HdJHNZQTlD1cfwoTrzg==}

  csp-html-webpack-plugin@5.1.0:
    resolution: {integrity: sha512-6l/s6hACE+UA01PLReNKZfgLZWM98f7ewWmE79maDWIbEXiPcIWQGB3LQR/Zw+hPBj4XPZZ5zNrrO+aygqaLaQ==}
    peerDependencies:
      html-webpack-plugin: ^4 || ^5
      webpack: ^4 || ^5

  css-declaration-sorter@7.3.0:
    resolution: {integrity: sha512-LQF6N/3vkAMYF4xoHLJfG718HRJh34Z8BnNhd6bosOMIVjMlhuZK5++oZa3uYAgrI5+7x2o27gUqTR2U/KjUOQ==}
    engines: {node: ^14 || ^16 || >=18}
    peerDependencies:
      postcss: ^8.0.9

  css-loader@7.1.2:
    resolution: {integrity: sha512-6WvYYn7l/XEGN8Xu2vWFt9nVzrCn39vKyTEFf/ExEyoksJjjSZV/0/35XPlMbpnr6VGhZIUg5yJrL8tGfes/FA==}
    engines: {node: '>= 18.12.0'}
    peerDependencies:
      '@rspack/core': 0.x || 1.x
      webpack: ^5.27.0
    peerDependenciesMeta:
      '@rspack/core':
        optional: true
      webpack:
        optional: true

  css-minimizer-webpack-plugin@7.0.2:
    resolution: {integrity: sha512-nBRWZtI77PBZQgcXMNqiIXVshiQOVLGSf2qX/WZfG8IQfMbeHUMXaBWQmiiSTmPJUflQxHjZjzAmuyO7tpL2Jg==}
    engines: {node: '>= 18.12.0'}
    peerDependencies:
      '@parcel/css': '*'
      '@swc/css': '*'
      clean-css: '*'
      csso: '*'
      esbuild: '*'
      lightningcss: '*'
      webpack: ^5.0.0
    peerDependenciesMeta:
      '@parcel/css':
        optional: true
      '@swc/css':
        optional: true
      clean-css:
        optional: true
      csso:
        optional: true
      esbuild:
        optional: true
      lightningcss:
        optional: true

  css-select@4.3.0:
    resolution: {integrity: sha512-wPpOYtnsVontu2mODhA19JrqWxNsfdatRKd64kmpRbQgh1KtItko5sTnEpPdpSaJszTOhEMlF/RPz28qj4HqhQ==}

  css-select@5.2.2:
    resolution: {integrity: sha512-TizTzUddG/xYLA3NXodFM0fSbNizXjOKhqiQQwvhlspadZokn1KDy0NZFS0wuEubIYAV5/c1/lAr0TaaFXEXzw==}

  css-tree@2.2.1:
    resolution: {integrity: sha512-OA0mILzGc1kCOCSJerOeqDxDQ4HOh+G8NbOJFOTgOCzpw7fCBubk0fEyxp8AgOL/jvLgYA/uV0cMbe43ElF1JA==}
    engines: {node: ^10 || ^12.20.0 || ^14.13.0 || >=15.0.0, npm: '>=7.0.0'}

  css-tree@3.1.0:
    resolution: {integrity: sha512-0eW44TGN5SQXU1mWSkKwFstI/22X2bG1nYzZTYMAWjylYURhse752YgbE4Cx46AC+bAvI+/dYTPRk1LqSUnu6w==}
    engines: {node: ^10 || ^12.20.0 || ^14.13.0 || >=15.0.0}

  css-what@6.2.2:
    resolution: {integrity: sha512-u/O3vwbptzhMs3L1fQE82ZSLHQQfto5gyZzwteVIEyeaY5Fc7R4dapF/BvRoSYFeqfBk4m0V1Vafq5Pjv25wvA==}
    engines: {node: '>= 6'}

  cssesc@3.0.0:
    resolution: {integrity: sha512-/Tb/JcjK111nNScGob5MNtsntNM1aCNUDipB/TkwZFhyDrrE47SOx/18wF2bbjgc3ZzCSKW1T5nt5EbFoAz/Vg==}
    engines: {node: '>=4'}
    hasBin: true

  cssnano-preset-advanced@7.0.9:
    resolution: {integrity: sha512-nczUlcRbMuupYDIjlYTQ6nqWh2AjV1omdf5OkUEKpOqPuRb8CZp/KgpZjD2eelX/sfFh6V/aybfgu7lVJH7Z/w==}
    engines: {node: ^18.12.0 || ^20.9.0 || >=22.0}
    peerDependencies:
      postcss: ^8.4.32

  cssnano-preset-default@7.0.9:
    resolution: {integrity: sha512-tCD6AAFgYBOVpMBX41KjbvRh9c2uUjLXRyV7KHSIrwHiq5Z9o0TFfUCoM3TwVrRsRteN3sVXGNvjVNxYzkpTsA==}
    engines: {node: ^18.12.0 || ^20.9.0 || >=22.0}
    peerDependencies:
      postcss: ^8.4.32

  cssnano-utils@5.0.1:
    resolution: {integrity: sha512-ZIP71eQgG9JwjVZsTPSqhc6GHgEr53uJ7tK5///VfyWj6Xp2DBmixWHqJgPno+PqATzn48pL42ww9x5SSGmhZg==}
    engines: {node: ^18.12.0 || ^20.9.0 || >=22.0}
    peerDependencies:
      postcss: ^8.4.32

  cssnano@7.1.1:
    resolution: {integrity: sha512-fm4D8ti0dQmFPeF8DXSAA//btEmqCOgAc/9Oa3C1LW94h5usNrJEfrON7b4FkPZgnDEn6OUs5NdxiJZmAtGOpQ==}
    engines: {node: ^18.12.0 || ^20.9.0 || >=22.0}
    peerDependencies:
      postcss: ^8.4.32

  csso@5.0.5:
    resolution: {integrity: sha512-0LrrStPOdJj+SPCCrGhzryycLjwcgUSHBtxNA8aIDxf0GLsRh1cKYhB00Gd1lDOS4yGH69+SNn13+TWbVHETFQ==}
    engines: {node: ^10 || ^12.20.0 || ^14.13.0 || >=15.0.0, npm: '>=7.0.0'}

  csstype@3.1.3:
    resolution: {integrity: sha512-M1uQkMl8rQK/szD0LNhtqxIPLpimGm8sOBwU7lLnCpSbTyY3yeU1Vc7l4KT5zT4s/yOxHH5O7tIuuLOCnLADRw==}

  cubic2quad@1.2.1:
    resolution: {integrity: sha512-wT5Y7mO8abrV16gnssKdmIhIbA9wSkeMzhh27jAguKrV82i24wER0vL5TGhUJ9dbJNDcigoRZ0IAHFEEEI4THQ==}

  custom-elements-manifest@1.0.0:
    resolution: {integrity: sha512-j59k0ExGCKA8T6Mzaq+7axc+KVHwpEphEERU7VZ99260npu/p/9kd+Db+I3cGKxHkM5y6q5gnlXn00mzRQkX2A==}

  custom-event@1.0.0:
    resolution: {integrity: sha512-6nOXX3UitrmdvSJWoVR2dlzhbX5bEUqmqsMUyx1ypCLZkHHkcuYtdpW3p94RGvcFkTV7DkLo+Ilbwnlwi8L+jw==}

  d3-array@3.2.4:
    resolution: {integrity: sha512-tdQAmyA18i4J7wprpYq8ClcxZy3SC31QMeByyCFyRt7BVHdREQZ5lpzoe5mFEYZUWe+oq8HBvk9JjpibyEV4Jg==}
    engines: {node: '>=12'}

  d3-axis@3.0.0:
    resolution: {integrity: sha512-IH5tgjV4jE/GhHkRV0HiVYPDtvfjHQlQfJHs0usq7M30XcSBvOotpmH1IgkcXsO/5gEQZD43B//fc7SRT5S+xw==}
    engines: {node: '>=12'}

  d3-brush@3.0.0:
    resolution: {integrity: sha512-ALnjWlVYkXsVIGlOsuWH1+3udkYFI48Ljihfnh8FZPF2QS9o+PzGLBslO0PjzVoHLZ2KCVgAM8NVkXPJB2aNnQ==}
    engines: {node: '>=12'}

  d3-color@3.1.0:
    resolution: {integrity: sha512-zg/chbXyeBtMQ1LbD/WSoW2DpC3I0mpmPdW+ynRTj/x2DAWYrIY7qeZIHidozwV24m4iavr15lNwIwLxRmOxhA==}
    engines: {node: '>=12'}

  d3-dispatch@3.0.1:
    resolution: {integrity: sha512-rzUyPU/S7rwUflMyLc1ETDeBj0NRuHKKAcvukozwhshr6g6c5d8zh4c2gQjY2bZ0dXeGLWc1PF174P2tVvKhfg==}
    engines: {node: '>=12'}

  d3-drag@3.0.0:
    resolution: {integrity: sha512-pWbUJLdETVA8lQNJecMxoXfH6x+mO2UQo8rSmZ+QqxcbyA3hfeprFgIT//HW2nlHChWeIIMwS2Fq+gEARkhTkg==}
    engines: {node: '>=12'}

  d3-dsv@3.0.1:
    resolution: {integrity: sha512-UG6OvdI5afDIFP9w4G0mNq50dSOsXHJaRE8arAS5o9ApWnIElp8GZw1Dun8vP8OyHOZ/QJUKUJwxiiCCnUwm+Q==}
    engines: {node: '>=12'}
    hasBin: true

  d3-ease@3.0.1:
    resolution: {integrity: sha512-wR/XK3D3XcLIZwpbvQwQ5fK+8Ykds1ip7A2Txe0yxncXSdq1L9skcG7blcedkOX+ZcgxGAmLX1FrRGbADwzi0w==}
    engines: {node: '>=12'}

  d3-format@3.1.0:
    resolution: {integrity: sha512-YyUI6AEuY/Wpt8KWLgZHsIU86atmikuoOmCfommt0LYHiQSPjvX2AcFc38PX0CBpr2RCyZhjex+NS/LPOv6YqA==}
    engines: {node: '>=12'}

  d3-hierarchy@3.1.2:
    resolution: {integrity: sha512-FX/9frcub54beBdugHjDCdikxThEqjnR93Qt7PvQTOHxyiNCAlvMrHhclk3cD5VeAaq9fxmfRp+CnWw9rEMBuA==}
    engines: {node: '>=12'}

  d3-interpolate@3.0.1:
    resolution: {integrity: sha512-3bYs1rOD33uo8aqJfKP3JWPAibgw8Zm2+L9vBKEHJ2Rg+viTR7o5Mmv5mZcieN+FRYaAOWX5SJATX6k1PWz72g==}
    engines: {node: '>=12'}

  d3-path@3.1.0:
    resolution: {integrity: sha512-p3KP5HCf/bvjBSSKuXid6Zqijx7wIfNW+J/maPs+iwR35at5JCbLUT0LzF1cnjbCHWhqzQTIN2Jpe8pRebIEFQ==}
    engines: {node: '>=12'}

  d3-scale@4.0.2:
    resolution: {integrity: sha512-GZW464g1SH7ag3Y7hXjf8RoUuAFIqklOAq3MRl4OaWabTFJY9PN/E1YklhXLh+OQ3fM9yS2nOkCoS+WLZ6kvxQ==}
    engines: {node: '>=12'}

  d3-selection@3.0.0:
    resolution: {integrity: sha512-fmTRWbNMmsmWq6xJV8D19U/gw/bwrHfNXxrIN+HfZgnzqTHp9jOmKMhsTUjXOJnZOdZY9Q28y4yebKzqDKlxlQ==}
    engines: {node: '>=12'}

  d3-shape@3.2.0:
    resolution: {integrity: sha512-SaLBuwGm3MOViRq2ABk3eLoxwZELpH6zhl3FbAoJ7Vm1gofKx6El1Ib5z23NUEhF9AsGl7y+dzLe5Cw2AArGTA==}
    engines: {node: '>=12'}

  d3-time-format@4.1.0:
    resolution: {integrity: sha512-dJxPBlzC7NugB2PDLwo9Q8JiTR3M3e4/XANkreKSUxF8vvXKqm1Yfq4Q5dl8budlunRVlUUaDUgFt7eA8D6NLg==}
    engines: {node: '>=12'}

  d3-time@3.1.0:
    resolution: {integrity: sha512-VqKjzBLejbSMT4IgbmVgDjpkYrNWUYJnbCGo874u7MMKIWsILRX+OpX/gTk8MqjpT1A/c6HY2dCA77ZN0lkQ2Q==}
    engines: {node: '>=12'}

  d3-timer@3.0.1:
    resolution: {integrity: sha512-ndfJ/JxxMd3nw31uyKoY2naivF+r29V+Lc0svZxe1JvvIRmi8hUsrMvdOwgS1o6uBHmiz91geQ0ylPP0aj1VUA==}
    engines: {node: '>=12'}

  d3-transition@3.0.1:
    resolution: {integrity: sha512-ApKvfjsSR6tg06xrL434C0WydLr7JewBB3V+/39RMHsaXTOG0zmt/OAXeng5M5LBm0ojmxJrpomQVZ1aPvBL4w==}
    engines: {node: '>=12'}
    peerDependencies:
      d3-selection: 2 - 3

  d3-zoom@3.0.0:
    resolution: {integrity: sha512-b8AmV3kfQaqWAuacbPuNbL6vahnOJflOhexLzMMNLga62+/nh0JzvJ0aO/5a5MVgUFGS7Hu1P9P03o3fJkDCyw==}
    engines: {node: '>=12'}

  data-view-buffer@1.0.2:
    resolution: {integrity: sha512-EmKO5V3OLXh1rtK2wgXRansaK1/mtVdTUEiEI0W8RkvgT05kfxaH29PliLnpLP73yYO6142Q72QNa8Wx/A5CqQ==}
    engines: {node: '>= 0.4'}

  data-view-byte-length@1.0.2:
    resolution: {integrity: sha512-tuhGbE6CfTM9+5ANGf+oQb72Ky/0+s3xKUpHvShfiz2RxMFgFPjsXuRLBVMtvMs15awe45SRb83D6wH4ew6wlQ==}
    engines: {node: '>= 0.4'}

  data-view-byte-offset@1.0.1:
    resolution: {integrity: sha512-BS8PfmtDGnrgYdOonGZQdLZslWIeCGFP9tpan0hi1Co2Zr2NKADsvGYA8XxuG/4UWgJ6Cjtv+YJnB6MM69QGlQ==}
    engines: {node: '>= 0.4'}

  debounce@1.2.1:
    resolution: {integrity: sha512-XRRe6Glud4rd/ZGQfiV1ruXSfbvfJedlV9Y6zOlP+2K04vBYiJEte6stfFkCP03aMnY5tsipamumUjL14fofug==}

  debug@2.6.9:
    resolution: {integrity: sha512-bC7ElrdJaJnPbAP+1EotYvqZsb3ecl5wi6Bfi6BJTUcNowp6cvspg0jXznRTKDjm/E7AdgFBVeAPVMNcKGsHMA==}
    peerDependencies:
      supports-color: '*'
    peerDependenciesMeta:
      supports-color:
        optional: true

  debug@3.2.7:
    resolution: {integrity: sha512-CFjzYYAi4ThfiQvizrFQevTTXHtnCqWfe7x1AhgEscTz6ZbLbfoLRLPugTQyBth6f8ZERVUSyWHFD/7Wu4t1XQ==}
    peerDependencies:
      supports-color: '*'
    peerDependenciesMeta:
      supports-color:
        optional: true

  debug@4.4.3:
    resolution: {integrity: sha512-RGwwWnwQvkVfavKVt22FGLw+xYSdzARwm0ru6DhTVA3umU5hZc28V3kO4stgYryrTlLpuvgI9GiijltAjNbcqA==}
    engines: {node: '>=6.0'}
    peerDependencies:
      supports-color: '*'
    peerDependenciesMeta:
      supports-color:
        optional: true

  decamelize-keys@1.1.1:
    resolution: {integrity: sha512-WiPxgEirIV0/eIOMcnFBA3/IJZAZqKnwAwWyvvdi4lsr1WCN22nhdf/3db3DoZcUjTV2SqfzIwNyp6y2xs3nmg==}
    engines: {node: '>=0.10.0'}

  decamelize@1.2.0:
    resolution: {integrity: sha512-z2S+W9X73hAUUki+N+9Za2lBlun89zigOyGrsax+KUQ6wKW4ZoWpEYBkGhQjwAjjDCkWxhY0VKEhk8wzY7F5cA==}
    engines: {node: '>=0.10.0'}

  decamelize@4.0.0:
    resolution: {integrity: sha512-9iE1PgSik9HeIIw2JO94IidnE3eBoQrFJ3w7sFuzSX4DpmZ3v5sZpUiV5Swcf6mQEF+Y0ru8Neo+p+nyh2J+hQ==}
    engines: {node: '>=10'}

  decamelize@5.0.1:
    resolution: {integrity: sha512-VfxadyCECXgQlkoEAjeghAr5gY3Hf+IKjKb+X8tGVDtveCjN+USwprd2q3QXBR9T1+x2DG0XZF5/w+7HAtSaXA==}
    engines: {node: '>=10'}

  decompress-response@6.0.0:
    resolution: {integrity: sha512-aW35yZM6Bb/4oJlZncMH2LCoZtJXTRxES17vE3hoRiowU2kWHaJKFkSBDnDR+cm9J+9QhXmREyIfv0pji9ejCQ==}
    engines: {node: '>=10'}

  deep-equal@1.0.1:
    resolution: {integrity: sha512-bHtC0iYvWhyaTzvV3CZgPeZQqCOBGyGsVV7v4eevpdkLHfiSrXUdBG+qAuSz4RI70sszvjQ1QSZ98An1yNwpSw==}

  deep-extend@0.6.0:
    resolution: {integrity: sha512-LOHxIOaPYdHlJRtCQfDIVZtfw/ufM8+rVj649RIHzcm/vGwQRXFt6OPqIFWsm2XEMrNIEtWR64sY1LEKD2vAOA==}
    engines: {node: '>=4.0.0'}

  deep-is@0.1.4:
    resolution: {integrity: sha512-oIPzksmTg4/MriiaYGO+okXDT7ztn/w3Eptv/+gSIdMdKsJo0u4CfYNFJPy+4SKMuCqGw2wxnA+URMg3t8a/bQ==}

  deepmerge@4.3.1:
    resolution: {integrity: sha512-3sUqbMEc77XqpdNO7FRyRog+eW3ph+GYCbj+rK+uYyRMuwsVy0rMiVtPn+QJlKFvWP/1PYpapqYn0Me2knFn+A==}
    engines: {node: '>=0.10.0'}

  default-browser-id@5.0.0:
    resolution: {integrity: sha512-A6p/pu/6fyBcA1TRz/GqWYPViplrftcW2gZC9q79ngNCKAeR/X3gcEdXQHl4KNXV+3wgIJ1CPkJQ3IHM6lcsyA==}
    engines: {node: '>=18'}

  default-browser@5.2.1:
    resolution: {integrity: sha512-WY/3TUME0x3KPYdRRxEJJvXRHV4PyPoUsxtZa78lwItwRQRHhd2U9xOscaT/YTf8uCXIAjeJOFBVEh/7FtD8Xg==}
    engines: {node: '>=18'}

  define-data-property@1.1.4:
    resolution: {integrity: sha512-rBMvIzlpA8v6E+SJZoo++HAYqsLrkg7MSfIinMPFhmkorw7X+dOXVJQs+QT69zGkzMyfDnIMN2Wid1+NbL3T+A==}
    engines: {node: '>= 0.4'}

  define-lazy-prop@3.0.0:
    resolution: {integrity: sha512-N+MeXYoqr3pOgn8xfyRPREN7gHakLYjhsHhWGT3fWAiL4IkAt0iDw14QiiEm2bE30c5XX5q0FtAA3CK5f9/BUg==}
    engines: {node: '>=12'}

  define-properties@1.2.1:
    resolution: {integrity: sha512-8QmQKqEASLd5nx0U1B1okLElbUuuttJ/AnYmRXbbbGDWh6uS208EjD4Xqq/I9wK7u0v6O08XhTWnt5XtEbR6Dg==}
    engines: {node: '>= 0.4'}

  del@4.1.1:
    resolution: {integrity: sha512-QwGuEUouP2kVwQenAsOof5Fv8K9t3D8Ca8NxcXKrIpEHjTXK5J2nXLdP+ALI1cgv8wj7KuwBhTwBkOZSJKM5XQ==}
    engines: {node: '>=6'}

  delayed-stream@1.0.0:
    resolution: {integrity: sha512-ZySD7Nf91aLB0RxL4KGrKHBXl7Eds1DAmEdcoVawXnLD7SDhpNgtuII2aAkg7a7QS41jxPSZ17p4VdGnMHk3MQ==}
    engines: {node: '>=0.4.0'}

  delegates@1.0.0:
    resolution: {integrity: sha512-bd2L678uiWATM6m5Z1VzNCErI3jiGzt6HGY8OVICs40JQq/HALfbyNJmp0UDakEY4pMMaN0Ly5om/B1VI/+xfQ==}

  depd@1.1.2:
    resolution: {integrity: sha512-7emPTl6Dpo6JRXOXjLRxck+FlLRX5847cLKEn00PLAgc3g2hTZZgr+e4c2v6QpSmLeFP3n5yUo7ft6avBK/5jQ==}
    engines: {node: '>= 0.6'}

  depd@2.0.0:
    resolution: {integrity: sha512-g7nH6P6dyDioJogAAGprGpCtVImJhpPk/roCzdb3fIh61/s/nPsfR6onyMwkCAR/OlC3yBC0lESvUoQEAssIrw==}
    engines: {node: '>= 0.8'}

  dequal@2.0.3:
    resolution: {integrity: sha512-0je+qPKHEMohvfRTCEo3CrPG6cAzAYgmzKyxRiYSSDkS6eGJdyVJm7WaYA5ECaAD9wLB2T4EEeymA5aFVcYXCA==}
    engines: {node: '>=6'}

  destroy@1.2.0:
    resolution: {integrity: sha512-2sJGJTaXIIaR1w4iJSNoN0hnMY7Gpc/n8D4qSCJw8QqFWXf7cuAgnEHxBpweaVcPevC2l3KpjYCx3NypQQgaJg==}
    engines: {node: '>= 0.8', npm: 1.2.8000 || >= 1.4.16}

  detect-libc@1.0.3:
    resolution: {integrity: sha512-pGjwhsmsp4kL2RTz08wcOlGN83otlqHeD/Z5T8GXZB+/YcpQ/dgo+lbU8ZsGxV0HIvqqxo9l7mqYwyYMD9bKDg==}
    engines: {node: '>=0.10'}
    hasBin: true

  detect-libc@2.1.0:
    resolution: {integrity: sha512-vEtk+OcP7VBRtQZ1EJ3bdgzSfBjgnEalLTp5zjJrS+2Z1w2KZly4SBdac/WDU3hhsNAZ9E8SC96ME4Ey8MZ7cg==}
    engines: {node: '>=8'}

  diff2html@3.4.52:
    resolution: {integrity: sha512-qhMg8/I3sZ4zm/6R/Kh0xd6qG6Vm86w6M+C9W+DuH1V8ACz+1cgEC8/k0ucjv6AGqZWzHm/8G1gh7IlrUqCMhg==}
    engines: {node: '>=12'}

  diff@7.0.0:
    resolution: {integrity: sha512-PJWHUb1RFevKCwaFA9RlG5tCd+FO5iRh9A8HEtkmBH2Li03iJriB6m6JIN4rGz3K3JLawI7/veA1xzRKP6ISBw==}
    engines: {node: '>=0.3.1'}

  dir-glob@3.0.1:
    resolution: {integrity: sha512-WkrWp9GR4KXfKGYzOLmTuGVi1UWFfws377n9cc55/tb6DuqyF6pcQ5AbiHEshaDpY9v6oaSr2XCDidGmMwdzIA==}
    engines: {node: '>=8'}

  doctrine@2.1.0:
    resolution: {integrity: sha512-35mSku4ZXK0vfCuHEDAwt55dg2jNajHZ1odvF+8SSr82EsZY4QmXfuWso8oEd8zRhVObSN18aM0CjSdoBX7zIw==}
    engines: {node: '>=0.10.0'}

  dom-converter@0.2.0:
    resolution: {integrity: sha512-gd3ypIPfOMr9h5jIKq8E3sHOTCjeirnl0WK5ZdS1AW0Odt0b1PaWaHdJ4Qk4klv+YB9aJBS7mESXjFoDQPu6DA==}

  dom-helpers@5.2.1:
    resolution: {integrity: sha512-nRCa7CK3VTrM2NmGkIy4cbK7IZlgBE/PYMn55rrXefr5xXDP0LdtfPnblFDoVdcAfslJ7or6iqAUnx0CCGIWQA==}

  dom-serializer@1.4.1:
    resolution: {integrity: sha512-VHwB3KfrcOOkelEG2ZOfxqLZdfkil8PtJi4P8N2MMXucZq2yLp75ClViUlOVwyoHEDjYU433Aq+5zWP61+RGag==}

  dom-serializer@2.0.0:
    resolution: {integrity: sha512-wIkAryiqt/nV5EQKqQpo3SToSOV9J0DnbJqwK7Wv/Trc92zIAYZ4FlMu+JPFW1DfGFt81ZTCGgDEabffXeLyJg==}

  domelementtype@2.3.0:
    resolution: {integrity: sha512-OLETBj6w0OsagBwdXnPdN0cnMfF9opN69co+7ZrbfPGrdpPVNBUj02spi6B1N7wChLQiPn4CSH/zJvXw56gmHw==}

  domhandler@4.3.1:
    resolution: {integrity: sha512-GrwoxYN+uWlzO8uhUXRl0P+kHE4GtVPfYzVLcUxPL7KNdHKj66vvlhiweIHqYYXWlw+T8iLMp42Lm67ghw4WMQ==}
    engines: {node: '>= 4'}

  domhandler@5.0.3:
    resolution: {integrity: sha512-cgwlv/1iFQiFnU96XXgROh8xTeetsnJiDsTc7TYCLFd9+/WNkIqPTxiM/8pSd8VIrhXGTf1Ny1q1hquVqDJB5w==}
    engines: {node: '>= 4'}

  domutils@2.8.0:
    resolution: {integrity: sha512-w96Cjofp72M5IIhpjgobBimYEfoPjx1Vx0BSX9P30WBdZW2WIKU0T1Bd0kz2eNZ9ikjKgHbEyKx8BB6H1L3h3A==}

  domutils@3.2.2:
    resolution: {integrity: sha512-6kZKyUajlDuqlHKVX1w7gyslj9MPIXzIFiz/rGu35uC1wMi+kMhQwGhl4lt9unC9Vb9INnY9Z3/ZA3+FhASLaw==}

  dot-case@3.0.4:
    resolution: {integrity: sha512-Kv5nKlh6yRrdrGvxeJ2e5y2eRUpkUosIW4A2AS38zwSz27zu7ufDwQPi5Jhs3XAlGNetl3bmnGhQsMtkKJnj3w==}

  dragula@3.7.2:
    resolution: {integrity: sha512-iDPdNTPZY7P/l0CQ800QiX+PNA2XF9iC3ePLWfGxeb/j8iPPedRuQdfSOfZrazgSpmaShYvYQ/jx7keWb4YNzA==}

  driver.js@1.3.6:
    resolution: {integrity: sha512-g2nNuu+tWmPpuoyk3ffpT9vKhjPz4NrJzq6mkRDZIwXCrFhrKdDJ9TX5tJOBpvCTBrBYjgRQ17XlcQB15q4gMg==}

  dunder-proto@1.0.1:
    resolution: {integrity: sha512-KIN/nDJBQRcXw0MLVhZE9iQHmG68qAVIBg9CqmUYjmQIhgij9U5MFvrqkUL5FbtyyzZuOeOt0zdeRe4UY7ct+A==}
    engines: {node: '>= 0.4'}

  duplexer@0.1.2:
    resolution: {integrity: sha512-jtD6YG370ZCIi/9GTaJKQxWTZD045+4R4hTk/x1UyoqadyJ9x9CgSi1RlVDQF8U2sxLLSnFkCaMihqljHIWgMg==}

  duplexify@3.7.1:
    resolution: {integrity: sha512-07z8uv2wMyS51kKhD1KsdXJg5WQ6t93RneqRxUHnskXVtlYYkLqM0gqStQZ3pj073g687jPCHrqNfCzawLYh5g==}

  eastasianwidth@0.2.0:
    resolution: {integrity: sha512-I88TYZWc9XiYHRQ4/3c5rjjfgkjhLyW2luGIheGERbNQ6OY7yTybanSpDXZa8y7VUP9YmDcYa+eyq4ca7iLqWA==}

  ecdsa-sig-formatter@1.0.11:
    resolution: {integrity: sha512-nagl3RYrbNv6kQkeJIpt6NJZy8twLB/2vtz6yN9Z4vRKHN4/QZJIEbqohALSgwKdnksuY3k5Addp5lg8sVoVcQ==}

  editions@6.22.0:
    resolution: {integrity: sha512-UgGlf8IW75je7HZjNDpJdCv4cGJWIi6yumFdZ0R7A8/CIhQiWUjyGLCxdHpd8bmyD1gnkfUNK0oeOXqUS2cpfQ==}
    engines: {ecmascript: '>= es5', node: '>=4'}

  ee-first@1.1.1:
    resolution: {integrity: sha512-WMwm9LhRUo+WUaRN+vRuETqG89IgZphVSNkdFgeb6sS/E4OrDIN7t48CAewSHXc6C8lefD8KKfr5vY61brQlow==}

  electron-to-chromium@1.5.222:
    resolution: {integrity: sha512-gA7psSwSwQRE60CEoLz6JBCQPIxNeuzB2nL8vE03GK/OHxlvykbLyeiumQy1iH5C2f3YbRAZpGCMT12a/9ih9w==}

  emoji-regex@10.5.0:
    resolution: {integrity: sha512-lb49vf1Xzfx080OKA0o6l8DQQpV+6Vg95zyCJX9VB/BqKYlhG7N4wgROUUHRA+ZPUefLnteQOad7z1kT2bV7bg==}

  emoji-regex@8.0.0:
    resolution: {integrity: sha512-MSjYzcWNOA0ewAHpz0MxpYFvwg6yjy1NG3xteoqz644VCo/RPgnr1/GGt+ic3iJTzQ8Eu3TdM14SawnVUmGE6A==}

  emoji-regex@9.2.2:
    resolution: {integrity: sha512-L18DaJsXSUk2+42pv8mLs5jJT2hqFkFE4j21wOmgbUqsZ2hL72NsUU785g9RXgo3s0ZNgVl42TiHp3ZtOv/Vyg==}

  emojis-list@3.0.0:
    resolution: {integrity: sha512-/kyM18EfinwXZbno9FyUGeFh87KC8HRQBQGildHZbEuRyWFOmv1U10o9BBp8XVZDVNNuQKyIGIu5ZYAAXJ0V2Q==}
    engines: {node: '>= 4'}

  encodeurl@2.0.0:
    resolution: {integrity: sha512-Q0n9HRi4m6JuGIV1eFlmvJB7ZEVxu93IrMyiMsGC0lrMJMWzRgx6WGquyfQgZVb31vhGgXnfmPNNXmxnOkRBrg==}
    engines: {node: '>= 0.8'}

  encoding@0.1.13:
    resolution: {integrity: sha512-ETBauow1T35Y/WZMkio9jiM0Z5xjHHmJ4XmjZOq1l/dXz3lr2sRn87nJy20RupqSh1F2m3HHPSp8ShIPQJrJ3A==}

  end-of-stream@1.4.5:
    resolution: {integrity: sha512-ooEGc6HP26xXq/N+GCGOT0JKCLDGrq2bQUZrQ7gyrJiZANJ/8YDTxTpQBXGMn+WbIQXNVpyWymm7KYVICQnyOg==}

  enhanced-resolve@5.18.3:
    resolution: {integrity: sha512-d4lC8xfavMeBjzGr2vECC3fsGXziXZQyJxD868h2M/mBI3PwAuODxAkLkq5HYuvrPYcUtiLzsTo8U3PgX3Ocww==}
    engines: {node: '>=10.13.0'}

  entities@2.2.0:
    resolution: {integrity: sha512-p92if5Nz619I0w+akJrLZH0MX0Pb5DX39XOwQTtXSdQQOaYH03S1uIQp4mhOZtAXrxq4ViO67YTiLBo2638o9A==}

  entities@4.5.0:
    resolution: {integrity: sha512-V0hjH4dGPh9Ao5p0MoRY6BVqtwCjhz6vI5LT8AJ55H+4g9/4vbHx1I54fS0XuclLhDHArPQCiMjDxjaL8fPxhw==}
    engines: {node: '>=0.12'}

  entities@6.0.1:
    resolution: {integrity: sha512-aN97NXWF6AWBTahfVOIrB/NShkzi5H7F9r1s9mD3cDj4Ko5f2qhhVoYMibXF7GlLveb/D2ioWay8lxI97Ven3g==}
    engines: {node: '>=0.12'}

  env-paths@2.2.1:
    resolution: {integrity: sha512-+h1lkLKhZMTYjog1VEpJNG7NZJWcuc2DDk/qsqSTRRCOXiLjeQ1d1/udrUGhqMxUgAlwKNZ0cf2uqan5GLuS2A==}
    engines: {node: '>=6'}

  envinfo@7.14.0:
    resolution: {integrity: sha512-CO40UI41xDQzhLB1hWyqUKgFhs250pNcGbyGKe1l/e4FSaI/+YE4IMG76GDt0In67WLPACIITC+sOi08x4wIvg==}
    engines: {node: '>=4'}
    hasBin: true

  environment@1.1.0:
    resolution: {integrity: sha512-xUtoPkMggbz0MPyPiIWr1Kp4aeWJjDZ6SMvURhimjdZgsRuDplF5/s9hcgGhyXMhs+6vpnuoiZ2kFiu3FMnS8Q==}
    engines: {node: '>=18'}

  err-code@2.0.3:
    resolution: {integrity: sha512-2bmlRpNKBxT/CRmPOlyISQpNj+qSeYvcym/uT0Jx2bMOlKLtSy1ZmLuVxSEKKyor/N5yhvp/ZiG1oE3DEYMSFA==}

  error-ex@1.3.4:
    resolution: {integrity: sha512-sqQamAnR14VgCr1A618A3sGrygcpK+HEbenA/HiEAkkUwcZIIB/tgWqHFxWgOyDh4nB4JCRimh79dR5Ywc9MDQ==}

  es-abstract@1.24.0:
    resolution: {integrity: sha512-WSzPgsdLtTcQwm4CROfS5ju2Wa1QQcVeT37jFjYzdFz1r9ahadC8B8/a4qxJxM+09F18iumCdRmlr96ZYkQvEg==}
    engines: {node: '>= 0.4'}

  es-define-property@1.0.1:
    resolution: {integrity: sha512-e3nRfgfUZ4rNGL232gUgX06QNyyez04KdjFrF+LTRoOXmrOgFKDg4BCdsjW8EnT69eqdYGmRpJwiPVYNrCaW3g==}
    engines: {node: '>= 0.4'}

  es-errors@1.3.0:
    resolution: {integrity: sha512-Zf5H2Kxt2xjTvbJvP2ZWLEICxA6j+hAmMzIlypy4xcBg1vKVnx89Wy0GbS+kf5cwCVFFzdCFh2XSCFNULS6csw==}
    engines: {node: '>= 0.4'}

  es-module-lexer@0.9.3:
    resolution: {integrity: sha512-1HQ2M2sPtxwnvOvT1ZClHyQDiggdNjURWpY2we6aMKCQiUVxTmVs2UYPLIrD84sS+kMdUwfBSylbJPwNnBrnHQ==}

  es-module-lexer@1.7.0:
    resolution: {integrity: sha512-jEQoCwk8hyb2AZziIOLhDqpm5+2ww5uIE6lkO/6jcOCusfk6LhMHpXXfBLXTZ7Ydyt0j4VoUQv6uGNYbdW+kBA==}

  es-object-atoms@1.1.1:
    resolution: {integrity: sha512-FGgH2h8zKNim9ljj7dankFPcICIK9Cp5bm+c2gQSYePhpaG5+esrLODihIorn+Pe6FGJzWhXQotPv73jTaldXA==}
    engines: {node: '>= 0.4'}

  es-set-tostringtag@2.1.0:
    resolution: {integrity: sha512-j6vWzfrGVfyXxge+O0x5sh6cvxAog0a/4Rdd2K36zCMV5eJ+/+tOAngRO8cODMNWbVRdVlmGZQL2YS3yR8bIUA==}
    engines: {node: '>= 0.4'}

  es-shim-unscopables@1.1.0:
    resolution: {integrity: sha512-d9T8ucsEhh8Bi1woXCf+TIKDIROLG5WCkxg8geBCbvk22kzwC5G2OnXVMO6FUsvQlgUUXQ2itephWDLqDzbeCw==}
    engines: {node: '>= 0.4'}

  es-to-primitive@1.3.0:
    resolution: {integrity: sha512-w+5mJ3GuFL+NjVtJlvydShqE1eN3h3PbI7/5LAsYJP/2qtuMXjfL2LpHSRqo4b4eSF5K/DH1JXKUAHSB2UW50g==}
    engines: {node: '>= 0.4'}

  esbuild-loader@4.3.0:
    resolution: {integrity: sha512-D7HeJNdkDKKMarPQO/3dlJT6RwN2YJO7ENU6RPlpOz5YxSHnUNi2yvW41Bckvi1EVwctIaLzlb0ni5ag2GINYA==}
    peerDependencies:
      webpack: ^4.40.0 || ^5.0.0

  esbuild-node-externals@1.18.0:
    resolution: {integrity: sha512-suFVX3SzZlXrGIS9Yqx+ZaHL4w1p0e/j7dQbOM9zk8SfFpnAGnDplHUKXIf9kcPEAfZRL66JuYeVSVlsSEQ5Eg==}
    engines: {node: '>=12'}
    peerDependencies:
      esbuild: 0.25.10

  esbuild-sass-plugin@3.3.1:
    resolution: {integrity: sha512-SnO1ls+d52n6j8gRRpjexXI8MsHEaumS0IdDHaYM29Y6gakzZYMls6i9ql9+AWMSQk/eryndmUpXEgT34QrX1A==}
    peerDependencies:
      esbuild: 0.25.10
      sass-embedded: ^1.71.1

  esbuild@0.25.10:
    resolution: {integrity: sha512-9RiGKvCwaqxO2owP61uQ4BgNborAQskMR6QusfWzQqv7AZOg5oGehdY2pRJMTKuwxd1IDBP4rSbI5lHzU7SMsQ==}
    engines: {node: '>=18'}
    hasBin: true

  escalade@3.2.0:
    resolution: {integrity: sha512-WUj2qlxaQtO4g6Pq5c29GTcWGDyd8itL8zTlipgECz3JesAiiOKotd8JU6otB3PACgG6xkJUyVhboMS+bje/jA==}
    engines: {node: '>=6'}

  escape-html@1.0.3:
    resolution: {integrity: sha512-NiSupZ4OeuGwr68lGIeym/ksIZMJodUGOSCZ/FSnTxcrekbvqrgdUxlJOMpijaKZVjAJrWrGs/6Jy8OMuyj9ow==}

  escape-string-regexp@1.0.5:
    resolution: {integrity: sha512-vbRorB5FUQWvla16U8R/qgaFIya2qGzwDrNmCZuYKrbdSUMG6I1ZCGQRefkRVhuOkIGVne7BQ35DSfo1qvJqFg==}
    engines: {node: '>=0.8.0'}

  escape-string-regexp@4.0.0:
    resolution: {integrity: sha512-TtpcNJ3XAzx3Gq8sWRzJaVajRs0uVxA2YAkdb1jm2YkPz4G6egUFAyA3n5vtEIZefPk5Wa4UXbKuS5fKkJWdgA==}
    engines: {node: '>=10'}

  eslint-import-context@0.1.9:
    resolution: {integrity: sha512-K9Hb+yRaGAGUbwjhFNHvSmmkZs9+zbuoe3kFQ4V1wYjrepUFYM2dZAfNtjbbj3qsPfUfsA68Bx/ICWQMi+C8Eg==}
    engines: {node: ^12.20.0 || ^14.18.0 || >=16.0.0}
    peerDependencies:
      unrs-resolver: ^1.0.0
    peerDependenciesMeta:
      unrs-resolver:
        optional: true

  eslint-import-resolver-node@0.3.9:
    resolution: {integrity: sha512-WFj2isz22JahUv+B788TlO3N6zL3nNJGU8CcZbPZvVEkBPaJdCV4vy5wyghty5ROFbCRnm132v8BScu5/1BQ8g==}

  eslint-import-resolver-typescript@4.4.4:
    resolution: {integrity: sha512-1iM2zeBvrYmUNTj2vSC/90JTHDth+dfOfiNKkxApWRsTJYNrc8rOdxxIf5vazX+BiAXTeOT0UvWpGI/7qIWQOw==}
    engines: {node: ^16.17.0 || >=18.6.0}
    peerDependencies:
      eslint: '*'
      eslint-plugin-import: '*'
      eslint-plugin-import-x: '*'
    peerDependenciesMeta:
      eslint-plugin-import:
        optional: true
      eslint-plugin-import-x:
        optional: true

  eslint-module-utils@2.12.1:
    resolution: {integrity: sha512-L8jSWTze7K2mTg0vos/RuLRS5soomksDPoJLXIslC7c8Wmut3bx7CPpJijDcBZtxQ5lrbUdM+s0OlNbz0DCDNw==}
    engines: {node: '>=4'}
    peerDependencies:
      '@typescript-eslint/parser': '*'
      eslint: '*'
      eslint-import-resolver-node: '*'
      eslint-import-resolver-typescript: '*'
      eslint-import-resolver-webpack: '*'
    peerDependenciesMeta:
      '@typescript-eslint/parser':
        optional: true
      eslint:
        optional: true
      eslint-import-resolver-node:
        optional: true
      eslint-import-resolver-typescript:
        optional: true
      eslint-import-resolver-webpack:
        optional: true

  eslint-plugin-anti-trojan-source@1.1.1:
    resolution: {integrity: sha512-gWDuG2adNNccwRM+2/Q3UHqV1DgrAUSpSi/Tdnx2Ybr0ndWMSBn7lt4AbxdPuFSEs2OAokX/vdIHbBbTLzWspw==}

  eslint-plugin-import-x@4.16.1:
    resolution: {integrity: sha512-vPZZsiOKaBAIATpFE2uMI4w5IRwdv/FpQ+qZZMR4E+PeOcM4OeoEbqxRMnywdxP19TyB/3h6QBB0EWon7letSQ==}
    engines: {node: ^18.18.0 || ^20.9.0 || >=21.1.0}
    peerDependencies:
      '@typescript-eslint/utils': ^8.0.0
      eslint: ^8.57.0 || ^9.0.0
      eslint-import-resolver-node: '*'
    peerDependenciesMeta:
      '@typescript-eslint/utils':
        optional: true
      eslint-import-resolver-node:
        optional: true

  eslint-plugin-import@2.29.1:
    resolution: {integrity: sha512-BbPC0cuExzhiMo4Ff1BTVwHpjjv28C5R+btTOGaCRC7UEz801up0JadwkeSk5Ued6TG34uaczuVuH6qyy5YUxw==}
    engines: {node: '>=4'}
    peerDependencies:
      '@typescript-eslint/parser': '*'
      eslint: ^2 || ^3 || ^4 || ^5 || ^6 || ^7.2.0 || ^8
    peerDependenciesMeta:
      '@typescript-eslint/parser':
        optional: true

  eslint-plugin-lit@2.1.1:
    resolution: {integrity: sha512-qmyAOnnTCdS+vDnNxtCoF0icSKIio4GUv6ZLnaCtTX6G/YezRa6Ag6tOQ+MfV5Elvtw9CIXeliRX4mIBSwrPIA==}
    engines: {node: '>= 18'}
    peerDependencies:
      eslint: '>= 8'

  eslint-plugin-wc@3.0.1:
    resolution: {integrity: sha512-0p1wkSlA2Ue3FA4qW+5LZ+15sy0p1nUyVl1eyBMLq4rtN1LtE9IdI49BXNWMz8N8bM/y7Ulx8SWGAni5f8XO5g==}
    peerDependencies:
      eslint: '>=8.40.0'

  eslint-scope@5.1.1:
    resolution: {integrity: sha512-2NxwbF/hZ0KpepYN0cNbo+FN6XoK7GaHlQhgx/hIZl6Va0bF45RQOOwhLIy8lQDbuCiadSLCBnH2CFYquit5bw==}
    engines: {node: '>=8.0.0'}

  eslint-scope@8.4.0:
    resolution: {integrity: sha512-sNXOfKCn74rt8RICKMvJS7XKV/Xk9kA7DyJr8mJik3S7Cwgy3qlkkmyS2uQB3jiJg6VNdZd/pDBJu0nvG2NlTg==}
    engines: {node: ^18.18.0 || ^20.9.0 || >=21.1.0}

  eslint-visitor-keys@3.4.3:
    resolution: {integrity: sha512-wpc+LXeiyiisxPlEkUzU6svyS1frIO3Mgxj1fdy7Pm8Ygzguax2N3Fa/D/ag1WqbOprdI+uY6wMUl8/a2G+iag==}
    engines: {node: ^12.22.0 || ^14.17.0 || >=16.0.0}

  eslint-visitor-keys@4.2.1:
    resolution: {integrity: sha512-Uhdk5sfqcee/9H/rCOJikYz67o0a2Tw2hGRPOG2Y1R2dg7brRe1uG0yaNQDHu+TO/uQPF/5eCapvYSmHUjt7JQ==}
    engines: {node: ^18.18.0 || ^20.9.0 || >=21.1.0}

  eslint@9.36.0:
    resolution: {integrity: sha512-hB4FIzXovouYzwzECDcUkJ4OcfOEkXTv2zRY6B9bkwjx/cprAq0uvm1nl7zvQ0/TsUk0zQiN4uPfJpB9m+rPMQ==}
    engines: {node: ^18.18.0 || ^20.9.0 || >=21.1.0}
    hasBin: true
    peerDependencies:
      jiti: '*'
    peerDependenciesMeta:
      jiti:
        optional: true

  espree@10.4.0:
    resolution: {integrity: sha512-j6PAQ2uUr79PZhBjP5C5fhl8e39FmRnOjsD5lGnWrFU8i2G776tBK7+nP8KuQUTTyAZUwfQqXAgrVH5MbH9CYQ==}
    engines: {node: ^18.18.0 || ^20.9.0 || >=21.1.0}

  esprima@4.0.1:
    resolution: {integrity: sha512-eGuFFw7Upda+g4p+QHvnW0RyTX/SVeJBDM/gCtMARO0cLuT2HcEKnTPvhjV6aGeqrCB/sbNop0Kszm0jsaWU4A==}
    engines: {node: '>=4'}
    hasBin: true

  esquery@1.6.0:
    resolution: {integrity: sha512-ca9pw9fomFcKPvFLXhBKUK90ZvGibiGOvRJNbjljY7s7uq/5YO4BOzcYtJqExdx99rF6aAcnRxHmcUHcz6sQsg==}
    engines: {node: '>=0.10'}

  esrecurse@4.3.0:
    resolution: {integrity: sha512-KmfKL3b6G+RXvP8N1vr3Tq1kL/oCFgn2NYXEtqP8/L3pKapUA4G8cFVaoF3SU323CD4XypR/ffioHmkti6/Tag==}
    engines: {node: '>=4.0'}

  estraverse@4.3.0:
    resolution: {integrity: sha512-39nnKffWz8xN1BU/2c79n9nB9HDzo0niYUqx6xyqUnyoAnQyyWpOTdZEeiCch8BBu515t4wp9ZmgVfVhn9EBpw==}
    engines: {node: '>=4.0'}

  estraverse@5.3.0:
    resolution: {integrity: sha512-MMdARuVEQziNTeJD8DgMqmhwR11BRQ/cBP+pLtYdSTnf3MIO8fFeiINEbX36ZdNlfU/7A9f3gUw49B3oQsvwBA==}
    engines: {node: '>=4.0'}

  esutils@2.0.3:
    resolution: {integrity: sha512-kVscqXk4OCp68SZ0dkgEKVi6/8ij300KBWTJq32P/dYeWTSwK41WyTxalN1eRmA5Z9UU/LX9D7FWSmV9SAYx6g==}
    engines: {node: '>=0.10.0'}

  events-universal@1.0.0:
    resolution: {integrity: sha512-1KVXP1Oq8SiC0HsRraCryA4XGrZ2uJgIt/h4X+mB/8pzMKE7L8yBDN2lBlqJZeUwLAt7kf80m/5GX3HvoCrSGA==}

  events@3.3.0:
    resolution: {integrity: sha512-mQw+2fkQbALzQ7V0MY0IqdnXNOeTtP4r0lN9z7AAawCXgqea7bDii20AYrIBrFd/Hx0M2Ocz6S111CaFkUcb0Q==}
    engines: {node: '>=0.8.x'}

  expand-template@2.0.3:
    resolution: {integrity: sha512-XYfuKMvj4O35f/pOXLObndIRvyQ+/+6AhODh+OKWj9S9498pHHn/IMszH+gt0fBCRWMNfk1ZSp5x3AifmnI2vg==}
    engines: {node: '>=6'}

  exponential-backoff@3.1.2:
    resolution: {integrity: sha512-8QxYTVXUkuy7fIIoitQkPwGonB8F3Zj8eEO8Sqg9Zv/bkI7RJAzowee4gr81Hak/dUTpA2Z7VfQgoijjPNlUZA==}

  fast-content-type-parse@3.0.0:
    resolution: {integrity: sha512-ZvLdcY8P+N8mGQJahJV5G4U88CSvT1rP8ApL6uETe88MBXrBHAkZlSEySdUlyztF7ccb+Znos3TFqaepHxdhBg==}

  fast-deep-equal@3.1.3:
    resolution: {integrity: sha512-f3qQ9oQy9j2AhBe/H9VC91wLmKBCCU/gDOnKNAYG5hswO7BLKj09Hc5HYNz9cGI++xlpDCIgDaitVs03ATR84Q==}

  fast-fifo@1.3.2:
    resolution: {integrity: sha512-/d9sfos4yxzpwkDkuN7k2SqFKtYNmCTzgfEpz82x34IM9/zc8KGxQoXg1liNC/izpRM/MBdt44Nmx41ZWqk+FQ==}

  fast-glob@3.3.3:
    resolution: {integrity: sha512-7MptL8U0cqcFdzIzwOTHoilX9x5BrNqye7Z/LuC7kCMRio1EMSyqRK3BEAUD7sXRq4iT4AzTVuZdhgQ2TCvYLg==}
    engines: {node: '>=8.6.0'}

  fast-json-stable-stringify@2.1.0:
    resolution: {integrity: sha512-lhd/wF+Lk98HZoTCtlVraHtfh5XYijIjalXck7saUtuanSDyLMxnHhSXEDJqHxD7msR8D0uCmqlkwjCV8xvwHw==}

  fast-levenshtein@2.0.6:
    resolution: {integrity: sha512-DCXu6Ifhqcks7TZKY3Hxp3y6qphY5SJZmrWMDrKcERSOXWQdMhU9Ig/PYrzyw/ul9jOIyh0N4M0tbC5hodg8dw==}

  fast-uri@3.1.0:
    resolution: {integrity: sha512-iPeeDKJSWf4IEOasVVrknXpaBV0IApz/gp7S2bb7Z4Lljbl2MGJRqInZiUrQwV16cpzw/D3S5j5Julj/gT52AA==}

  fastest-levenshtein@1.0.16:
    resolution: {integrity: sha512-eRnCtTTtGZFpQCwhJiUOuxPQWRXVKYDn0b2PeHfXL6/Zi53SLAzAHfVhVWK2AryC/WH05kGfxhFIPvTF0SXQzg==}
    engines: {node: '>= 4.9.1'}

  fastq@1.19.1:
    resolution: {integrity: sha512-GwLTyxkCXjXbxqIhTsMI2Nui8huMPtnxg7krajPJAjnEG/iiOS7i+zCtWGZR9G0NBKbXKh6X9m9UIsYX/N6vvQ==}

  fd-slicer@1.1.0:
    resolution: {integrity: sha512-cE1qsB/VwyQozZ+q1dGxR8LBYNZeofhEdUNGSMbQD3Gw2lAzX9Zb3uIU6Ebc/Fmyjo9AWWfnn0AUCHqtevs/8g==}

  fdir@6.5.0:
    resolution: {integrity: sha512-tIbYtZbucOs0BRGqPJkshJUYdL+SDH7dVM8gjy+ERp3WAUjLEFJE+02kanyHtwjWOnwrKYBiwAmM0p4kLJAnXg==}
    engines: {node: '>=12.0.0'}
    peerDependencies:
      picomatch: ^3 || ^4
    peerDependenciesMeta:
      picomatch:
        optional: true

  fflate@0.8.2:
    resolution: {integrity: sha512-cPJU47OaAoCbg0pBvzsgpTPhmhqI5eJjh/JIu8tPj5q+T7iLvW/JAYUqmE7KOB4R1ZyEhzBaIQpQpardBF5z8A==}

  figures@3.2.0:
    resolution: {integrity: sha512-yaduQFRKLXYOGgEn6AZau90j3ggSOyiqXU0F9JZfeXYhNa+Jk4X+s45A2zg5jns87GAFa34BBm2kXw4XpNcbdg==}
    engines: {node: '>=8'}

  file-entry-cache@8.0.0:
    resolution: {integrity: sha512-XXTUwCvisa5oacNGRP9SfNtYBNAMi+RPwBFmblZEF7N7swHYQS6/Zfk7SRwx4D5j3CH211YNRco1DEMNVfZCnQ==}
    engines: {node: '>=16.0.0'}

  file-uri-to-path@1.0.0:
    resolution: {integrity: sha512-0Zt+s3L7Vf1biwWZ29aARiVYLx7iMGnEUl9x33fbB/j3jR81u/O2LbqK+Bm1CDSNDKVtJ/YjwY7TUd5SkeLQLw==}

  fill-range@7.1.1:
    resolution: {integrity: sha512-YsGpe3WHLK8ZYi4tWDg2Jy3ebRz2rXowDxnld4bkQB00cc/1Zw9AWnC0i9ztDJitivtQvaI9KaLyKrc+hBW0yg==}
    engines: {node: '>=8'}

  find-replace@3.0.0:
    resolution: {integrity: sha512-6Tb2myMioCAgv5kfvP5/PkZZ/ntTpVK39fHY7WkWBgvbeE+VHd/tZuZ4mrC+bxh4cfOZeYKVPaJIZtZXV7GNCQ==}
    engines: {node: '>=4.0.0'}

  find-up@4.1.0:
    resolution: {integrity: sha512-PpOwAdQ/YlXQ2vj8a3h8IipDuYRi3wceVQQGYWxNINccq40Anw7BlsEXCMbt1Zt+OLA6Fq9suIpIWD0OsnISlw==}
    engines: {node: '>=8'}

  find-up@5.0.0:
    resolution: {integrity: sha512-78/PXT1wlLLDgTzDs7sjq9hzz0vXD+zn+7wypEe4fXQxCmdmqfGsEPQxmiCSQI3ajFV91bVSsvNtrJRiW6nGng==}
    engines: {node: '>=10'}

  flat-cache@4.0.1:
    resolution: {integrity: sha512-f7ccFPK3SXFHpx15UIGyRJ/FJQctuKZ0zVuN3frBo4HnK3cay9VEW0R6yPYFHC0AgqhukPzKjq22t5DmAyqGyw==}
    engines: {node: '>=16'}

  flat@5.0.2:
    resolution: {integrity: sha512-b6suED+5/3rTpUBdG1gupIl8MPFCAMA0QXwmljLhvCUKcUvdE4gWky9zpuGCcXHOsz4J9wPGNWq6OKpmIzz3hQ==}
    hasBin: true

  flatted@3.3.3:
    resolution: {integrity: sha512-GX+ysw4PBCz0PzosHDepZGANEuFCMLrnRTiEy9McGjmkCQYwRq4A/X786G/fjM/+OjsWSU1ZrY5qyARZmO/uwg==}

  follow-redirects@1.15.11:
    resolution: {integrity: sha512-deG2P0JfjrTxl50XGCDyfI97ZGVCxIpfKYmfyrQ54n5FO/0gfIES8C/Psl6kWVDolizcaaxZJnTS0QSMxvnsBQ==}
    engines: {node: '>=4.0'}
    peerDependencies:
      debug: '*'
    peerDependenciesMeta:
      debug:
        optional: true

  for-each@0.3.5:
    resolution: {integrity: sha512-dKx12eRCVIzqCxFGplyFKJMPvLEWgmNtUrpTiJIR5u97zEhRG8ySrtboPHZXx7daLxQVrl643cTzbab2tkQjxg==}
    engines: {node: '>= 0.4'}

  foreground-child@3.3.1:
    resolution: {integrity: sha512-gIXjKqtFuWEgzFRJA9WCQeSJLZDjgJUOMCMzxtvFq/37KojM1BFGufqsCy0r4qSQmYLsZYMeyRqzIWOMup03sw==}
    engines: {node: '>=14'}

  fork-ts-checker-webpack-plugin@9.1.0:
    resolution: {integrity: sha512-mpafl89VFPJmhnJ1ssH+8wmM2b50n+Rew5x42NeI2U78aRWgtkEtGmctp7iT16UjquJTjorEmIfESj3DxdW84Q==}
    engines: {node: '>=14.21.3'}
    peerDependencies:
      typescript: '>3.6.0'
      webpack: ^5.11.0

  form-data@4.0.4:
    resolution: {integrity: sha512-KrGhL9Q4zjj0kiUt5OO4Mr/A/jlI2jDYs5eHBpYHPcBEVSiipAvn2Ko2HnPe20rmcuuvMHNdZFp+4IlGTMF0Ow==}
    engines: {node: '>= 6'}

  fraction.js@4.3.7:
    resolution: {integrity: sha512-ZsDfxO51wGAXREY55a7la9LScWpwv9RxIrYABrlvOFBlH/ShPnrtsXeuUIfXKKOVicNxQ+o8JTbJvjS4M89yew==}

  fresh@0.5.2:
    resolution: {integrity: sha512-zJ2mQYM18rEFOudeV4GShTGIQ7RbzA7ozbU9I/XBpm7kqgMywgmylMwXHxZJmkVoYkna9d2pVXVXPdYTP9ej8Q==}
    engines: {node: '>= 0.6'}

  fs-constants@1.0.0:
    resolution: {integrity: sha512-y6OAwoSIf7FyjMIv94u+b5rdheZEjzR63GTyZJm5qh4Bi+2YgwLCcI/fPFZkL5PSixOt6ZNKm+w+Hfp/Bciwow==}

  fs-extra@10.1.0:
    resolution: {integrity: sha512-oRXApq54ETRj4eMiFzGnHWGy+zo5raudjuxN0b8H7s/RU2oW0Wvsx9O0ACRN/kRq9E8Vu/ReskGB5o3ji+FzHQ==}
    engines: {node: '>=12'}

  fs-extra@11.3.2:
    resolution: {integrity: sha512-Xr9F6z6up6Ws+NjzMCZc6WXg2YFRlrLP9NQDO3VQrWrfiojdhS56TzueT88ze0uBdCTwEIhQ3ptnmKeWGFAe0A==}
    engines: {node: '>=14.14'}

  fs-minipass@2.1.0:
    resolution: {integrity: sha512-V/JgOLFCS+R6Vcq0slCuaeWEdNC3ouDlJMNIsacH2VtALiu9mV4LPrHc5cDl8k5aw6J8jwgWWpiTo5RYhmIzvg==}
    engines: {node: '>= 8'}

  fs-monkey@1.1.0:
    resolution: {integrity: sha512-QMUezzXWII9EV5aTFXW1UBVUO77wYPpjqIF8/AviUCThNeSYZykpoTixUeaNNBwmCev0AMDWMAni+f8Hxb1IFw==}

  fs.realpath@1.0.0:
    resolution: {integrity: sha512-OO0pH2lK6a0hZnAdau5ItzHPI6pUlvI7jMVnxUQRtw4owF2wk8lOSabtGDCTP4Ggrg2MbGnWO9X8K1t4+fGMDw==}

  fsevents@2.3.2:
    resolution: {integrity: sha512-xiqMQR4xAeHTuB9uWm+fFRcIOgKBMiOBP+eXiyT7jsgVCq1bkVygt00oASowB7EdtpOHaaPgKt812P9ab+DDKA==}
    engines: {node: ^8.16.0 || ^10.6.0 || >=11.0.0}
    os: [darwin]

  fsevents@2.3.3:
    resolution: {integrity: sha512-5xoDfX+fL7faATnagmWPpbFtwh/R77WmMMqqHGS65C3vvB0YHrgF+B1YmZ3441tMj5n63k0212XNoJwzlhffQw==}
    engines: {node: ^8.16.0 || ^10.6.0 || >=11.0.0}
    os: [darwin]

  function-bind@1.1.2:
    resolution: {integrity: sha512-7XHNxH7qX9xG5mIwxkhumTox/MIRNcOgDrxWsMt2pAr23WHp6MrRlN7FBSFpCpr+oVO0F744iUgR82nJMfG2SA==}

  function.prototype.name@1.1.8:
    resolution: {integrity: sha512-e5iwyodOHhbMr/yNrc7fDYG4qlbIvI5gajyzPnb5TCwyhjApznQh1BMFou9b30SevY43gCJKXycoCBjMbsuW0Q==}
    engines: {node: '>= 0.4'}

  functions-have-names@1.2.3:
    resolution: {integrity: sha512-xckBUXyTIqT97tq2x2AMb+g163b5JFysYk0x4qxNFwbfQkmNZoiRHb6sPzI9/QV33WeuvVYBUIiD4NzNIyqaRQ==}

  gauge@4.0.4:
    resolution: {integrity: sha512-f9m+BEN5jkg6a0fZjleidjN51VE1X+mPFQ2DJ0uv1V39oCLCbsGe6yjbBnp7eK7z/+GAon99a3nHuqbuuthyPg==}
    engines: {node: ^12.13.0 || ^14.15.0 || >=16.0.0}
    deprecated: This package is no longer supported.

  get-caller-file@2.0.5:
    resolution: {integrity: sha512-DyFP3BM/3YHTQOCUL/w0OZHR0lpKeGrxotcHWcqNEdnltqFwXVfhEBQ94eIo34AfQpo0rGki4cyIiftY06h2Fg==}
    engines: {node: 6.* || 8.* || >= 10.*}

  get-east-asian-width@1.4.0:
    resolution: {integrity: sha512-QZjmEOC+IT1uk6Rx0sX22V6uHWVwbdbxf1faPqJ1QhLdGgsRGCZoyaQBm/piRdJy/D2um6hM1UP7ZEeQ4EkP+Q==}
    engines: {node: '>=18'}

  get-intrinsic@1.3.0:
    resolution: {integrity: sha512-9fSjSaos/fRIVIp+xSJlE6lfwhES7LNtKaCBIamHsjr2na1BiABJPo0mOjjz8GJDURarmCPGqaiVg5mfjb98CQ==}
    engines: {node: '>= 0.4'}

  get-proto@1.0.1:
    resolution: {integrity: sha512-sTSfBjoXBp89JvIKIefqw7U2CCebsc74kiY6awiGogKtoSGbgjYE/G/+l9sF3MWFPNc9IcoOC4ODfKHfxFmp0g==}
    engines: {node: '>= 0.4'}

  get-symbol-description@1.1.0:
    resolution: {integrity: sha512-w9UMqWwJxHNOvoNzSJ2oPF5wvYcvP7jUvYzhp67yEhTi17ZDBBC1z9pTdGuzjD+EFIqLSYRweZjqfiPzQ06Ebg==}
    engines: {node: '>= 0.4'}

  get-tsconfig@4.10.1:
    resolution: {integrity: sha512-auHyJ4AgMz7vgS8Hp3N6HXSmlMdUyhSUrfBF16w153rxtLIEOE+HGqaBppczZvnHLqQJfiHotCYpNhl0lUROFQ==}

  github-from-package@0.0.0:
    resolution: {integrity: sha512-SyHy3T1v2NUXn29OsWdxmK6RwHD+vkj3v8en8AOBZ1wBQ/hCAQ5bAQTD02kW4W9tUp/3Qh6J8r9EvntiyCmOOw==}

  glob-parent@5.1.2:
    resolution: {integrity: sha512-AOIgSQCepiJYwP3ARnGx+5VnTu2HBYdzbGP45eLw1vr3zB3vZLeyed1sC9hnbcOc9/SrMyM5RPQrkGz4aS9Zow==}
    engines: {node: '>= 6'}

  glob-parent@6.0.2:
    resolution: {integrity: sha512-XxwI8EOhVQgWp6iDL+3b0r86f4d6AX6zSU55HfB4ydCEuXLXc5FcYeOu+nnGftS4TEju/11rt4KJPTMgbfmv4A==}
    engines: {node: '>=10.13.0'}

  glob-to-regexp@0.4.1:
    resolution: {integrity: sha512-lkX1HJXwyMcprw/5YUZc2s7DrpAiHB21/V+E1rHUrVNokkvB6bqMzT0VfV6/86ZNabt1k14YOIaT7nDvOX3Iiw==}

  glob@10.4.5:
    resolution: {integrity: sha512-7Bv8RF0k6xjo7d4A/PxYLbUCfb6c+Vpd2/mB2yRDlew7Jb5hEXiCD9ibfO7wpk8i4sevK6DFny9h7EYbM3/sHg==}
    hasBin: true

  glob@11.0.3:
    resolution: {integrity: sha512-2Nim7dha1KVkaiF4q6Dj+ngPPMdfvLJEOpZk/jKiUAkqKebpGAWQXAq9z1xu9HKu5lWfqw/FASuccEjyznjPaA==}
    engines: {node: 20 || >=22}
    hasBin: true

  glob@7.2.3:
    resolution: {integrity: sha512-nFR0zLpU2YCaRxwoCJvL6UvCH2JFyFVIvwTLsIf21AuHlMskA1hhTdk+LlYJtOlYt9v6dvszD2BGRqBL+iQK9Q==}
    deprecated: Glob versions prior to v9 are no longer supported

  glob@8.1.0:
    resolution: {integrity: sha512-r8hpEjiQEYlF2QU0df3dS+nxxSIreXQS1qRhMJM0Q5NDdR386C7jb7Hwwod8Fgiuex+k0GFjgft18yvxm5XoCQ==}
    engines: {node: '>=12'}
    deprecated: Glob versions prior to v9 are no longer supported

  globals@14.0.0:
    resolution: {integrity: sha512-oahGvuMGQlPw/ivIYBjVSrWAfWLBeku5tpPE2fOPLi+WHffIWbuh2tCjhyQhTBPMf5E9jDEH4FOmTYgYwbKwtQ==}
    engines: {node: '>=18'}

  globals@16.4.0:
    resolution: {integrity: sha512-ob/2LcVVaVGCYN+r14cnwnoDPUufjiYgSqRhiFD0Q1iI4Odora5RE8Iv1D24hAz5oMophRGkGz+yuvQmmUMnMw==}
    engines: {node: '>=18'}

  globalthis@1.0.4:
    resolution: {integrity: sha512-DpLKbNU4WylpxJykQujfCcwYWiV/Jhm50Goo0wrVILAv5jOr9d+H+UR3PhSCD2rCCEIg0uc+G+muBTwD54JhDQ==}
    engines: {node: '>= 0.4'}

  globby@11.0.4:
    resolution: {integrity: sha512-9O4MVG9ioZJ08ffbcyVYyLOJLk5JQ688pJ4eMGLpdWLHq/Wr1D9BlriLQyL0E+jbkuePVZXYFj47QM/v093wHg==}
    engines: {node: '>=10'}

  globby@12.2.0:
    resolution: {integrity: sha512-wiSuFQLZ+urS9x2gGPl1H5drc5twabmm4m2gTR27XDFyjUHJUNsS8o/2aKyIF6IoBaR630atdher0XJ5g6OMmA==}
    engines: {node: ^12.20.0 || ^14.13.1 || >=16.0.0}

  globby@14.1.0:
    resolution: {integrity: sha512-0Ia46fDOaT7k4og1PDW4YbodWWr3scS2vAr2lTbsplOt2WkKp0vQbkI9wKis/T5LV/dqPjO3bpS/z6GTJB82LA==}
    engines: {node: '>=18'}

  globby@6.1.0:
    resolution: {integrity: sha512-KVbFv2TQtbzCoxAnfD6JcHZTYCzyliEaaeM/gH8qQdkKr5s0OP9scEgvdcngyk7AVdY6YVW/TJHd+lQ/Df3Daw==}
    engines: {node: '>=0.10.0'}

  gopd@1.2.0:
    resolution: {integrity: sha512-ZUKRh6/kUFoAiTAtTYPZJ3hw9wNxx+BIBOijnlG9PnrJsCcSjs1wyyD6vJpaYtgnzDrKYRSqf3OO6Rfa93xsRg==}
    engines: {node: '>= 0.4'}

  graceful-fs@4.2.11:
    resolution: {integrity: sha512-RbJ5/jmFcNNCcDV5o9eTnBLJ/HszWV0P73bc+Ff4nS/rJj+YaS6IGyiOL0VoBYX+l1Wrl3k63h/KrH+nhJ0XvQ==}

  graphemer@1.4.0:
    resolution: {integrity: sha512-EtKwoO6kxCL9WO5xipiHTZlSzBm7WLT627TqC/uVRd0HKmq8NXyebnNYxDoBi7wt8eTWrUrKXCOVaFq9x1kgag==}

  graphql@15.10.1:
    resolution: {integrity: sha512-BL/Xd/T9baO6NFzoMpiMD7YUZ62R6viR5tp/MULVEnbYJXZA//kRNW7J0j1w/wXArgL0sCxhDfK5dczSKn3+cg==}
    engines: {node: '>= 10.x'}

  gunzip-maybe@1.4.2:
    resolution: {integrity: sha512-4haO1M4mLO91PW57BMsDFf75UmwoRX0GkdD+Faw+Lr+r/OZrOCS0pIBwOL1xCKQqnQzbNFGgK2V2CpBUPeFNTw==}
    hasBin: true

  gzip-size@6.0.0:
    resolution: {integrity: sha512-ax7ZYomf6jqPTQ4+XCpUGyXKHk5WweS+e05MBO4/y3WJ5RkmPXNKvX+bx1behVILVwr6JSQvZAku021CHPXG3Q==}
    engines: {node: '>=10'}

  handlebars@4.7.8:
    resolution: {integrity: sha512-vafaFqs8MZkRrSX7sFVUdo3ap/eNiLnb4IakshzvP56X5Nr1iGKAIqdX6tMlm6HcNRIkr6AxO5jFEoJzzpT8aQ==}
    engines: {node: '>=0.4.7'}
    hasBin: true

  hard-rejection@2.1.0:
    resolution: {integrity: sha512-VIZB+ibDhx7ObhAe7OVtoEbuP4h/MuOTHJ+J8h/eBXotJYl0fBgR72xDFCKgIh22OJZIOVNxBMWuhAr10r8HdA==}
    engines: {node: '>=6'}

  has-bigints@1.1.0:
    resolution: {integrity: sha512-R3pbpkcIqv2Pm3dUwgjclDRVmWpTJW2DcMzcIhEXEx1oh/CEMObMm3KLmRJOdvhM7o4uQBnwr8pzRK2sJWIqfg==}
    engines: {node: '>= 0.4'}

  has-flag@4.0.0:
    resolution: {integrity: sha512-EykJT/Q1KjTWctppgIAgfSO0tKVuZUjhgMr17kqTumMl6Afv3EISleU7qZUzoXDFTAHTDC4NOoG/ZxU3EvlMPQ==}
    engines: {node: '>=8'}

  has-property-descriptors@1.0.2:
    resolution: {integrity: sha512-55JNKuIW+vq4Ke1BjOTjM2YctQIvCT7GFzHwmfZPGo5wnrgkid0YQtnAleFSqumZm4az3n2BS+erby5ipJdgrg==}

  has-proto@1.2.0:
    resolution: {integrity: sha512-KIL7eQPfHQRC8+XluaIw7BHUwwqL19bQn4hzNgdr+1wXoU0KKj6rufu47lhY7KbJR2C6T6+PfyN0Ea7wkSS+qQ==}
    engines: {node: '>= 0.4'}

  has-symbols@1.1.0:
    resolution: {integrity: sha512-1cDNdwJ2Jaohmb3sg4OmKaMBwuC48sYni5HUw2DvsC8LjGTLK9h+eb1X6RyuOHe4hT0ULCW68iomhjUoKUqlPQ==}
    engines: {node: '>= 0.4'}

  has-tostringtag@1.0.2:
    resolution: {integrity: sha512-NqADB8VjPFLM2V0VvHUewwwsw0ZWBaIdgo+ieHtK3hasLz4qeCRjYcqfB6AQrBggRKppKF8L52/VqdVsO47Dlw==}
    engines: {node: '>= 0.4'}

  has-unicode@2.0.1:
    resolution: {integrity: sha512-8Rf9Y83NBReMnx0gFzA8JImQACstCYWUplepDa9xprwwtmgEZUF0h/i5xSA625zB/I37EtrswSST6OXxwaaIJQ==}

  hasown@2.0.2:
    resolution: {integrity: sha512-0hJU9SCPvmMzIBdZFqNPXWa6dqh7WdH0cII9y+CyS8rG3nL48Bclra9HmKhVVUHyPWNH5Y7xDwAB7bfgSjkUMQ==}
    engines: {node: '>= 0.4'}

  he@1.2.0:
    resolution: {integrity: sha512-F/1DnUGPopORZi0ni+CvrCgHQ5FyEAHRLSApuYWMmrbSwoN2Mn/7k+Gl38gJnR7yyDZk6WLXwiGod1JOWNDKGw==}
    hasBin: true

  highlight.js@11.9.0:
    resolution: {integrity: sha512-fJ7cW7fQGCYAkgv4CPfwFHrfd/cLS4Hau96JuJ+ZTOWhjnhoeN1ub1tFmALm/+lW5z4WCAuAV9bm05AP0mS6Gw==}
    engines: {node: '>=12.0.0'}

  hogan.js@3.0.2:
    resolution: {integrity: sha512-RqGs4wavGYJWE07t35JQccByczmNUXQT0E12ZYV1VKYu5UiAU9lsos/yBAcf840+zrUQQxgVduCR5/B8nNtibg==}
    hasBin: true

  hosted-git-info@4.1.0:
    resolution: {integrity: sha512-kyCuEOWjJqZuDbRHzL8V93NzQhwIB71oFWSyzVo+KPZI+pnQPPxucdkrOZvkLRnrf5URsQM+IJ09Dw29cRALIA==}
    engines: {node: '>=10'}

  hosted-git-info@6.1.3:
    resolution: {integrity: sha512-HVJyzUrLIL1c0QmviVh5E8VGyUS7xCFPS6yydaVd1UegW+ibV/CohqTH9MkOLDp5o+rb82DMo77PTuc9F/8GKw==}
    engines: {node: ^14.17.0 || ^16.13.0 || >=18.0.0}

  hosted-git-info@7.0.2:
    resolution: {integrity: sha512-puUZAUKT5m8Zzvs72XWy3HtvVbTWljRE66cP60bxJzAqf2DgICo7lYTY2IHUmLnNpjYvw5bvmoHvPc0QO2a62w==}
    engines: {node: ^16.14.0 || >=18.0.0}

  html-escaper@2.0.2:
    resolution: {integrity: sha512-H2iMtd0I4Mt5eYiapRdIDjp+XzelXQ0tFE4JS7YFwFevXXMmOp9myNrUvCg0D6ws8iqkRPBfKHgbwig1SmlLfg==}

  html-loader@5.1.0:
    resolution: {integrity: sha512-Jb3xwDbsm0W3qlXrCZwcYqYGnYz55hb6aoKQTlzyZPXsPpi6tHXzAfqalecglMQgNvtEfxrCQPaKT90Irt5XDA==}
    engines: {node: '>= 18.12.0'}
    peerDependencies:
      webpack: ^5.0.0

  html-minifier-terser@6.1.0:
    resolution: {integrity: sha512-YXxSlJBZTP7RS3tWnQw74ooKa6L9b9i9QYXY21eUEvhZ3u9XLfv6OnFsQq6RxkhHygsaUMvYsZRV5rU/OVNZxw==}
    engines: {node: '>=12'}
    hasBin: true

  html-minifier-terser@7.2.0:
    resolution: {integrity: sha512-tXgn3QfqPIpGl9o+K5tpcj3/MN4SfLtsx2GWwBC3SSd0tXQGyF3gsSqad8loJgKZGM3ZxbYDd5yhiBIdWpmvLA==}
    engines: {node: ^14.13.1 || >=16.0.0}
    hasBin: true

  html-webpack-plugin@5.6.4:
    resolution: {integrity: sha512-V/PZeWsqhfpE27nKeX9EO2sbR+D17A+tLf6qU+ht66jdUsN0QLKJN27Z+1+gHrVMKgndBahes0PU6rRihDgHTw==}
    engines: {node: '>=10.13.0'}
    peerDependencies:
      '@rspack/core': 0.x || 1.x
      webpack: ^5.20.0
    peerDependenciesMeta:
      '@rspack/core':
        optional: true
      webpack:
        optional: true

  htmlparser2@6.1.0:
    resolution: {integrity: sha512-gyyPk6rgonLFEDGoeRgQNaEUvdJ4ktTmmUh/h2t7s+M8oPpIPxgNACWa+6ESR57kXstwqPiCut0V8NRpcwgU7A==}

  htmlparser2@8.0.2:
    resolution: {integrity: sha512-GYdjWKDkbRLkZ5geuHs5NY1puJ+PXwP7+fHPRz06Eirsb9ugf6d8kkXav6ADhcODhFFPMIXyxkxSuMf3D6NCFA==}

  http-assert@1.5.0:
    resolution: {integrity: sha512-uPpH7OKX4H25hBmU6G1jWNaqJGpTXxey+YOUizJUAgu0AjLUeC8D73hTrhvDS5D+GJN1DN1+hhc/eF/wpxtp0w==}
    engines: {node: '>= 0.8'}

  http-cache-semantics@4.2.0:
    resolution: {integrity: sha512-dTxcvPXqPvXBQpq5dUr6mEMJX4oIEFv6bwom3FDwKRDsuIjjJGANqhBuoAn9c1RQJIdAKav33ED65E2ys+87QQ==}

  http-errors@1.6.3:
    resolution: {integrity: sha512-lks+lVC8dgGyh97jxvxeYTWQFvh4uw4yC12gVl63Cg30sjPX4wuGcdkICVXDAESr6OJGjqGA8Iz5mkeN6zlD7A==}
    engines: {node: '>= 0.6'}

  http-errors@1.8.1:
    resolution: {integrity: sha512-Kpk9Sm7NmI+RHhnj6OIWDI1d6fIoFAtFt9RLaTMRlg/8w49juAStsrBgp0Dp4OdxdVbRIeKhtCUvoi/RuAhO4g==}
    engines: {node: '>= 0.6'}

  http-errors@2.0.0:
    resolution: {integrity: sha512-FtwrG/euBzaEjYeRqOgly7G0qviiXoJWnvEH2Z1plBdXgbyjv34pHTSb9zoeHMyDy33+DWy5Wt9Wo+TURtOYSQ==}
    engines: {node: '>= 0.8'}

  http-proxy-agent@5.0.0:
    resolution: {integrity: sha512-n2hY8YdoRE1i7r6M0w9DIw5GgZN0G25P8zLCRQ8rjXtTU3vsNFBI/vWK/UIeE6g5MUUz6avwAPXmL6Fy9D/90w==}
    engines: {node: '>= 6'}

  http-proxy-agent@7.0.2:
    resolution: {integrity: sha512-T1gkAiYYDWYx3V5Bmyu7HcfcvL7mUrTWiM6yOfa3PIphViJ/gFPbvidQ+veqSOHci/PxBcDabeUNCzpOODJZig==}
    engines: {node: '>= 14'}

  https-proxy-agent@5.0.1:
    resolution: {integrity: sha512-dFcAjpTQFgoLMzC2VwU+C/CbS7uRL0lWmxDITmqm7C+7F0Odmj6s9l6alZc6AELXhrnggM2CeWSXHGOdX2YtwA==}
    engines: {node: '>= 6'}

  humanize-ms@1.2.1:
    resolution: {integrity: sha512-Fl70vYtsAFb/C06PTS9dZBo7ihau+Tu/DNCk/OyHhea07S+aeMWpFFkUaXRa8fI+ScZbEI8dfSxwY7gxZ9SAVQ==}

  iconv-lite@0.6.3:
    resolution: {integrity: sha512-4fCk79wshMdzMp2rH06qWrJE4iolqLhCUH+OiuIgU++RB0+94NlDL81atO7GX55uUKueo0txHNtvEyI6D7WdMw==}
    engines: {node: '>=0.10.0'}

  icss-utils@5.1.0:
    resolution: {integrity: sha512-soFhflCVWLfRNOPU3iv5Z9VUdT44xFRbzjLsEzSr5AQmgqPMTHdU3PMT1Cf1ssx8fLNJDA1juftYl+PUcv3MqA==}
    engines: {node: ^10 || ^12 || >= 14}
    peerDependencies:
      postcss: ^8.1.0

  ieee754@1.2.1:
    resolution: {integrity: sha512-dcyqhDvX1C46lXZcVqCpK+FtMRQVdIMN6/Df5js2zouUsqG7I6sFxitIC+7KYK29KdXOLHdu9zL4sFnoVQnqaA==}

  ignore@5.3.2:
    resolution: {integrity: sha512-hsBTNUqQTDwkWtcdYI2i06Y/nUBEsNEDJKjWdigLvegy8kDuJAS8uRlpkkcQpyEXL0Z/pjDy5HBmMjRCJ2gq+g==}
    engines: {node: '>= 4'}

  ignore@7.0.5:
    resolution: {integrity: sha512-Hs59xBNfUIunMFgWAbGX5cq6893IbWg4KnrjbYwX3tx0ztorVgTDA6B2sxf8ejHJ4wz8BqGUMYlnzNBer5NvGg==}
    engines: {node: '>= 4'}

  image-minimizer-webpack-plugin@4.1.4:
    resolution: {integrity: sha512-A2DLYuCyu7icbGdv8OMGFQKPXvsztWAueBkT3yQ7KVW1YGnAJKtgLYELkN7/aUday05DzEdKRaLE5Bnh/9S2UQ==}
    engines: {node: '>= 18.12.0'}
    peerDependencies:
      '@squoosh/lib': '*'
      imagemin: '*'
      sharp: '*'
      svgo: '*'
      webpack: ^5.1.0
    peerDependenciesMeta:
      '@squoosh/lib':
        optional: true
      imagemin:
        optional: true
      sharp:
        optional: true
      svgo:
        optional: true

  immediate@3.0.6:
    resolution: {integrity: sha512-XXOFtyqDjNDAQxVfYxuF7g9Il/IbWmmlQg2MYKOH8ExIT1qg6xc4zyS3HaEEATgs1btfzxq15ciUiY7gjSXRGQ==}

  immutable@4.3.7:
    resolution: {integrity: sha512-1hqclzwYwjRDFLjcFxOM5AYkkG0rpFPpr1RLPMEuGczoS7YA8gLhy8SWXYRAA/XwfEHpfo3cw5JGioS32fnMRw==}

  immutable@5.1.3:
    resolution: {integrity: sha512-+chQdDfvscSF1SJqv2gn4SRO2ZyS3xL3r7IW/wWEEzrzLisnOlKiQu5ytC/BVNcS15C39WT2Hg/bjKjDMcu+zg==}

  import-fresh@3.3.1:
    resolution: {integrity: sha512-TR3KfrTZTYLPB6jUjfx6MF9WcWrHL9su5TObK4ZkYgBdWKPOFoSoQIdEuTuR82pmtxH2spWG9h6etwfr1pLBqQ==}
    engines: {node: '>=6'}

  import-local@3.2.0:
    resolution: {integrity: sha512-2SPlun1JUPWoM6t3F0dw0FkCF/jWY8kttcY4f599GLTSjh2OCuuhdTkJQsEcZzBqbXZGKMK2OqW1oZsjtf/gQA==}
    engines: {node: '>=8'}
    hasBin: true

  imurmurhash@0.1.4:
    resolution: {integrity: sha512-JmXMZ6wuvDmLiHEml9ykzqO6lwFbof0GG4IkcGaENdCRDDmMVnny7s5HsIgHCbaq0w2MyPhDqkhTUgS2LU2PHA==}
    engines: {node: '>=0.8.19'}

  indent-string@4.0.0:
    resolution: {integrity: sha512-EdDDZu4A2OyIK7Lr/2zG+w5jmbuk1DVBnEwREQvBzspBJkCEbRa8GxU1lghYcaGJCnRWibjDXlq779X1/y5xwg==}
    engines: {node: '>=8'}

  indent-string@5.0.0:
    resolution: {integrity: sha512-m6FAo/spmsW2Ab2fU35JTYwtOKa2yAwXSwgjSv1TJzh4Mh7mC3lzAOVLBprb72XsTrgkEIsl7YrFNAiDiRhIGg==}
    engines: {node: '>=12'}

  index-to-position@1.1.0:
    resolution: {integrity: sha512-XPdx9Dq4t9Qk1mTMbWONJqU7boCoumEH7fRET37HX5+khDUl3J2W6PdALxhILYlIYx2amlwYcRPp28p0tSiojg==}
    engines: {node: '>=18'}

  infer-owner@1.0.4:
    resolution: {integrity: sha512-IClj+Xz94+d7irH5qRyfJonOdfTzuDaifE6ZPWfx0N0+/ATZCbuTPq2prFl526urkQd90WyUKIh1DfBQ2hMz9A==}

  inflight@1.0.6:
    resolution: {integrity: sha512-k92I/b08q4wvFscXCLvqfsHCrjrF7yiXsQuIVvVE7N82W3+aqpzuUdBbfhWcy/FZR3/4IgflMgKLOsvPDrGCJA==}
    deprecated: This module is not supported, and leaks memory. Do not use it. Check out lru-cache if you want a good and tested way to coalesce async requests by a key value, which is much more comprehensive and powerful.

  inherits@2.0.3:
    resolution: {integrity: sha512-x00IRNXNy63jwGkJmzPigoySHbaqpNuzKbBOmzK+g2OdZpQ9w+sxCN+VSB3ja7IAge2OP2qpfxTjeNcyjmW1uw==}

  inherits@2.0.4:
    resolution: {integrity: sha512-k/vGaX4/Yla3WzyMCvTQOXYeIHvqOKtnqBduzTHpzpQZzAskKMhZ2K+EnBiSM9zGSoIFeMpXKxa4dYeZIQqewQ==}

  ini@1.3.8:
    resolution: {integrity: sha512-JV/yugV2uzW5iMRSiZAyDtQd+nxtUnjeLt0acNdw98kKLrvuRVyB80tsREOE7yvGVgalhZ6RNXCmEHkUKBKxew==}

  internal-slot@1.1.0:
    resolution: {integrity: sha512-4gd7VpWNQNB4UKKCFFVcp1AVv+FMOgs9NKzjHKusc8jTMhd5eL1NqQqOpE0KzMds804/yHlglp3uxgluOqAPLw==}
    engines: {node: '>= 0.4'}

  internmap@2.0.3:
    resolution: {integrity: sha512-5Hh7Y1wQbvY5ooGgPbDaL5iYLAPzMTUrjMulskHLH6wnv/A+1q5rgEaiuqEjB+oxGXIVZs1FF+R/KPN3ZSQYYg==}
    engines: {node: '>=12'}

  interpret@3.1.1:
    resolution: {integrity: sha512-6xwYfHbajpoF0xLW+iwLkhwgvLoZDfjYfoFNu8ftMoXINzwuymNLd9u/KmwtdT2GbR+/Cz66otEGEVVUHX9QLQ==}
    engines: {node: '>=10.13.0'}

  invariant@2.2.4:
    resolution: {integrity: sha512-phJfQVBuaJM5raOpJjSfkiD6BpbCE4Ns//LaXl6wGYtUBY83nWS6Rf9tXm2e8VaK60JEjYldbPif/A2B1C2gNA==}

  ip-address@10.0.1:
    resolution: {integrity: sha512-NWv9YLW4PoW2B7xtzaS3NCot75m6nK7Icdv0o3lfMceJVRfSoQwqD4wEH5rLwoKJwUiZ/rfpiVBhnaF0FK4HoA==}
    engines: {node: '>= 12'}

  is-array-buffer@3.0.5:
    resolution: {integrity: sha512-DDfANUiiG2wC1qawP66qlTugJeL5HyzMpfr8lLK+jMQirGzNod0B12cFB/9q838Ru27sBwfw78/rdoU7RERz6A==}
    engines: {node: '>= 0.4'}

  is-arrayish@0.2.1:
    resolution: {integrity: sha512-zz06S8t0ozoDXMG+ube26zeCTNXcKIPJZJi8hBrF4idCLms4CG9QtK7qBl1boi5ODzFpjswb5JPmHCbMpjaYzg==}

  is-arrayish@0.3.4:
    resolution: {integrity: sha512-m6UrgzFVUYawGBh1dUsWR5M2Clqic9RVXC/9f8ceNlv2IcO9j9J/z8UoCLPqtsPBFNzEpfR3xftohbfqDx8EQA==}

  is-async-function@2.1.1:
    resolution: {integrity: sha512-9dgM/cZBnNvjzaMYHVoxxfPj2QXt22Ev7SuuPrs+xav0ukGB0S6d4ydZdEiM48kLx5kDV+QBPrpVnFyefL8kkQ==}
    engines: {node: '>= 0.4'}

  is-bigint@1.1.0:
    resolution: {integrity: sha512-n4ZT37wG78iz03xPRKJrHTdZbe3IicyucEtdRsV5yglwc3GyUfbAfpSeD0FJ41NbUNSt5wbhqfp1fS+BgnvDFQ==}
    engines: {node: '>= 0.4'}

  is-binary-path@2.1.0:
    resolution: {integrity: sha512-ZMERYes6pDydyuGidse7OsHxtbI7WVeUEozgR/g7rd0xUimYNlvZRE/K2MgZTjWy725IfelLeVcEM97mmtRGXw==}
    engines: {node: '>=8'}

  is-boolean-object@1.2.2:
    resolution: {integrity: sha512-wa56o2/ElJMYqjCjGkXri7it5FbebW5usLw/nPmCMs5DeZ7eziSYZhSmPRn0txqeW4LnAmQQU7FgqLpsEFKM4A==}
    engines: {node: '>= 0.4'}

  is-bun-module@2.0.0:
    resolution: {integrity: sha512-gNCGbnnnnFAUGKeZ9PdbyeGYJqewpmc2aKHUEMO5nQPWU9lOmv7jcmQIv+qHD8fXW6W7qfuCwX4rY9LNRjXrkQ==}

  is-callable@1.2.7:
    resolution: {integrity: sha512-1BC0BVFhS/p0qtw6enp8e+8OD0UrK0oFLztSjNzhcKA3WDuJxxAPXzPuPtKkjEY9UUoEWlX/8fgKeu2S8i9JTA==}
    engines: {node: '>= 0.4'}

  is-ci@2.0.0:
    resolution: {integrity: sha512-YfJT7rkpQB0updsdHLGWrvhBJfcfzNNawYDNIyQXJz0IViGf75O8EBPKSdvw2rF+LGCsX4FZ8tcr3b19LcZq4w==}
    hasBin: true

  is-core-module@2.16.1:
    resolution: {integrity: sha512-UfoeMA6fIJ8wTYFEUjelnaGI67v6+N7qXJEvQuIGa99l4xsCruSYOVSQ0uPANn4dAzm8lkYPaKLrrijLq7x23w==}
    engines: {node: '>= 0.4'}

  is-data-view@1.0.2:
    resolution: {integrity: sha512-RKtWF8pGmS87i2D6gqQu/l7EYRlVdfzemCJN/P3UOs//x1QE7mfhvzHIApBTRf7axvT6DMGwSwBXYCT0nfB9xw==}
    engines: {node: '>= 0.4'}

  is-date-object@1.1.0:
    resolution: {integrity: sha512-PwwhEakHVKTdRNVOw+/Gyh0+MzlCl4R6qKvkhuvLtPMggI1WAHt9sOwZxQLSGpUaDnrdyDsomoRgNnCfKNSXXg==}
    engines: {node: '>= 0.4'}

  is-deflate@1.0.0:
    resolution: {integrity: sha512-YDoFpuZWu1VRXlsnlYMzKyVRITXj7Ej/V9gXQ2/pAe7X1J7M/RNOqaIYi6qUn+B7nGyB9pDXrv02dsB58d2ZAQ==}

  is-docker@3.0.0:
    resolution: {integrity: sha512-eljcgEDlEns/7AXFosB5K/2nCM4P7FQPkGc/DWLy5rmFEWvZayGrik1d9/QIY5nJ4f9YsVvBkA6kJpHn9rISdQ==}
    engines: {node: ^12.20.0 || ^14.13.1 || >=16.0.0}
    hasBin: true

  is-extglob@2.1.1:
    resolution: {integrity: sha512-SbKbANkN603Vi4jEZv49LeVJMn4yGwsbzZworEoyEiutsN3nJYdbO36zfhGJ6QEDpOZIFkDtnq5JRxmvl3jsoQ==}
    engines: {node: '>=0.10.0'}

  is-finalizationregistry@1.1.1:
    resolution: {integrity: sha512-1pC6N8qWJbWoPtEjgcL2xyhQOP491EQjeUo3qTKcmV8YSDDJrOepfG8pcC7h/QgnQHYSv0mJ3Z/ZWxmatVrysg==}
    engines: {node: '>= 0.4'}

  is-fullwidth-code-point@3.0.0:
    resolution: {integrity: sha512-zymm5+u+sCsSWyD9qNaejV3DFvhCKclKdizYaJUuHA83RLjb7nSuGnddCHGv0hk+KY7BMAlsWeK4Ueg6EV6XQg==}
    engines: {node: '>=8'}

  is-generator-function@1.1.0:
    resolution: {integrity: sha512-nPUB5km40q9e8UfN/Zc24eLlzdSf9OfKByBw9CIdw4H1giPMeA0OIJvbchsCu4npfI2QcMVBsGEBHKZ7wLTWmQ==}
    engines: {node: '>= 0.4'}

  is-glob@4.0.3:
    resolution: {integrity: sha512-xelSayHH36ZgE7ZWhli7pW34hNbNl8Ojv5KVmkJD4hBdD3th8Tfk9vYasLM+mXWOZhFkgZfxhLSnrwRr4elSSg==}
    engines: {node: '>=0.10.0'}

  is-gzip@1.0.0:
    resolution: {integrity: sha512-rcfALRIb1YewtnksfRIHGcIY93QnK8BIQ/2c9yDYcG/Y6+vRoJuTWBmmSEbyLLYtXm7q35pHOHbZFQBaLrhlWQ==}
    engines: {node: '>=0.10.0'}

  is-inside-container@1.0.0:
    resolution: {integrity: sha512-KIYLCCJghfHZxqjYBE7rEy0OBuTd5xCHS7tHVgvCLkx7StIoaxwNW3hCALgEUjFfeRk+MG/Qxmp/vtETEF3tRA==}
    engines: {node: '>=14.16'}
    hasBin: true

  is-interactive@2.0.0:
    resolution: {integrity: sha512-qP1vozQRI+BMOPcjFzrjXuQvdak2pHNUMZoeG2eRbiSqyvbEf/wQtEOTOX1guk6E3t36RkaqiSt8A/6YElNxLQ==}
    engines: {node: '>=12'}

  is-it-type@5.1.3:
    resolution: {integrity: sha512-AX2uU0HW+TxagTgQXOJY7+2fbFHemC7YFBwN1XqD8qQMKdtfbOC8OC3fUb4s5NU59a3662Dzwto8tWDdZYRXxg==}
    engines: {node: '>=12'}

  is-lambda@1.0.1:
    resolution: {integrity: sha512-z7CMFGNrENq5iFB9Bqo64Xk6Y9sg+epq1myIcdHaGnbMTYOxvzsEtdYqQUylB7LxfkvgrrjP32T6Ywciio9UIQ==}

  is-map@2.0.3:
    resolution: {integrity: sha512-1Qed0/Hr2m+YqxnM09CjA2d/i6YZNfF6R2oRAOj36eUdS6qIV/huPJNSEpKbupewFs+ZsJlxsjjPbc0/afW6Lw==}
    engines: {node: '>= 0.4'}

  is-negative-zero@2.0.3:
    resolution: {integrity: sha512-5KoIu2Ngpyek75jXodFvnafB6DJgr3u8uuK0LEZJjrU19DrMD3EVERaR8sjz8CCGgpZvxPl9SuE1GMVPFHx1mw==}
    engines: {node: '>= 0.4'}

  is-number-object@1.1.1:
    resolution: {integrity: sha512-lZhclumE1G6VYD8VHe35wFaIif+CTy5SJIi5+3y4psDgWu4wPDoBhF8NxUOinEc7pHgiTsT6MaBb92rKhhD+Xw==}
    engines: {node: '>= 0.4'}

  is-number@7.0.0:
    resolution: {integrity: sha512-41Cifkg6e8TylSpdtTpeLVMqvSBEVzTttHvERD741+pnZ8ANv0004MRL43QKPDlK9cGvNp6NZWZUBlbGXYxxng==}
    engines: {node: '>=0.12.0'}

  is-path-cwd@2.2.0:
    resolution: {integrity: sha512-w942bTcih8fdJPJmQHFzkS76NEP8Kzzvmw92cXsazb8intwLqPibPPdXf4ANdKV3rYMuuQYGIWtvz9JilB3NFQ==}
    engines: {node: '>=6'}

  is-path-in-cwd@2.1.0:
    resolution: {integrity: sha512-rNocXHgipO+rvnP6dk3zI20RpOtrAM/kzbB258Uw5BWr3TpXi861yzjo16Dn4hUox07iw5AyeMLHWsujkjzvRQ==}
    engines: {node: '>=6'}

  is-path-inside@2.1.0:
    resolution: {integrity: sha512-wiyhTzfDWsvwAW53OBWF5zuvaOGlZ6PwYxAbPVDhpm+gM09xKQGjBq/8uYN12aDvMxnAnq3dxTyoSoRNmg5YFg==}
    engines: {node: '>=6'}

  is-plain-obj@1.1.0:
    resolution: {integrity: sha512-yvkRyxmFKEOQ4pNXCmJG5AEQNlXJS5LaONXo5/cLdTZdWvsZ1ioJEonLGAosKlMWE8lwUy/bJzMjcw8az73+Fg==}
    engines: {node: '>=0.10.0'}

  is-plain-obj@2.1.0:
    resolution: {integrity: sha512-YWnfyRwxL/+SsrWYfOpUtz5b3YD+nyfkHvjbcanzk8zgyO4ASD67uVMRt8k5bM4lLMDnXfriRhOpemw+NfT1eA==}
    engines: {node: '>=8'}

  is-plain-object@2.0.4:
    resolution: {integrity: sha512-h5PpgXkWitc38BBMYawTYMWJHFZJVnBquFE57xFpjB8pJFiF6gZ+bU+WyI/yqXiFR5mdLsgYNaPe8uao6Uv9Og==}
    engines: {node: '>=0.10.0'}

  is-potential-custom-element-name@1.0.1:
    resolution: {integrity: sha512-bCYeRA2rVibKZd+s2625gGnGF/t7DSqDs4dP7CrLA1m7jKWz6pps0LpYLJN8Q64HtmPKJ1hrN3nzPNKFEKOUiQ==}

  is-regex@1.2.1:
    resolution: {integrity: sha512-MjYsKHO5O7mCsmRGxWcLWheFqN9DJ/2TmngvjKXihe6efViPqc274+Fx/4fYj/r03+ESvBdTXK0V6tA3rgez1g==}
    engines: {node: '>= 0.4'}

  is-set@2.0.3:
    resolution: {integrity: sha512-iPAjerrse27/ygGLxw+EBR9agv9Y6uLeYVJMu+QNCoouJ1/1ri0mGrcWpfCqFZuzzx3WjtwxG098X+n4OuRkPg==}
    engines: {node: '>= 0.4'}

  is-shared-array-buffer@1.0.4:
    resolution: {integrity: sha512-ISWac8drv4ZGfwKl5slpHG9OwPNty4jOWPRIhBpxOoD+hqITiwuipOQ2bNthAzwA3B4fIjO4Nln74N0S9byq8A==}
    engines: {node: '>= 0.4'}

  is-string@1.1.1:
    resolution: {integrity: sha512-BtEeSsoaQjlSPBemMQIrY1MY0uM6vnS1g5fmufYOtnxLGUZM2178PKbhsk7Ffv58IX+ZtcvoGwccYsh0PglkAA==}
    engines: {node: '>= 0.4'}

  is-symbol@1.1.1:
    resolution: {integrity: sha512-9gGx6GTtCQM73BgmHQXfDmLtfjjTUDSyoxTCbp5WtoixAhfgsDirWIcVQ/IHpvI5Vgd5i/J5F7B9cN/WlVbC/w==}
    engines: {node: '>= 0.4'}

  is-typed-array@1.1.15:
    resolution: {integrity: sha512-p3EcsicXjit7SaskXHs1hA91QxgTw46Fv6EFKKGS5DRFLD8yKnohjF3hxoju94b/OcMZoQukzpPpBE9uLVKzgQ==}
    engines: {node: '>= 0.4'}

  is-unicode-supported@0.1.0:
    resolution: {integrity: sha512-knxG2q4UC3u8stRGyAVJCOdxFmv5DZiRcdlIaAQXAbSfJya+OhopNotLQrstBhququ4ZpuKbDc/8S6mgXgPFPw==}
    engines: {node: '>=10'}

  is-unicode-supported@1.3.0:
    resolution: {integrity: sha512-43r2mRvz+8JRIKnWJ+3j8JtjRKZ6GmjzfaE/qiBJnikNnYv/6bagRJ1kUhNk8R5EX/GkobD+r+sfxCPJsiKBLQ==}
    engines: {node: '>=12'}

  is-unicode-supported@2.1.0:
    resolution: {integrity: sha512-mE00Gnza5EEB3Ds0HfMyllZzbBrmLOX3vfWoj9A9PEnTfratQ/BcaJOuMhnkhjXvb2+FkY3VuHqtAGpTPmglFQ==}
    engines: {node: '>=18'}

  is-valid-element-name@1.0.0:
    resolution: {integrity: sha512-GZITEJY2LkSjQfaIPBha7eyZv+ge0PhBR7KITeCCWvy7VBQrCUdFkvpI+HrAPQjVtVjy1LvlEkqQTHckoszruw==}

  is-weakmap@2.0.2:
    resolution: {integrity: sha512-K5pXYOm9wqY1RgjpL3YTkF39tni1XajUIkawTLUo9EZEVUFga5gSQJF8nNS7ZwJQ02y+1YCNYcMh+HIf1ZqE+w==}
    engines: {node: '>= 0.4'}

  is-weakref@1.1.1:
    resolution: {integrity: sha512-6i9mGWSlqzNMEqpCp93KwRS1uUOodk2OJ6b+sq7ZPDSy2WuI5NFIxp/254TytR8ftefexkWn5xNiHUNpPOfSew==}
    engines: {node: '>= 0.4'}

  is-weakset@2.0.4:
    resolution: {integrity: sha512-mfcwb6IzQyOKTs84CQMrOwW4gQcaTOAWJ0zzJCl2WSPDrWk/OzDaImWFH3djXhb24g4eudZfLRozAvPGw4d9hQ==}
    engines: {node: '>= 0.4'}

  is-wsl@3.1.0:
    resolution: {integrity: sha512-UcVfVfaK4Sc4m7X3dUSoHoozQGBEFeDC+zVo06t98xe8CzHSZZBekNXH+tu0NalHolcJ/QAGqS46Hef7QXBIMw==}
    engines: {node: '>=16'}

  isarray@1.0.0:
    resolution: {integrity: sha512-VLghIWNM6ELQzo7zwmcg0NmTVyWKYjvIeM83yjp0wRDTmUnrM678fQbcKBo6n2CJEF0szoG//ytg+TKla89ALQ==}

  isarray@2.0.5:
    resolution: {integrity: sha512-xHjhDr3cNBK0BzdUJSPXZntQUx/mwMS5Rw4A7lPJ90XGAO6ISP/ePDNuo0vhqOZU+UD5JoodwCAAoZQd3FeAKw==}

  isexe@2.0.0:
    resolution: {integrity: sha512-RHxMLp9lnKHGHRng9QFhRCMbYAcVpn69smSGcq3f36xjgVVWThj4qqLbTLlq7Ssj8B+fIQ1EuCEGI2lKsyQeIw==}

  isobject@3.0.1:
    resolution: {integrity: sha512-WhB9zCku7EGTj/HQQRz5aUQEUeoQZH2bWcltRErOpymJ4boYE6wL9Tbr23krRPSZ+C5zqNSrSw+Cc7sZZ4b7vg==}
    engines: {node: '>=0.10.0'}

  isomorphic-unfetch@3.1.0:
    resolution: {integrity: sha512-geDJjpoZ8N0kWexiwkX8F9NkTsXhetLPVbZFQ+JTW239QNOwvB0gniuR1Wc6f0AMTn7/mFGyXvHTifrCp/GH8Q==}

  istanbul-lib-coverage@3.2.2:
    resolution: {integrity: sha512-O8dpsF+r0WV/8MNRKfnmrtCWhuKjxrq2w+jpzBL5UZKTi2LeVWnWOmWRxFlesJONmc+wLAGvKQZEOanko0LFTg==}
    engines: {node: '>=8'}

  istanbul-lib-report@3.0.1:
    resolution: {integrity: sha512-GCfE1mtsHGOELCU8e/Z7YWzpmybrx/+dSTfLrvY8qRmaY6zXTKWn6WQIjaAFw069icm6GVMNkgu0NzI4iPZUNw==}
    engines: {node: '>=10'}

  istanbul-reports@3.2.0:
    resolution: {integrity: sha512-HGYWWS/ehqTV3xN10i23tkPkpH46MLCIMFNCaaKNavAXTF1RkqxawEPtnjnGZ6XKSInBKkiOA5BKS+aZiY3AvA==}
    engines: {node: '>=8'}

  istextorbinary@9.5.0:
    resolution: {integrity: sha512-5mbUj3SiZXCuRf9fT3ibzbSSEWiy63gFfksmGfdOzujPjW3k+z8WvIBxcJHBoQNlaZaiyB25deviif2+osLmLw==}
    engines: {node: '>=4'}

  jackspeak@3.4.3:
    resolution: {integrity: sha512-OGlZQpz2yfahA/Rd1Y8Cd9SIEsqvXkLVoSw/cgwhnhFMDbsQFeZYoJJ7bIZBS9BcamUW96asq/npPWugM+RQBw==}

  jackspeak@4.1.1:
    resolution: {integrity: sha512-zptv57P3GpL+O0I7VdMJNBZCu+BPHVQUk55Ft8/QCJjTVxrnJHuVuX/0Bl2A6/+2oyR/ZMEuFKwmzqqZ/U5nPQ==}
    engines: {node: 20 || >=22}

  jest-util@29.7.0:
    resolution: {integrity: sha512-z6EbKajIpqGKU56y5KBUgy1dt1ihhQJgWzUlZHArA/+X2ad7Cb5iF+AK1EWVL/Bo7Rz9uurpqw6SiBCefUbCGA==}
    engines: {node: ^14.15.0 || ^16.10.0 || >=18.0.0}

  jest-worker@27.5.1:
    resolution: {integrity: sha512-7vuh85V5cdDofPyxn58nrPjBktZo0u9x1g8WtjQol+jZDaE+fhN+cIvTj11GndBnMnyfrUOG1sZQxCdjKh+DKg==}
    engines: {node: '>= 10.13.0'}

  jest-worker@29.7.0:
    resolution: {integrity: sha512-eIz2msL/EzL9UFTFFx7jBTkeZfku0yUAyZZZmJ93H2TYEiroIx2PQjEXcwYtYl8zXCxb+PAmA2hLIt/6ZEkPHw==}
    engines: {node: ^14.15.0 || ^16.10.0 || >=18.0.0}

  jiti@2.4.0:
    resolution: {integrity: sha512-H5UpaUI+aHOqZXlYOaFP/8AzKsg+guWu+Pr3Y8i7+Y3zr1aXAvCvTAQ1RxSc6oVD8R8c7brgNtTVP91E7upH/g==}
    hasBin: true

  js-base64@3.7.5:
    resolution: {integrity: sha512-3MEt5DTINKqfScXKfJFrRbxkrnk2AxPWGBL/ycjz4dK8iqiSJ06UxD8jh8xuh6p10TX4t2+7FsBYVxxQbMg+qA==}

  js-levenshtein-esm@2.0.0:
    resolution: {integrity: sha512-1n4LEPOL4wRXY8rOQcuA7Iuaphe5xCMayvufCzlLAi+hRsnBRDbSS6XPuV58CBVJxj5D9ApFLyjQ7KzFToyHBw==}

  js-tokens@4.0.0:
    resolution: {integrity: sha512-RdJUflcE3cUzKiMqQgsCu06FPu9UdIJO0beYbPhHN4k6apgJtifcoCtT9bcxOpYBtpD2kCM6Sbzg4CausW/PKQ==}

  js-yaml@3.14.1:
    resolution: {integrity: sha512-okMH7OXXJ7YrN9Ok3/SXrnu4iX9yOk+25nqX4imS2npuvTYDmo/QEZoqwZkYaIDk3jVvBOTOIEgEhaLOynBS9g==}
    hasBin: true

  js-yaml@4.1.0:
    resolution: {integrity: sha512-wpxZs9NoxZaJESJGIZTyDEaYpl0FKSA+FB9aJiyemKhMwkxQg63h4T1KJgUGHpTqPDNRcmmYLugrRjJlBtWvRA==}
    hasBin: true

  json-buffer@3.0.1:
    resolution: {integrity: sha512-4bV5BfR2mqfQTJm+V5tPPdf+ZpuhiIvTuAB5g8kcrXOZpTT/QwwVRWBywX1ozr6lEuPdbHxwaJlm9G6mI2sfSQ==}

  json-parse-even-better-errors@2.3.1:
    resolution: {integrity: sha512-xyFwyhro/JEof6Ghe2iz2NcXoj2sloNsWr/XsERDK/oiPCfaNhl5ONfp+jQdAZRQQ0IJWNzH9zIZF7li91kh2w==}

  json-parse-even-better-errors@3.0.2:
    resolution: {integrity: sha512-fi0NG4bPjCHunUJffmLd0gxssIgkNmArMvis4iNah6Owg1MCJjWhEcDLmsK6iGkJq3tHwbDkTlce70/tmXN4cQ==}
    engines: {node: ^14.17.0 || ^16.13.0 || >=18.0.0}

  json-schema-traverse@0.4.1:
    resolution: {integrity: sha512-xbbCH5dCYU5T8LcEhhuh7HJ88HXuW3qsI3Y0zOZFKfZEHcpWiHU/Jxzk629Brsab/mMiHQti9wMP+845RPe3Vg==}

  json-schema-traverse@1.0.0:
    resolution: {integrity: sha512-NM8/P9n3XjXhIZn1lLhkFaACTOURQXjWhV4BA/RnOv8xvgqtqpAX9IO4mRQxSx1Rlo4tqzeqb0sOlruaOy3dug==}

  json-stable-stringify-without-jsonify@1.0.1:
    resolution: {integrity: sha512-Bdboy+l7tA3OGW6FjyFHWkP5LuByj1Tk33Ljyq0axyzdk9//JSi2u3fP1QSmd1KNwq6VOKYGlAu87CisVir6Pw==}

  json5@1.0.2:
    resolution: {integrity: sha512-g1MWMLBiz8FKi1e4w0UyVL3w+iJceWAFBAaBnnGKOpNa5f8TLktkbre1+s6oICydWAm+HRUGTmI+//xv2hvXYA==}
    hasBin: true

  json5@2.2.3:
    resolution: {integrity: sha512-XmOWe7eyHYH14cLdVPoyg+GOH3rYX++KpzrylJwSW98t3Nk+U8XOl8FWKOgwtzdb8lXGf6zYwDUzeHMWfxasyg==}
    engines: {node: '>=6'}
    hasBin: true

  jsonc-parser@3.3.1:
    resolution: {integrity: sha512-HUgH65KyejrUFPvHFPbqOY0rsFip3Bo5wb4ngvdi1EpCYWUQDC5V+Y7mZws+DLkr4M//zQJoanu1SP+87Dv1oQ==}

  jsonfile@6.2.0:
    resolution: {integrity: sha512-FGuPw30AdOIUTRMC2OMRtQV+jkVj2cfPqSeWXv1NEAJ1qZ5zb1X6z1mFhbfOB/iy3ssJCD+3KuZ8r8C3uVFlAg==}

  jsonwebtoken@9.0.2:
    resolution: {integrity: sha512-PRp66vJ865SSqOlgqS8hujT5U4AOgMfhrwYIuIhfKaoSCZcirrmASQr8CX7cUg+RMih+hgznrjp99o+W4pJLHQ==}
    engines: {node: '>=12', npm: '>=6'}

  jszip@3.10.1:
    resolution: {integrity: sha512-xXDvecyTpGLrqFrvkrUSoxxfJI5AH7U8zxxtVclpsUtMCq4JQ290LY8AW5c7Ggnr/Y/oK+bQMbqK2qmtk3pN4g==}

  jwa@1.4.2:
    resolution: {integrity: sha512-eeH5JO+21J78qMvTIDdBXidBd6nG2kZjg5Ohz/1fpa28Z4CcsWUzJ1ZZyFq/3z3N17aZy+ZuBoHljASbL1WfOw==}

  jws@3.2.2:
    resolution: {integrity: sha512-YHlZCB6lMTllWDtSPHz/ZXTsi8S00usEV6v1tjq8tOUZzw7DpSDWVXjXDre6ed1w/pd495ODpHZYSdkRTsa0HA==}

  keygrip@1.1.0:
    resolution: {integrity: sha512-iYSchDJ+liQ8iwbSI2QqsQOvqv58eJCEanyJPJi+Khyu8smkcKSFUCbPwzFcL7YVtZ6eONjqRX/38caJ7QjRAQ==}
    engines: {node: '>= 0.6'}

  keytar@7.9.0:
    resolution: {integrity: sha512-VPD8mtVtm5JNtA2AErl6Chp06JBfy7diFQ7TQQhdpWOl6MrCRB+eRbvAZUsbGQS9kiMq0coJsy0W0vHpDCkWsQ==}

  keyv@4.5.4:
    resolution: {integrity: sha512-oxVHkHR/EJf2CNXnWxRLW6mg7JyCCUcG0DtEGmL2ctUo1PNTin1PUil+r/+4r5MpVgC/fn1kjsx7mjSujKqIpw==}

  kind-of@6.0.3:
    resolution: {integrity: sha512-dcS1ul+9tmeD95T+x28/ehLgd9mENa3LsvDTtzm3vyBEO7RPptvAD+t44WVXaUjTBRcrpFeFlC8WCruUR456hw==}
    engines: {node: '>=0.10.0'}

  koa-compose@4.1.0:
    resolution: {integrity: sha512-8ODW8TrDuMYvXRwra/Kh7/rJo9BtOfPc6qO8eAfC80CnCvSjSl0bkRM24X6/XBBEyj0v1nRUQ1LyOy3dbqOWXw==}

  koa-morgan@1.0.1:
    resolution: {integrity: sha512-JOUdCNlc21G50afBXfErUrr1RKymbgzlrO5KURY+wmDG1Uvd2jmxUJcHgylb/mYXy2SjiNZyYim/ptUBGsIi3A==}

  koa-mount@4.2.0:
    resolution: {integrity: sha512-2iHQc7vbA9qLeVq5gKAYh3m5DOMMlMfIKjW/REPAS18Mf63daCJHHVXY9nbu7ivrnYn5PiPC4CE523Tf5qvjeQ==}
    engines: {node: '>= 7.6.0'}

  koa-send@5.0.1:
    resolution: {integrity: sha512-tmcyQ/wXXuxpDxyNXv5yNNkdAMdFRqwtegBXUaowiQzUKqJehttS0x2j0eOZDQAyloAth5w6wwBImnFzkUz3pQ==}
    engines: {node: '>= 8'}

  koa-static@5.0.0:
    resolution: {integrity: sha512-UqyYyH5YEXaJrf9S8E23GoJFQZXkBVJ9zYYMPGz919MSX1KuvAcycIuS0ci150HCoPf4XQVhQ84Qf8xRPWxFaQ==}
    engines: {node: '>= 7.6.0'}

  koa@3.0.1:
    resolution: {integrity: sha512-oDxVkRwPOHhGlxKIDiDB2h+/l05QPtefD7nSqRgDfZt8P+QVYFWjfeK8jANf5O2YXjk8egd7KntvXKYx82wOag==}
    engines: {node: '>= 18'}

  leven@3.1.0:
    resolution: {integrity: sha512-qsda+H8jTaUaN/x5vzW2rzc+8Rw4TAQ/4KjB46IwK5VH+IlVeeeje/EoZRpiXvIqjFgK84QffqPztGI3VBLG1A==}
    engines: {node: '>=6'}

  levn@0.4.1:
    resolution: {integrity: sha512-+bT2uH4E5LGE7h/n3evcS/sQlJXCpIp6ym8OWJ5eV6+67Dsql/LaaT7qJBAt2rzfoa/5QBGBhxDix1dMt2kQKQ==}
    engines: {node: '>= 0.8.0'}

  license-checker-rseidelsohn@4.4.2:
    resolution: {integrity: sha512-Sf8WaJhd2vELvCne+frS9AXqnY/vv591s2/nZcJDwTnoNgltG4mAmoenffVb8L2YPRYbxARLyrHJBC38AVfpuA==}
    engines: {node: '>=18', npm: '>=8'}
    hasBin: true

  lie@3.3.0:
    resolution: {integrity: sha512-UaiMJzeWRlEujzAuw5LokY1L5ecNQYZKfmyZ9L7wDHb/p5etKaxXhohBcrw0EYby+G/NA52vRSN4N39dxHAIwQ==}

  lilconfig@3.1.3:
    resolution: {integrity: sha512-/vlFKAoH5Cgt3Ie+JLhRbwOsCQePABiU3tJ1egGvyQ+33R/vcwM2Zl2QR/LzjsBeItPt3oSVXapn+m4nQDvpzw==}
    engines: {node: '>=14'}

  lines-and-columns@1.2.4:
    resolution: {integrity: sha512-7ylylesZQ/PV29jhEDl3Ufjo6ZX7gCqJr5F7PKrqc93v7fzSymt1BpwEU8nAUXs8qzzvqhbjhK5QZg6Mt/HkBg==}

  linkify-it@5.0.0:
    resolution: {integrity: sha512-5aHCbzQRADcdP+ATqnDuhhJ/MRIqDkZX5pyjFHRRysS8vZ5AbqGEoFIb6pYHPZ+L/OC2Lc+xT8uHVVR5CAK/wQ==}

  lit-element@4.2.1:
    resolution: {integrity: sha512-WGAWRGzirAgyphK2urmYOV72tlvnxw7YfyLDgQ+OZnM9vQQBQnumQ7jUJe6unEzwGU3ahFOjuz1iz1jjrpCPuw==}

  lit-html@3.3.1:
    resolution: {integrity: sha512-S9hbyDu/vs1qNrithiNyeyv64c9yqiW9l+DBgI18fL+MTvOtWoFR0FWiyq1TxaYef5wNlpEmzlXoBlZEO+WjoA==}

  lit@3.3.1:
    resolution: {integrity: sha512-Ksr/8L3PTapbdXJCk+EJVB78jDodUMaP54gD24W186zGRARvwrsPfS60wae/SSCTCNZVPd1chXqio1qHQmu4NA==}

  loader-runner@4.3.0:
    resolution: {integrity: sha512-3R/1M+yS3j5ou80Me59j7F9IMs4PXs3VqRrm0TU3AbKPxlmpoY1TNscJV/oGJXo8qCatFGTfDbY6W6ipGOYXfg==}
    engines: {node: '>=6.11.5'}

  loader-utils@2.0.4:
    resolution: {integrity: sha512-xXqpXoINfFhgua9xiqD8fPFHgkoq1mmmpE92WlDbm9rNRd/EbRb+Gqf908T2DMfuHjjJlksiK2RbHVOdD/MqSw==}
    engines: {node: '>=8.9.0'}

  locate-path@5.0.0:
    resolution: {integrity: sha512-t7hw9pI+WvuwNJXwk5zVHpyhIqzg2qTlklJOf0mVxGSbe3Fp2VieZcduNYjaLDoy6p9uGpQEGWG87WpMKlNq8g==}
    engines: {node: '>=8'}

  locate-path@6.0.0:
    resolution: {integrity: sha512-iPZK6eYjbxRu3uB4/WZ3EsEIMJFMqAoopl3R+zuq0UjcAm/MO6KCweDgPfP3elTztoKP3KtnVHxTn2NHBSDVUw==}
    engines: {node: '>=10'}

  lodash.camelcase@4.3.0:
    resolution: {integrity: sha512-TwuEnCnxbc3rAvhf/LbG7tJUDzhqXyFnv3dtzLOPgCG/hODL7WFnsbwktkD7yUV0RrreP/l1PALq/YSg6VvjlA==}

  lodash.clonedeep@4.5.0:
    resolution: {integrity: sha512-H5ZhCF25riFd9uB5UCkVKo61m3S/xZk1x4wA6yp/L3RFP6Z/eHH1ymQcGLo7J3GMPfm0V/7m1tryHuGVxpqEBQ==}

  lodash.includes@4.3.0:
    resolution: {integrity: sha512-W3Bx6mdkRTGtlJISOvVD/lbqjTlPPUDTMnlXZFnVwi9NKJ6tiAk6LVdlhZMm17VZisqhKcgzpO5Wz91PCt5b0w==}

  lodash.isboolean@3.0.3:
    resolution: {integrity: sha512-Bz5mupy2SVbPHURB98VAcw+aHh4vRV5IPNhILUCsOzRmsTmSQ17jIuqopAentWoehktxGd9e/hbIXq980/1QJg==}

  lodash.isinteger@4.0.4:
    resolution: {integrity: sha512-DBwtEWN2caHQ9/imiNeEA5ys1JoRtRfY3d7V9wkqtbycnAmTvRRmbHKDV4a0EYc678/dia0jrte4tjYwVBaZUA==}

  lodash.isnumber@3.0.3:
    resolution: {integrity: sha512-QYqzpfwO3/CWf3XP+Z+tkQsfaLL/EnUlXWVkIk5FUPc4sBdTehEqZONuyRt2P67PXAk+NXmTBcc97zw9t1FQrw==}

  lodash.isplainobject@4.0.6:
    resolution: {integrity: sha512-oSXzaWypCMHkPC3NvBEaPHf0KsA5mvPrOPgQWDsbg8n7orZ290M0BmC/jgRZ4vcJ6DTAhjrsSYgdsW/F+MFOBA==}

  lodash.isstring@4.0.1:
    resolution: {integrity: sha512-0wJxfxH1wgO3GrbuP+dTTk7op+6L41QCXbGINEmD+ny/G/eCqGzxyCsh7159S+mgDDcoarnBw6PC1PS5+wUGgw==}

  lodash.memoize@4.1.2:
    resolution: {integrity: sha512-t7j+NzmgnQzTAYXcsHYLgimltOV1MXHtlOWf6GjL9Kj8GK5FInw5JotxvbOs+IvV1/Dzo04/fCGfLVs7aXb4Ag==}

  lodash.merge@4.6.2:
    resolution: {integrity: sha512-0KpjqXRVvrYyCsX1swR/XTK0va6VQkQM6MNo7PqW77ByjAhoARA8EfrP1N4+KlKj8YS0ZUCtRT/YUuhyYDujIQ==}

  lodash.once@4.1.1:
    resolution: {integrity: sha512-Sb487aTOCr9drQVL8pIxOzVhafOjZN9UU54hiN8PU3uAiSV7lx1yYNpbNmex2PK6dSJoNTSJUUswT651yww3Mg==}

  lodash.truncate@4.4.2:
    resolution: {integrity: sha512-jttmRe7bRse52OsWIMDLaXxWqRAmtIUccAQ3garviCqJjafXOfNMO0yMfNpdD6zbGaTU0P5Nz7e7gAT6cKmJRw==}

  lodash.uniq@4.5.0:
    resolution: {integrity: sha512-xfBaXQd9ryd9dlSDvnvI0lvxfLJlYAZzXomUYzLKtUeOQvOP5piqAWuGtrhWeqaXK9hhoM/iyJc5AV+XfsX3HQ==}

  lodash@4.17.21:
    resolution: {integrity: sha512-v2kDEe57lecTulaDIuNTPy3Ry4gLGJ6Z1O3vE1krgXZNrsQ+LFTGHVxVjcXPs17LhbZVGedAJv8XZ1tvj5FvSg==}

  log-symbols@4.1.0:
    resolution: {integrity: sha512-8XPvpAA8uyhfteu8pIvQxpJZ7SYYdpUivZpGy6sFsBuKRY/7rQGavedeB8aK+Zkyq6upMFVL/9AW6vOYzfRyLg==}
    engines: {node: '>=10'}

  log-symbols@6.0.0:
    resolution: {integrity: sha512-i24m8rpwhmPIS4zscNzK6MSEhk0DUWa/8iYQWxhffV8jkI4Phvs3F+quL5xvS0gdQR0FyTCMMH33Y78dDTzzIw==}
    engines: {node: '>=18'}

  long@5.3.2:
    resolution: {integrity: sha512-mNAgZ1GmyNhD7AuqnTG3/VQ26o760+ZYBPKjPvugO8+nLbYfX6TVpJPseBvopbdY+qpZ/lKUnmEc1LeZYS3QAA==}

  loose-envify@1.4.0:
    resolution: {integrity: sha512-lyuxPGr/Wfhrlem2CL/UcnUc1zcqKAImBDzukY7Y5F/yQiNdko6+fRLevlw1HgMySw7f611UIY408EtxRSoK3Q==}
    hasBin: true

  lower-case@2.0.2:
    resolution: {integrity: sha512-7fm3l3NAF9WfN6W3JOmf5drwpVqX78JtoGJ3A6W0a6ZnldM41w2fV5D490psKFTpMds8TJse/eHLFFsNHHjHgg==}

  lru-cache@10.4.3:
    resolution: {integrity: sha512-JNAzZcXrCt42VGLuYz0zfAzDfAvJWW6AfYlDBQyDV5DClI2m5sAmK+OIO7s59XfsRsWHp02jAJrRadPRGTt6SQ==}

  lru-cache@11.2.1:
    resolution: {integrity: sha512-r8LA6i4LP4EeWOhqBaZZjDWwehd1xUJPCJd9Sv300H0ZmcUER4+JPh7bqqZeqs1o5pgtgvXm+d9UGrB5zZGDiQ==}
    engines: {node: 20 || >=22}

  lru-cache@6.0.0:
    resolution: {integrity: sha512-Jo6dJ04CmSjuznwJSS3pUeWmd/H0ffTlkXXgwZi+eq1UCmqQwCh+eLsYOYCwY991i2Fah4h1BEMCx4qThGbsiA==}
    engines: {node: '>=10'}

  lru-cache@7.18.3:
    resolution: {integrity: sha512-jumlc0BIUrS3qJGgIkWZsyfAM7NCWiBcCDhnd+3NNM5KbBmLTgHVfWBcg6W+rLUsIpzpERPsvwUP7CckAQSOoA==}
    engines: {node: '>=12'}

  lz-string@1.5.0:
    resolution: {integrity: sha512-h5bgJWpxJNswbU7qCrV0tIKQCaS3blPDrqKWx+QxzuzL1zGUzij9XCWLrSLsJPu5t+eWA/ycetzYAO5IOMcWAQ==}
    hasBin: true

  make-dir@4.0.0:
    resolution: {integrity: sha512-hXdUTZYIVOt1Ex//jAQi+wTZZpUpwBj/0QsOzqegb3rGMMeJiSEu5xLHnYfBrRV4RH2+OCSOO95Is/7x1WJ4bw==}
    engines: {node: '>=10'}

  make-fetch-happen@10.2.1:
    resolution: {integrity: sha512-NgOPbRiaQM10DYXvN3/hhGVI2M5MtITFryzBGxHM5p4wnFxsVCbxkrBrDsk+EZ5OB4jEOT7AjDxtdF+KVEFT7w==}
    engines: {node: ^12.13.0 || ^14.15.0 || >=16.0.0}

  map-obj@1.0.1:
    resolution: {integrity: sha512-7N/q3lyZ+LVCp7PzuxrJr4KMbBE2hW7BT7YNia330OFxIf4d3r5zVpicP2650l7CPN6RM9zOJRl3NGpqSiw3Eg==}
    engines: {node: '>=0.10.0'}

  map-obj@4.3.0:
    resolution: {integrity: sha512-hdN1wVrZbb29eBGiGjJbeP8JbKjq1urkHJ/LIP/NY48MZ1QVXUsQBV1G1zvYFHn1XE06cwjBsOI2K3Ulnj1YXQ==}
    engines: {node: '>=8'}

  markdown-it@14.1.0:
    resolution: {integrity: sha512-a54IwgWPaeBCAAsv13YgmALOF1elABB08FxO9i+r4VFk5Vl4pKokRPeX8u5TCgSsPi6ec1otfLjdOpVcgbpshg==}
    hasBin: true

  marked@16.3.0:
    resolution: {integrity: sha512-K3UxuKu6l6bmA5FUwYho8CfJBlsUWAooKtdGgMcERSpF7gcBUrCGsLH7wDaaNOzwq18JzSUDyoEb/YsrqMac3w==}
    engines: {node: '>= 20'}
    hasBin: true

  math-intrinsics@1.1.0:
    resolution: {integrity: sha512-/IXtbwEk5HTPyEwyKX6hGkYXxM9nbj64B+ilVJnC/R6B0pH5G4V3b0pVbL7DBj4tkhBAppbQUlf6F6Xl9LHu1g==}
    engines: {node: '>= 0.4'}

  mdn-data@2.0.28:
    resolution: {integrity: sha512-aylIc7Z9y4yzHYAJNuESG3hfhC+0Ibp/MAMiaOZgNv4pmEdFyfZhhhny4MNiAfWdBQ1RQ2mfDWmM1x8SvGyp8g==}

  mdn-data@2.12.2:
    resolution: {integrity: sha512-IEn+pegP1aManZuckezWCO+XZQDplx1366JoVhTpMpBB1sPey/SbveZQUosKiKiGYjg1wH4pMlNgXbCiYgihQA==}

  mdurl@2.0.0:
    resolution: {integrity: sha512-Lf+9+2r+Tdp5wXDXC4PcIBjTDtq4UKjCPMQhKIuzpJNW0b96kVqSwW0bT7FhRSfmAiFYgP+SCRvdrDozfh0U5w==}

  media-typer@1.1.0:
    resolution: {integrity: sha512-aisnrDP4GNe06UcKFnV5bfMNPBUw4jsLGaWwWfnH3v02GnBuXX2MCVn5RbrWo0j3pczUilYblq7fQ7Nw2t5XKw==}
    engines: {node: '>= 0.8'}

  memfs@3.5.3:
    resolution: {integrity: sha512-UERzLsxzllchadvbPs5aolHh65ISpKpM+ccLbOJ8/vvpBKmAWf+la7dXFy7Mr0ySHbdHrFv5kGFCUHHe6GFEmw==}
    engines: {node: '>= 4.0.0'}

  meow@10.1.5:
    resolution: {integrity: sha512-/d+PQ4GKmGvM9Bee/DPa8z3mXs/pkvJE2KEThngVNOqtmljC6K7NMPxtc2JeZYTmpWb9k/TmxjeL18ez3h7vCw==}
    engines: {node: ^12.20.0 || ^14.13.1 || >=16.0.0}

  merge-stream@2.0.0:
    resolution: {integrity: sha512-abv/qOcuPfk3URPfDzmZU1LKmuw8kT+0nIHvKrKgFrwifol/doWcdA4ZqsWQ8ENrFKkd67Mfpo/LovbIUsbt3w==}

  merge2@1.4.1:
    resolution: {integrity: sha512-8q7VEgMJW4J8tcfVPy8g09NcQwZdbwFEqhe/WZkoIzjn/3TGDwtOCYtXGxA3O8tPzpczCCDgv+P2P5y00ZJOOg==}
    engines: {node: '>= 8'}

  microbuffer@1.0.0:
    resolution: {integrity: sha512-O/SUXauVN4x6RaEJFqSPcXNtLFL+QzJHKZlyDVYFwcDDRVca3Fa/37QXXC+4zAGGa4YhHrHxKXuuHvLDIQECtA==}

  micromatch@4.0.8:
    resolution: {integrity: sha512-PXwfBhYu0hBCPw8Dn0E+WDYb7af3dSLVWKi3HGv84IdF4TyFoC0ysxFd0Goxw7nSv4T/PzEJQxsYsEiFCKo2BA==}
    engines: {node: '>=8.6'}

  mime-db@1.52.0:
    resolution: {integrity: sha512-sPU4uV7dYlvtWJxwwxHD0PuihVNiE7TyAbQ5SWxDCB9mUYvOgroQOwYQQOKPJ8CIbE+1ETVlOoK1UC2nU3gYvg==}
    engines: {node: '>= 0.6'}

  mime-db@1.54.0:
    resolution: {integrity: sha512-aU5EJuIN2WDemCcAp2vFBfp/m4EAhWJnUNSSw0ixs7/kXbd6Pg64EmwJkNdFhB8aWt1sH2CTXrLxo/iAGV3oPQ==}
    engines: {node: '>= 0.6'}

  mime-types@2.1.35:
    resolution: {integrity: sha512-ZDY+bPm5zTTF+YpCrAU9nK0UgICYPT0QtT1NZWFv4s++TNkcgVaT0g6+4R2uI4MjQjzysHB1zxuWL50hzaeXiw==}
    engines: {node: '>= 0.6'}

  mime-types@3.0.1:
    resolution: {integrity: sha512-xRc4oEhT6eaBpU1XF7AjpOFD+xQmXNB5OVKwp4tqCuBpHLS/ZbBDrc07mYTDqVMg6PfxUjjNp85O6Cd2Z/5HWA==}
    engines: {node: '>= 0.6'}

  mime@1.6.0:
    resolution: {integrity: sha512-x0Vn8spI+wuJ1O6S7gnbaQg8Pxh4NNHb7KSINmEWKiPE4RKOplvijn+NkmYmmRgP68mc70j2EbeTFRsrswaQeg==}
    engines: {node: '>=4'}
    hasBin: true

  mimic-function@5.0.1:
    resolution: {integrity: sha512-VP79XUPxV2CigYP3jWwAUFSku2aKqBH7uTAapFWCBqutsbmDo96KY5o8uh6U+/YSIn5OxJnXp73beVkpqMIGhA==}
    engines: {node: '>=18'}

  mimic-response@3.1.0:
    resolution: {integrity: sha512-z0yWI+4FDrrweS8Zmt4Ej5HdJmky15+L2e6Wgn3+iK5fWzb6T3fhNFq2+MeTRb064c6Wr4N/wv0DzQTjNzHNGQ==}
    engines: {node: '>=10'}

  mini-css-extract-plugin@2.9.4:
    resolution: {integrity: sha512-ZWYT7ln73Hptxqxk2DxPU9MmapXRhxkJD6tkSR04dnQxm8BGu2hzgKLugK5yySD97u/8yy7Ma7E76k9ZdvtjkQ==}
    engines: {node: '>= 12.13.0'}
    peerDependencies:
      webpack: ^5.0.0

  minimatch@10.0.3:
    resolution: {integrity: sha512-IPZ167aShDZZUMdRk66cyQAW3qr0WzbHkPdMYa8bzZhlHhO3jALbKdxcaak7W9FfT2rZNpQuUu4Od7ILEpXSaw==}
    engines: {node: 20 || >=22}

  minimatch@3.1.2:
    resolution: {integrity: sha512-J7p63hRiAjw1NDEww1W7i37+ByIrOWO5XQQAzZ3VOcL0PNybwpfmV/N05zFAzwQ9USyEcX6t3UO+K5aqBQOIHw==}

  minimatch@5.1.6:
    resolution: {integrity: sha512-lKwV/1brpG6mBUFHtb7NUmtABCb2WZZmm2wNiOA5hAb8VdCS4B3dtMWyvcoViccwAW/COERjXLt0zP1zXUN26g==}
    engines: {node: '>=10'}

  minimatch@9.0.5:
    resolution: {integrity: sha512-G6T0ZX48xgozx7587koeX9Ys2NYy6Gmv//P89sEte9V9whIapMNF4idKxnW2QtCcLiTWlb/wfCabAtAFWhhBow==}
    engines: {node: '>=16 || 14 >=14.17'}

  minimist-options@4.1.0:
    resolution: {integrity: sha512-Q4r8ghd80yhO/0j1O3B2BjweX3fiHg9cdOwjJd2J76Q135c+NDxGCqdYKQ1SKBuFfgWbAUzBfvYjPUEeNgqN1A==}
    engines: {node: '>= 6'}

  minimist@1.2.8:
    resolution: {integrity: sha512-2yyAR8qBkN3YuheJanUpWC5U3bb5osDywNB8RzDVlDwDHbocAJveqqj1u8+SVD7jkWT4yvsHCpWqqWqAxb0zCA==}

  minipass-collect@1.0.2:
    resolution: {integrity: sha512-6T6lH0H8OG9kITm/Jm6tdooIbogG9e0tLgpY6mphXSm/A9u8Nq1ryBG+Qspiub9LjWlBPsPS3tWQ/Botq4FdxA==}
    engines: {node: '>= 8'}

  minipass-fetch@2.1.2:
    resolution: {integrity: sha512-LT49Zi2/WMROHYoqGgdlQIZh8mLPZmOrN2NdJjMXxYe4nkN6FUyuPuOAOedNJDrx0IRGg9+4guZewtp8hE6TxA==}
    engines: {node: ^12.13.0 || ^14.15.0 || >=16.0.0}

  minipass-flush@1.0.5:
    resolution: {integrity: sha512-JmQSYYpPUqX5Jyn1mXaRwOda1uQ8HP5KAT/oDSLCzt1BYRhQU0/hDtsB1ufZfEEzMZ9aAVmsBw8+FWsIXlClWw==}
    engines: {node: '>= 8'}

  minipass-pipeline@1.2.4:
    resolution: {integrity: sha512-xuIq7cIOt09RPRJ19gdi4b+RiNvDFYe5JH+ggNvBqGqpQXcru3PcRmOZuHBKWK1Txf9+cQ+HMVN4d6z46LZP7A==}
    engines: {node: '>=8'}

  minipass-sized@1.0.3:
    resolution: {integrity: sha512-MbkQQ2CTiBMlA2Dm/5cY+9SWFEN8pzzOXi6rlM5Xxq0Yqbda5ZQy9sU75a673FE9ZK0Zsbr6Y5iP6u9nktfg2g==}
    engines: {node: '>=8'}

  minipass@3.3.6:
    resolution: {integrity: sha512-DxiNidxSEK+tHG6zOIklvNOwm3hvCrbUrdtzY74U6HKTJxvIDfOUL5W5P2Ghd3DTkhhKPYGqeNUIh5qcM4YBfw==}
    engines: {node: '>=8'}

  minipass@5.0.0:
    resolution: {integrity: sha512-3FnjYuehv9k6ovOEbyOswadCDPX1piCfhV8ncmYtHOjuPwylVWsghTLo7rabjC3Rx5xD4HDx8Wm1xnMF7S5qFQ==}
    engines: {node: '>=8'}

  minipass@7.1.2:
    resolution: {integrity: sha512-qOOzS1cBTWYF4BH8fVePDBOO9iptMnGUEZwNc/cMWnTV2nVLZ7VoNWEPHkYczZA0pdoA7dl6e7FL659nX9S2aw==}
    engines: {node: '>=16 || 14 >=14.17'}

  minizlib@2.1.2:
    resolution: {integrity: sha512-bAxsR8BVfj60DWXHE3u30oHzfl4G7khkSuPW+qvpd7jFRHm7dLxOjUk1EHACJ/hxLY8phGJ0YhYHZo7jil7Qdg==}
    engines: {node: '>= 8'}

  mkdirp-classic@0.5.3:
    resolution: {integrity: sha512-gKLcREMhtuZRwRAfqP3RFW+TK4JqApVBtOIftVgjuABpAtpxhPGaDcfvbhNvD0B8iD1oUr/txX35NjcaY6Ns/A==}

  mkdirp@0.3.0:
    resolution: {integrity: sha512-OHsdUcVAQ6pOtg5JYWpCBo9W/GySVuwvP9hueRMW7UqshC0tbfzLv8wjySTPm3tfUZ/21CE9E1pJagOA91Pxew==}
    deprecated: Legacy versions of mkdirp are no longer supported. Please update to mkdirp 1.x. (Note that the API surface has changed to use Promises in 1.x.)

  mkdirp@1.0.4:
    resolution: {integrity: sha512-vVqVZQyf3WLx2Shd0qJ9xuvqgAyKPLAiqITEtqW0oIUjzo3PePDd6fW9iFz30ef7Ysp/oiWqbhszeGWW2T6Gzw==}
    engines: {node: '>=10'}
    hasBin: true

  mnemonist@0.39.8:
    resolution: {integrity: sha512-vyWo2K3fjrUw8YeeZ1zF0fy6Mu59RHokURlld8ymdUPjMlD9EC9ov1/YPqTgqRvUN9nTr3Gqfz29LYAmu0PHPQ==}

  mocha@11.7.2:
    resolution: {integrity: sha512-lkqVJPmqqG/w5jmmFtiRvtA2jkDyNVUcefFJKb2uyX4dekk8Okgqop3cgbFiaIvj8uCRJVTP5x9dfxGyXm2jvQ==}
    engines: {node: ^18.18.0 || ^20.9.0 || >=21.1.0}
    hasBin: true

  morgan@1.10.1:
    resolution: {integrity: sha512-223dMRJtI/l25dJKWpgij2cMtywuG/WiUKXdvwfbhGKBhy1puASqXwFzmWZ7+K73vUPoR7SS2Qz2cI/g9MKw0A==}
    engines: {node: '>= 0.8.0'}

  mrmime@2.0.1:
    resolution: {integrity: sha512-Y3wQdFg2Va6etvQ5I82yUhGdsKrcYox6p7FfL1LbK2J4V01F9TGlepTIhnK24t7koZibmg82KGglhA1XK5IsLQ==}
    engines: {node: '>=10'}

  ms@2.0.0:
    resolution: {integrity: sha512-Tpp60P6IUJDTuOq/5Z8cdskzJujfwqfOTkrwIwj7IRISpnkJnT6SyJ4PCPnGMoFjC9ddhal5KVIYtAt97ix05A==}

  ms@2.1.3:
    resolution: {integrity: sha512-6FlzubTLZG3J2a/NVCAleEhjzq5oxgHyaCU9yYXvcLsvoVaHJq/s5xXI6/XXP6tz7R9xAOtHnSO/tXtF3WRTlA==}

  mute-stream@0.0.8:
    resolution: {integrity: sha512-nnbWWOkoWyUsTjKrhgD0dcz22mdkSnpYqbEjIm2nhwhuxlSkpywJmBo8h0ZqJdkp73mb90SssHkN4rsRaBAfAA==}

  nan@2.23.0:
    resolution: {integrity: sha512-1UxuyYGdoQHcGg87Lkqm3FzefucTa0NAiOcuRsDmysep3c1LVCRK2krrUDafMWtjSG04htvAmvg96+SDknOmgQ==}

  nanoid@3.3.11:
    resolution: {integrity: sha512-N8SpfPUnUp1bK+PMYW8qSWdl9U+wwNWI4QKxOYDy9JAro3WMX7p2OeVRF9v+347pnakNevPmiHhNmZ2HbFA76w==}
    engines: {node: ^10 || ^12 || ^13.7 || ^14 || >=15.0.1}
    hasBin: true

  napi-build-utils@2.0.0:
    resolution: {integrity: sha512-GEbrYkbfF7MoNaoh2iGG84Mnf/WZfB0GdGEsM8wz7Expx/LlWf5U8t9nvJKXSp3qr5IsEbK04cBGhol/KwOsWA==}

  napi-postinstall@0.3.3:
    resolution: {integrity: sha512-uTp172LLXSxuSYHv/kou+f6KW3SMppU9ivthaVTXian9sOt3XM/zHYHpRZiLgQoxeWfYUnslNWQHF1+G71xcow==}
    engines: {node: ^12.20.0 || ^14.18.0 || >=16.0.0}
    hasBin: true

  natural-compare@1.4.0:
    resolution: {integrity: sha512-OWND8ei3VtNC9h7V60qff3SVobHr996CTwgxubgyQYEpg290h9J0buyECNNJexkFm5sOajh5G116RYA1c8ZMSw==}

  negotiator@0.6.3:
    resolution: {integrity: sha512-+EUsqGPLsM+j/zdChZjsnX51g4XrHFOIXwfnCVPGlQk/k5giakcKsuxCObBRu6DSm9opw/O6slWbJdghQM4bBg==}
    engines: {node: '>= 0.6'}

  negotiator@0.6.4:
    resolution: {integrity: sha512-myRT3DiWPHqho5PrJaIRyaMv2kgYf0mUVgBNOYMuCH5Ki1yEiQaf/ZJuQ62nvpc44wL5WDbTX7yGJi1Neevw8w==}
    engines: {node: '>= 0.6'}

  neo-async@2.6.2:
    resolution: {integrity: sha512-Yd3UES5mWCSqR+qNT93S3UoYUkqAZ9lLg8a7g9rimsWmYGK8cVToA4/sF3RrshdyV3sAGMXVUmpMYOw+dLpOuw==}

  no-case@3.0.4:
    resolution: {integrity: sha512-fgAN3jGAh+RoxUGZHTSOLJIqUc2wmoBwGR4tbpNAKmmovFoWq0OdRkb0VkldReO2a2iBT/OEulG9XSUc10r3zg==}

  node-abi@3.77.0:
    resolution: {integrity: sha512-DSmt0OEcLoK4i3NuscSbGjOf3bqiDEutejqENSplMSFA/gmB8mkED9G4pKWnPl7MDU4rSHebKPHeitpDfyH0cQ==}
    engines: {node: '>=10'}

  node-abort-controller@3.1.1:
    resolution: {integrity: sha512-AGK2yQKIjRuqnc6VkX2Xj5d+QW8xZ87pa1UK6yA6ouUyuxfHuMP6umE5QK7UmTeOAymo+Zx1Fxiuw9rVx8taHQ==}

  node-addon-api@4.3.0:
    resolution: {integrity: sha512-73sE9+3UaLYYFmDsFZnqCInzPyh3MqIwZO9cw58yIqAZhONrrabrYyYe3TuIqtIiOuTXVhsGau8hcrhhwSsDIQ==}

  node-addon-api@7.1.1:
    resolution: {integrity: sha512-5m3bsyrjFWE1xf7nz7YXdN4udnVtXK6/Yfgn5qnahL6bCkf2yKt4k3nuTKAtT4r3IG8JNR2ncsIMdZuAzJjHQQ==}

  node-fetch@2.7.0:
    resolution: {integrity: sha512-c4FRfUm/dbcWZ7U+1Wq0AwCyFL+3nt2bEw05wfxSz+DWpWsitgmSgYmy2dQdWyKC1694ELPqMs/YzUSNozLt8A==}
    engines: {node: 4.x || >=6.0.0}
    peerDependencies:
      encoding: ^0.1.0
    peerDependenciesMeta:
      encoding:
        optional: true

  node-gyp@9.4.1:
    resolution: {integrity: sha512-OQkWKbjQKbGkMf/xqI1jjy3oCTgMKJac58G2+bjZb3fza6gW2YrCSdMQYaoTb70crvE//Gngr4f0AgVHmqHvBQ==}
    engines: {node: ^12.13 || ^14.13 || >=16}
    hasBin: true

  node-releases@2.0.21:
    resolution: {integrity: sha512-5b0pgg78U3hwXkCM8Z9b2FJdPZlr9Psr9V2gQPESdGHqbntyFJKFW4r5TeWGFzafGY3hzs1JC62VEQMbl1JFkw==}

  node-sarif-builder@3.2.0:
    resolution: {integrity: sha512-kVIOdynrF2CRodHZeP/97Rh1syTUHBNiw17hUCIVhlhEsWlfJm19MuO56s4MdKbr22xWx6mzMnNAgXzVlIYM9Q==}
    engines: {node: '>=18'}

  nopt@1.0.10:
    resolution: {integrity: sha512-NWmpvLSqUrgrAC9HCuxEvb+PSloHpqVu+FqcO4eeF2h5qYRhA7ev6KvelyQAKtegUbC6RypJnlEOhd8vloNKYg==}
    hasBin: true

  nopt@6.0.0:
    resolution: {integrity: sha512-ZwLpbTgdhuZUnZzjd7nb1ZV+4DoiC6/sfiVKok72ym/4Tlf+DFdlHYmT2JPmcNNWV6Pi3SDf1kT+A4r9RTuT9g==}
    engines: {node: ^12.13.0 || ^14.15.0 || >=16.0.0}
    hasBin: true

  nopt@7.2.1:
    resolution: {integrity: sha512-taM24ViiimT/XntxbPyJQzCG+p4EKOpgD3mxFwW38mGjVUrfERQOeY4EDHjdnptttfHuHQXFx+lTP08Q+mLa/w==}
    engines: {node: ^14.17.0 || ^16.13.0 || >=18.0.0}
    hasBin: true

  normalize-package-data@3.0.3:
    resolution: {integrity: sha512-p2W1sgqij3zMMyRC067Dg16bfzVH+w7hyegmpIvZ4JNjqtGOVAIvLmjBx3yP7YTe9vKJgkoNOPjwQGogDoMXFA==}
    engines: {node: '>=10'}

  normalize-package-data@5.0.0:
    resolution: {integrity: sha512-h9iPVIfrVZ9wVYQnxFgtw1ugSvGEMOlyPWWtm8BMJhnwyEL/FLbYbTY3V3PpjI/BUK67n9PEWDu6eHzu1fB15Q==}
    engines: {node: ^14.17.0 || ^16.13.0 || >=18.0.0}

  normalize-package-data@6.0.2:
    resolution: {integrity: sha512-V6gygoYb/5EmNI+MEGrWkC+e6+Rr7mTmfHrxDbLzxQogBkgzo76rkok0Am6thgSF7Mv2nLOajAJj5vDJZEFn7g==}
    engines: {node: ^16.14.0 || >=18.0.0}

  normalize-path@3.0.0:
    resolution: {integrity: sha512-6eZs5Ls3WtCisHWp9S2GUy8dqkpGi4BVSz3GaqiE6ezub0512ESztXUwUB6C6IKbQkY2Pnb/mD4WYojCRwcwLA==}
    engines: {node: '>=0.10.0'}

  normalize-range@0.1.2:
    resolution: {integrity: sha512-bdok/XvKII3nUpklnV6P2hxtMNrCboOjAcyBuQnWEhO665FwrSNRxU+AqpsyvO6LgGYPspN+lu5CLtw4jPRKNA==}
    engines: {node: '>=0.10.0'}

  npm-normalize-package-bin@3.0.1:
    resolution: {integrity: sha512-dMxCf+zZ+3zeQZXKxmyuCKlIDPGuv8EF940xbkC4kQVDTtqoh6rJFO+JTKSA6/Rwi0getWmtuy4Itup0AMcaDQ==}
    engines: {node: ^14.17.0 || ^16.13.0 || >=18.0.0}

  npmlog@6.0.2:
    resolution: {integrity: sha512-/vBvz5Jfr9dT/aFWd0FIRf+T/Q2WBsLENygUaFUqstqsycmZAP/t5BvFJTK0viFmSUxiUKTUplWy5vt+rvKIxg==}
    engines: {node: ^12.13.0 || ^14.15.0 || >=16.0.0}
    deprecated: This package is no longer supported.

  nth-check@2.1.1:
    resolution: {integrity: sha512-lqjrjmaOoAnWfMmBPL+XNnynZh2+swxiX3WUE0s4yEHI6m+AwrK2UZOimIRl3X/4QctVqS8AiZjFqyOGrMXb/w==}

  object-assign@4.1.1:
    resolution: {integrity: sha512-rJgTQnkUnH1sFw8yT6VSU3zD3sWmu6sZhIseY8VX+GRu3P6F7Fu+JNDoXfklElbLJSnc3FUQHVe4cU5hj+BcUg==}
    engines: {node: '>=0.10.0'}

  object-inspect@1.13.4:
    resolution: {integrity: sha512-W67iLl4J2EXEGTbfeHCffrjDfitvLANg0UlX3wFUUSTx92KXRFegMHUVgSqE+wvhAbi4WqjGg9czysTV2Epbew==}
    engines: {node: '>= 0.4'}

  object-keys@1.1.1:
    resolution: {integrity: sha512-NuAESUOUMrlIXOfHKzD6bpPu3tYt3xvjNdRIQ+FeT0lNb4K8WR70CaDxhuNguS2XG+GjkyMwOzsN5ZktImfhLA==}
    engines: {node: '>= 0.4'}

  object.assign@4.1.7:
    resolution: {integrity: sha512-nK28WOo+QIjBkDduTINE4JkF/UJJKyf2EJxvJKfblDpyg0Q+pkOHNTL0Qwy6NP6FhE/EnzV73BxxqcJaXY9anw==}
    engines: {node: '>= 0.4'}

  object.fromentries@2.0.8:
    resolution: {integrity: sha512-k6E21FzySsSK5a21KRADBd/NGneRegFO5pLHfdQLpRDETUNJueLXs3WCzyQ3tFRDYgbq3KHGXfTbi2bs8WQ6rQ==}
    engines: {node: '>= 0.4'}

  object.groupby@1.0.3:
    resolution: {integrity: sha512-+Lhy3TQTuzXI5hevh8sBGqbmurHbbIjAi0Z4S63nthVLmLxfbj4T54a4CfZrXIrt9iP4mVAPYMo/v99taj3wjQ==}
    engines: {node: '>= 0.4'}

  object.values@1.2.1:
    resolution: {integrity: sha512-gXah6aZrcUxjWg2zR2MwouP2eHlCBzdV4pygudehaKXSGW4v2AsRQUK+lwwXhii6KFZcunEnmSUoYp5CXibxtA==}
    engines: {node: '>= 0.4'}

  obliterator@2.0.5:
    resolution: {integrity: sha512-42CPE9AhahZRsMNslczq0ctAEtqk8Eka26QofnqC346BZdHDySk3LWka23LI7ULIw11NmltpiLagIq8gBozxTw==}

  on-finished@2.3.0:
    resolution: {integrity: sha512-ikqdkGAAyf/X/gPhXGvfgAytDZtDbr+bkNUJ0N9h5MI/dmdgCs3l6hoHrcUv41sRKew3jIwrp4qQDXiK99Utww==}
    engines: {node: '>= 0.8'}

  on-finished@2.4.1:
    resolution: {integrity: sha512-oVlzkg3ENAhCk2zdv7IJwd/QUD4z2RxRwpkcGY8psCVcCYZNq4wYnVWALHM+brtuJjePWiYF/ClmuDr8Ch5+kg==}
    engines: {node: '>= 0.8'}

  on-headers@1.1.0:
    resolution: {integrity: sha512-737ZY3yNnXy37FHkQxPzt4UZ2UWPWiCZWLvFZ4fu5cueciegX0zGPnrlY6bwRg4FdQOe9YU8MkmJwGhoMybl8A==}
    engines: {node: '>= 0.8'}

  once@1.4.0:
    resolution: {integrity: sha512-lNaJgI+2Q5URQBkccEKHTQOPaXdUxnZZElQTZY0MFUAuaEqe1E+Nyvgdz/aIyNi6Z9MzO5dv1H8n58/GELp3+w==}

  onetime@7.0.0:
    resolution: {integrity: sha512-VXJjc87FScF88uafS3JllDgvAm+c/Slfz06lorj2uAY34rlUu0Nt+v8wreiImcrgAjjIHp1rXpTDlLOGw29WwQ==}
    engines: {node: '>=18'}

  open@10.2.0:
    resolution: {integrity: sha512-YgBpdJHPyQ2UE5x+hlSXcnejzAvD0b22U2OuAP+8OnlJT+PjWPxtgmGqKKc+RgTM63U9gN0YzrYc71R2WT/hTA==}
    engines: {node: '>=18'}

  opener@1.5.2:
    resolution: {integrity: sha512-ur5UIdyw5Y7yEj9wLzhqXiy6GZ3Mwx0yGI+5sMn2r0N0v3cKJvUmFH5yPP+WXh9e0xfyzyJX95D8l088DNFj7A==}
    hasBin: true

  optionator@0.9.4:
    resolution: {integrity: sha512-6IpQ7mKUxRcZNLIObR0hz7lxsapSSIYNZJwXPGeF0mTVqGKFIXj1DQcMoT22S3ROcLyY/rz0PWaWZ9ayWmad9g==}
    engines: {node: '>= 0.8.0'}

  ora@8.2.0:
    resolution: {integrity: sha512-weP+BZ8MVNnlCm8c0Qdc1WSWq4Qn7I+9CJGm7Qali6g44e/PUzbjNqJX5NJ9ljlNMosfJvg1fKEGILklK9cwnw==}
    engines: {node: '>=18'}

  os-browserify@0.3.0:
    resolution: {integrity: sha512-gjcpUc3clBf9+210TRaDWbf+rZZZEshZ+DlXMRCeAjp0xhTrnQsKHypIy1J3d5hKdUzj69t708EHtU8P6bUn0A==}

  ovsx@0.10.5:
    resolution: {integrity: sha512-jfulG5k9vjWcolg2kubC51t1eHKA8ANPcKCQKaWPfOsJZ9VlIppP0Anf8pJ1LJHZFHoRmeMXITG9a5NXHwY9tA==}
    engines: {node: '>= 20'}
    hasBin: true

  own-keys@1.0.1:
    resolution: {integrity: sha512-qFOyK5PjiWZd+QQIh+1jhdb9LpxTF0qs7Pm8o5QHYZ0M3vKqSqzsZaEB6oWlxZ+q2sJBMI/Ktgd2N5ZwQoRHfg==}
    engines: {node: '>= 0.4'}

  oxc-parser@0.74.0:
    resolution: {integrity: sha512-2tDN/ttU8WE6oFh8EzKNam7KE7ZXSG5uXmvX85iNzxdJfMssDWcj3gpYzZi1E04XuE7m3v1dVWl/8BE886vPGw==}
    engines: {node: '>=20.0.0'}

  p-limit@2.3.0:
    resolution: {integrity: sha512-//88mFWSJx8lxCzwdAABTJL2MyWB12+eIY7MDL2SqLmAkeKU9qxRvWuSyTjm3FUmpBEMuFfckAIqEaVGUDxb6w==}
    engines: {node: '>=6'}

  p-limit@3.1.0:
    resolution: {integrity: sha512-TYOanM3wGwNGsZN2cVTYPArw454xnXj5qmWF1bEoAc4+cU/ol7GVh7odevjp1FNHduHc3KZMcFduxU5Xc6uJRQ==}
    engines: {node: '>=10'}

  p-locate@4.1.0:
    resolution: {integrity: sha512-R79ZZ/0wAxKGu3oYMlz8jy/kbhsNrS7SKZ7PxEHBgJ5+F2mtFW2fK2cOtBh1cHYkQsbzFV7I+EoRKe6Yt0oK7A==}
    engines: {node: '>=8'}

  p-locate@5.0.0:
    resolution: {integrity: sha512-LaNjtRWUBY++zB5nE/NwcaoMylSPk+S+ZHNB1TzdbMJMny6dynpAGt7X/tl/QYq3TIeE6nxHppbo2LGymrG5Pw==}
    engines: {node: '>=10'}

  p-map@2.1.0:
    resolution: {integrity: sha512-y3b8Kpd8OAN444hxfBbFfj1FY/RjtTd8tzYwhUqNYXx0fXx2iX4maP4Qr6qhIKbQXI02wTLAda4fYUbDagTUFw==}
    engines: {node: '>=6'}

  p-map@4.0.0:
    resolution: {integrity: sha512-/bjOqmgETBYB5BoEeGVea8dmvHb2m9GLy1E9W43yeyfP6QQCZGFNa+XRceJEuDB6zqr+gKpIAmlLebMpykw/MQ==}
    engines: {node: '>=10'}

  p-map@7.0.3:
    resolution: {integrity: sha512-VkndIv2fIB99swvQoA65bm+fsmt6UNdGeIB0oxBs+WhAhdh08QA04JXpI7rbB9r08/nkbysKoya9rtDERYOYMA==}
    engines: {node: '>=18'}

  p-try@2.2.0:
    resolution: {integrity: sha512-R4nPAVTAU0B9D35/Gk3uJf/7XYbQcyohSKdvAxIRSNghFl4e71hVoGnBNQz9cWaXxO2I10KTC+3jMdvvoKw6dQ==}
    engines: {node: '>=6'}

  package-json-from-dist@1.0.1:
    resolution: {integrity: sha512-UEZIS3/by4OC8vL3P2dTXRETpebLI2NiI5vIrjaD/5UtrkFX/tNbwjTSRAGC/+7CAo2pIcBaRgWmcBBHcsaCIw==}

  pako@0.2.9:
    resolution: {integrity: sha512-NUcwaKxUxWrZLpDG+z/xZaCgQITkA/Dv4V/T6bw7VON6l1Xz/VnrBqrYjZQ12TamKHzITTfOEIYUj48y2KXImA==}

  pako@1.0.11:
    resolution: {integrity: sha512-4hLB8Py4zZce5s4yd9XzopqwVv/yGNhV1Bl8NTmCq1763HeK2+EwVTv+leGeL13Dnh2wfbqowVPXCIO0z4taYw==}

  pandemonium@2.4.1:
    resolution: {integrity: sha512-wRqjisUyiUfXowgm7MFH2rwJzKIr20rca5FsHXCMNm1W5YPP1hCtrZfgmQ62kP7OZ7Xt+cR858aB28lu5NX55g==}

  param-case@3.0.4:
    resolution: {integrity: sha512-RXlj7zCYokReqWpOPH9oYivUzLYZ5vAPIfEmCTNViosC78F8F0H9y7T7gG2M39ymgutxF5gcFEsyZQSph9Bp3A==}

  parent-module@1.0.1:
    resolution: {integrity: sha512-GQ2EWRpQV8/o+Aw8YqtfZZPfNRWZYkbidE9k5rpl/hC3vtHHBfGm2Ifi6qWV+coDGkrUKZAxE3Lot5kcsRlh+g==}
    engines: {node: '>=6'}

  parse-json@5.2.0:
    resolution: {integrity: sha512-ayCKvm/phCGxOkYRSCM82iDwct8/EonSEgCSxWxD7ve6jHggsFl4fZVQBPRNgQoKiuV/odhFrGzQXZwbifC8Rg==}
    engines: {node: '>=8'}

  parse-json@8.3.0:
    resolution: {integrity: sha512-ybiGyvspI+fAoRQbIPRddCcSTV9/LsJbf0e/S85VLowVGzRmokfneg2kwVW/KU5rOXrPSbF1qAKPMgNTqqROQQ==}
    engines: {node: '>=18'}

  parse-semver@1.1.1:
    resolution: {integrity: sha512-Eg1OuNntBMH0ojvEKSrvDSnwLmvVuUOSdylH/pSCPNMIspLlweJyIWXCE+k/5hm3cj/EBUYwmWkjhBALNP4LXQ==}

  parse5-htmlparser2-tree-adapter@6.0.1:
    resolution: {integrity: sha512-qPuWvbLgvDGilKc5BoicRovlT4MtYT6JfJyBOMDsKoiT+GiuP5qyrPCnR9HcPECIJJmZh5jRndyNThnhhb/vlA==}

  parse5-htmlparser2-tree-adapter@7.1.0:
    resolution: {integrity: sha512-ruw5xyKs6lrpo9x9rCZqZZnIUntICjQAd0Wsmp396Ul9lN/h+ifgVV1x1gZHi8euej6wTfpqX8j+BFQxF0NS/g==}

  parse5@6.0.1:
    resolution: {integrity: sha512-Ofn/CTFzRGTTxwpNEs9PP93gXShHcTq255nzRYSKe8AkVpZY7e1fpmTfOyoIvjP5HG7Z2ZM7VS9PPhQGW2pOpw==}

  parse5@7.3.0:
    resolution: {integrity: sha512-IInvU7fabl34qmi9gY8XOVxhYyMyuH2xUNpb2q8/Y+7552KlejkRvqvD19nMoUW/uQGGbqNpA6Tufu5FL5BZgw==}

  parseurl@1.3.3:
    resolution: {integrity: sha512-CiyeOxFT/JZyN5m0z9PfXw4SCBJ6Sygz1Dpl0wqjlhDEGGBP1GnsUVEL0p63hoG1fcj3fHynXi9NYO4nWOL+qQ==}
    engines: {node: '>= 0.8'}

  pascal-case@3.1.2:
    resolution: {integrity: sha512-uWlGT3YSnK9x3BQJaOdcZwrnV6hPpd8jFH1/ucpiLRPh/2zCVJKS19E4GvYHvaCcACn3foXZ0cLB9Wrx1KGe5g==}

  path-browserify@1.0.1:
    resolution: {integrity: sha512-b7uo2UCUOYZcnF/3ID0lulOJi/bafxa1xPe7ZPsammBSpjSWQkjNxlt635YGS2MiR9GjvuXCtz2emr3jbsz98g==}

  path-exists@4.0.0:
    resolution: {integrity: sha512-ak9Qy5Q7jYb2Wwcey5Fpvg2KoAc/ZIhLSLOSBmRmygPsGwkVVt0fZa0qrtMz+m6tJTAHfZQ8FnmB4MG4LWy7/w==}
    engines: {node: '>=8'}

  path-is-absolute@1.0.1:
    resolution: {integrity: sha512-AVbw3UJ2e9bq64vSaS9Am0fje1Pa8pbGqTTsmXfaIiMpnr5DlDhfJOuLj9Sf95ZPVDAUerDfEk88MPmPe7UCQg==}
    engines: {node: '>=0.10.0'}

  path-is-inside@1.0.2:
    resolution: {integrity: sha512-DUWJr3+ULp4zXmol/SZkFf3JGsS9/SIv+Y3Rt93/UjPpDpklB5f1er4O3POIbUuUJ3FXgqte2Q7SrU6zAqwk8w==}

  path-key@3.1.1:
    resolution: {integrity: sha512-ojmeN0qd+y0jszEtoY48r0Peq5dwMEkIlCOu6Q5f41lfkswXuKtYrhgoTpLnyIcHm24Uhqx+5Tqm2InSwLhE6Q==}
    engines: {node: '>=8'}

  path-parse@1.0.7:
    resolution: {integrity: sha512-LDJzPVEEEPR+y48z93A0Ed0yXb8pAByGWo/k5YYdYgpY2/2EsOsksJrq7lOHxryrVOn1ejG6oAp8ahvOIQD8sw==}

  path-scurry@1.11.1:
    resolution: {integrity: sha512-Xa4Nw17FS9ApQFJ9umLiJS4orGjm7ZzwUrwamcGQuHSzDyth9boKDaycYdDcZDuqYATXw4HFXgaqWTctW/v1HA==}
    engines: {node: '>=16 || 14 >=14.18'}

  path-scurry@2.0.0:
    resolution: {integrity: sha512-ypGJsmGtdXUOeM5u93TyeIEfEhM6s+ljAhrk5vAvSx8uyY/02OvrZnA0YNGUrPXfpJMgI1ODd3nwz8Npx4O4cg==}
    engines: {node: 20 || >=22}

  path-to-regexp@8.3.0:
    resolution: {integrity: sha512-7jdwVIRtsP8MYpdXSwOS0YdD0Du+qOoF/AEPIt88PcCFrZCzx41oxku1jD88hZBwbNUIEfpqvuhjFaMAqMTWnA==}

  path-type@4.0.0:
    resolution: {integrity: sha512-gDKb8aZMDeD/tZWs9P6+q0J9Mwkdl6xMV8TjnGP3qJVJ06bdMgkbBlLU8IdfOsIsFz2BW1rNVT3XuNEl8zPAvw==}
    engines: {node: '>=8'}

  path-type@6.0.0:
    resolution: {integrity: sha512-Vj7sf++t5pBD637NSfkxpHSMfWaeig5+DKWLhcqIYx6mWQz5hdJTGDVMQiJcw1ZYkhs7AazKDGpRVji1LJCZUQ==}
    engines: {node: '>=18'}

  peek-stream@1.1.3:
    resolution: {integrity: sha512-FhJ+YbOSBb9/rIl2ZeE/QHEsWn7PqNYt8ARAY3kIgNGOk13g9FGyIY6JIl/xB/3TFRVoTv5as0l11weORrTekA==}

  pend@1.2.0:
    resolution: {integrity: sha512-F3asv42UuXchdzt+xXqfW1OGlVBe+mxa2mqI0pg5yAHZPvFmY3Y6drSf/GQ1A86WgWEN9Kzh/WrgKa6iGcHXLg==}

  picocolors@1.1.1:
    resolution: {integrity: sha512-xceH2snhtb5M9liqDsmEw56le376mTZkEX/jEb/RxNFyegNul7eNslCXP9FDj/Lcu0X8KEyMceP2ntpaHrDEVA==}

  picomatch@2.3.1:
    resolution: {integrity: sha512-JU3teHTNjmE2VCGFzuY8EXzCDVwEqB2a8fsIvwaStHhAWJEeVd1o1QD80CU6+ZdEXXSLbSsuLwJjkCBWqRQUVA==}
    engines: {node: '>=8.6'}

  picomatch@4.0.3:
    resolution: {integrity: sha512-5gTmgEY/sqK6gFXLIsQNH19lWb4ebPDLA4SdLP7dsWkIXHWlG66oPuVvXSGFPppYZz8ZDZq0dYYrbHfBCVUb1Q==}
    engines: {node: '>=12'}

  pify@2.3.0:
    resolution: {integrity: sha512-udgsAY+fTnvv7kI7aaxbqwWNb0AHiB0qBO89PZKPkoTmGOgdbrHDKD+0B2X4uTfJ/FT1R09r9gTsjUjNJotuog==}
    engines: {node: '>=0.10.0'}

  pify@4.0.1:
    resolution: {integrity: sha512-uB80kBFb/tfd68bVleG9T5GGsGPjJrLAUpR5PZIrhBnIaRTQRjqdJSsIKkOP6OAIFbj7GOrcudc5pNjZ+geV2g==}
    engines: {node: '>=6'}

  pinkie-promise@2.0.1:
    resolution: {integrity: sha512-0Gni6D4UcLTbv9c57DfxDGdr41XfgUjqWZu492f0cIGr16zDU06BWP/RAEvOuo7CQ0CNjHaLlM59YJJFm3NWlw==}
    engines: {node: '>=0.10.0'}

  pinkie@2.0.4:
    resolution: {integrity: sha512-MnUuEycAemtSaeFSjXKW/aroV7akBbY+Sv+RkyqFjgAe73F+MR0TBWKBRDkmfWq/HiFmdavfZ1G7h4SPZXaCSg==}
    engines: {node: '>=0.10.0'}

  pkg-dir@4.2.0:
    resolution: {integrity: sha512-HRDzbaKjC+AOWVXxAU/x54COGeIv9eb+6CkDSQoNTt4XyWoIJvuPsXizxu/Fr23EiekbtZwmh1IcIG/l/a10GQ==}
    engines: {node: '>=8'}

  playwright-core@1.55.0:
    resolution: {integrity: sha512-GvZs4vU3U5ro2nZpeiwyb0zuFaqb9sUiAJuyrWpcGouD8y9/HLgGbNRjIph7zU9D3hnPaisMl9zG9CgFi/biIg==}
    engines: {node: '>=18'}
    hasBin: true

  playwright@1.55.0:
    resolution: {integrity: sha512-sdCWStblvV1YU909Xqx0DhOjPZE4/5lJsIS84IfN9dAZfcl/CIZ5O8l3o0j7hPMjDvqoTF8ZUcc+i/GL5erstA==}
    engines: {node: '>=18'}
    hasBin: true

  pluralize@2.0.0:
    resolution: {integrity: sha512-TqNZzQCD4S42De9IfnnBvILN7HAW7riLqsCyp8lgjXeysyPlX5HhqKAcJHHHb9XskE4/a+7VGC9zzx8Ls0jOAw==}

  pluralize@8.0.0:
    resolution: {integrity: sha512-Nc3IT5yHzflTfbjgqWcCPpo7DaKy4FnpB0l/zCAW0Tc7jxAiuqSxHasntB3D7887LSrA93kDJ9IXovxJYxyLCA==}
    engines: {node: '>=4'}

  possible-typed-array-names@1.1.0:
    resolution: {integrity: sha512-/+5VFTchJDoVj3bhoqi6UeymcD00DAwb1nJwamzPvHEszJ4FpF6SNNbUbOS8yI56qHzdV8eK0qEfOSiodkTdxg==}
    engines: {node: '>= 0.4'}

  postcss-calc@10.1.1:
    resolution: {integrity: sha512-NYEsLHh8DgG/PRH2+G9BTuUdtf9ViS+vdoQ0YA5OQdGsfN4ztiwtDWNtBl9EKeqNMFnIu8IKZ0cLxEQ5r5KVMw==}
    engines: {node: ^18.12 || ^20.9 || >=22.0}
    peerDependencies:
      postcss: ^8.4.38

  postcss-colormin@7.0.4:
    resolution: {integrity: sha512-ziQuVzQZBROpKpfeDwmrG+Vvlr0YWmY/ZAk99XD+mGEBuEojoFekL41NCsdhyNUtZI7DPOoIWIR7vQQK9xwluw==}
    engines: {node: ^18.12.0 || ^20.9.0 || >=22.0}
    peerDependencies:
      postcss: ^8.4.32

  postcss-convert-values@7.0.7:
    resolution: {integrity: sha512-HR9DZLN04Xbe6xugRH6lS4ZQH2zm/bFh/ZyRkpedZozhvh+awAfbA0P36InO4fZfDhvYfNJeNvlTf1sjwGbw/A==}
    engines: {node: ^18.12.0 || ^20.9.0 || >=22.0}
    peerDependencies:
      postcss: ^8.4.32

  postcss-discard-comments@7.0.4:
    resolution: {integrity: sha512-6tCUoql/ipWwKtVP/xYiFf1U9QgJ0PUvxN7pTcsQ8Ns3Fnwq1pU5D5s1MhT/XySeLq6GXNvn37U46Ded0TckWg==}
    engines: {node: ^18.12.0 || ^20.9.0 || >=22.0}
    peerDependencies:
      postcss: ^8.4.32

  postcss-discard-duplicates@7.0.2:
    resolution: {integrity: sha512-eTonaQvPZ/3i1ASDHOKkYwAybiM45zFIc7KXils4mQmHLqIswXD9XNOKEVxtTFnsmwYzF66u4LMgSr0abDlh5w==}
    engines: {node: ^18.12.0 || ^20.9.0 || >=22.0}
    peerDependencies:
      postcss: ^8.4.32

  postcss-discard-empty@7.0.1:
    resolution: {integrity: sha512-cFrJKZvcg/uxB6Ijr4l6qmn3pXQBna9zyrPC+sK0zjbkDUZew+6xDltSF7OeB7rAtzaaMVYSdbod+sZOCWnMOg==}
    engines: {node: ^18.12.0 || ^20.9.0 || >=22.0}
    peerDependencies:
      postcss: ^8.4.32

  postcss-discard-overridden@7.0.1:
    resolution: {integrity: sha512-7c3MMjjSZ/qYrx3uc1940GSOzN1Iqjtlqe8uoSg+qdVPYyRb0TILSqqmtlSFuE4mTDECwsm397Ya7iXGzfF7lg==}
    engines: {node: ^18.12.0 || ^20.9.0 || >=22.0}
    peerDependencies:
      postcss: ^8.4.32

  postcss-discard-unused@7.0.4:
    resolution: {integrity: sha512-/d6sIm8SSJbDDzdHyt/BWZ5upC6Dtn6JIL0uQts+AuvA5ddVmkw/3H4NtDv7DybGzCA1o3Q9R6kt4qsnS2mCSQ==}
    engines: {node: ^18.12.0 || ^20.9.0 || >=22.0}
    peerDependencies:
      postcss: ^8.4.32

  postcss-merge-idents@7.0.1:
    resolution: {integrity: sha512-2KaHTdWvoxMnNn7/aBhS1fnjdMBXHtT9tbW0wwH6/pWeMnIllb3wJ/iy5y67C7+uyW9gIOL7VM4XtvkRI6+ZXQ==}
    engines: {node: ^18.12.0 || ^20.9.0 || >=22.0}
    peerDependencies:
      postcss: ^8.4.32

  postcss-merge-longhand@7.0.5:
    resolution: {integrity: sha512-Kpu5v4Ys6QI59FxmxtNB/iHUVDn9Y9sYw66D6+SZoIk4QTz1prC4aYkhIESu+ieG1iylod1f8MILMs1Em3mmIw==}
    engines: {node: ^18.12.0 || ^20.9.0 || >=22.0}
    peerDependencies:
      postcss: ^8.4.32

  postcss-merge-rules@7.0.6:
    resolution: {integrity: sha512-2jIPT4Tzs8K87tvgCpSukRQ2jjd+hH6Bb8rEEOUDmmhOeTcqDg5fEFK8uKIu+Pvc3//sm3Uu6FRqfyv7YF7+BQ==}
    engines: {node: ^18.12.0 || ^20.9.0 || >=22.0}
    peerDependencies:
      postcss: ^8.4.32

  postcss-minify-font-values@7.0.1:
    resolution: {integrity: sha512-2m1uiuJeTplll+tq4ENOQSzB8LRnSUChBv7oSyFLsJRtUgAAJGP6LLz0/8lkinTgxrmJSPOEhgY1bMXOQ4ZXhQ==}
    engines: {node: ^18.12.0 || ^20.9.0 || >=22.0}
    peerDependencies:
      postcss: ^8.4.32

  postcss-minify-gradients@7.0.1:
    resolution: {integrity: sha512-X9JjaysZJwlqNkJbUDgOclyG3jZEpAMOfof6PUZjPnPrePnPG62pS17CjdM32uT1Uq1jFvNSff9l7kNbmMSL2A==}
    engines: {node: ^18.12.0 || ^20.9.0 || >=22.0}
    peerDependencies:
      postcss: ^8.4.32

  postcss-minify-params@7.0.4:
    resolution: {integrity: sha512-3OqqUddfH8c2e7M35W6zIwv7jssM/3miF9cbCSb1iJiWvtguQjlxZGIHK9JRmc8XAKmE2PFGtHSM7g/VcW97sw==}
    engines: {node: ^18.12.0 || ^20.9.0 || >=22.0}
    peerDependencies:
      postcss: ^8.4.32

  postcss-minify-selectors@7.0.5:
    resolution: {integrity: sha512-x2/IvofHcdIrAm9Q+p06ZD1h6FPcQ32WtCRVodJLDR+WMn8EVHI1kvLxZuGKz/9EY5nAmI6lIQIrpo4tBy5+ug==}
    engines: {node: ^18.12.0 || ^20.9.0 || >=22.0}
    peerDependencies:
      postcss: ^8.4.32

  postcss-modules-extract-imports@3.1.0:
    resolution: {integrity: sha512-k3kNe0aNFQDAZGbin48pL2VNidTF0w4/eASDsxlyspobzU3wZQLOGj7L9gfRe0Jo9/4uud09DsjFNH7winGv8Q==}
    engines: {node: ^10 || ^12 || >= 14}
    peerDependencies:
      postcss: ^8.1.0

  postcss-modules-local-by-default@4.2.0:
    resolution: {integrity: sha512-5kcJm/zk+GJDSfw+V/42fJ5fhjL5YbFDl8nVdXkJPLLW+Vf9mTD5Xe0wqIaDnLuL2U6cDNpTr+UQ+v2HWIBhzw==}
    engines: {node: ^10 || ^12 || >= 14}
    peerDependencies:
      postcss: ^8.1.0

  postcss-modules-scope@3.2.1:
    resolution: {integrity: sha512-m9jZstCVaqGjTAuny8MdgE88scJnCiQSlSrOWcTQgM2t32UBe+MUmFSO5t7VMSfAf/FJKImAxBav8ooCHJXCJA==}
    engines: {node: ^10 || ^12 || >= 14}
    peerDependencies:
      postcss: ^8.1.0

  postcss-modules-values@4.0.0:
    resolution: {integrity: sha512-RDxHkAiEGI78gS2ofyvCsu7iycRv7oqw5xMWn9iMoR0N/7mf9D50ecQqUo5BZ9Zh2vH4bCUR/ktCqbB9m8vJjQ==}
    engines: {node: ^10 || ^12 || >= 14}
    peerDependencies:
      postcss: ^8.1.0

  postcss-normalize-charset@7.0.1:
    resolution: {integrity: sha512-sn413ofhSQHlZFae//m9FTOfkmiZ+YQXsbosqOWRiVQncU2BA3daX3n0VF3cG6rGLSFVc5Di/yns0dFfh8NFgQ==}
    engines: {node: ^18.12.0 || ^20.9.0 || >=22.0}
    peerDependencies:
      postcss: ^8.4.32

  postcss-normalize-display-values@7.0.1:
    resolution: {integrity: sha512-E5nnB26XjSYz/mGITm6JgiDpAbVuAkzXwLzRZtts19jHDUBFxZ0BkXAehy0uimrOjYJbocby4FVswA/5noOxrQ==}
    engines: {node: ^18.12.0 || ^20.9.0 || >=22.0}
    peerDependencies:
      postcss: ^8.4.32

  postcss-normalize-positions@7.0.1:
    resolution: {integrity: sha512-pB/SzrIP2l50ZIYu+yQZyMNmnAcwyYb9R1fVWPRxm4zcUFCY2ign7rcntGFuMXDdd9L2pPNUgoODDk91PzRZuQ==}
    engines: {node: ^18.12.0 || ^20.9.0 || >=22.0}
    peerDependencies:
      postcss: ^8.4.32

  postcss-normalize-repeat-style@7.0.1:
    resolution: {integrity: sha512-NsSQJ8zj8TIDiF0ig44Byo3Jk9e4gNt9x2VIlJudnQQ5DhWAHJPF4Tr1ITwyHio2BUi/I6Iv0HRO7beHYOloYQ==}
    engines: {node: ^18.12.0 || ^20.9.0 || >=22.0}
    peerDependencies:
      postcss: ^8.4.32

  postcss-normalize-string@7.0.1:
    resolution: {integrity: sha512-QByrI7hAhsoze992kpbMlJSbZ8FuCEc1OT9EFbZ6HldXNpsdpZr+YXC5di3UEv0+jeZlHbZcoCADgb7a+lPmmQ==}
    engines: {node: ^18.12.0 || ^20.9.0 || >=22.0}
    peerDependencies:
      postcss: ^8.4.32

  postcss-normalize-timing-functions@7.0.1:
    resolution: {integrity: sha512-bHifyuuSNdKKsnNJ0s8fmfLMlvsQwYVxIoUBnowIVl2ZAdrkYQNGVB4RxjfpvkMjipqvbz0u7feBZybkl/6NJg==}
    engines: {node: ^18.12.0 || ^20.9.0 || >=22.0}
    peerDependencies:
      postcss: ^8.4.32

  postcss-normalize-unicode@7.0.4:
    resolution: {integrity: sha512-LvIURTi1sQoZqj8mEIE8R15yvM+OhbR1avynMtI9bUzj5gGKR/gfZFd8O7VMj0QgJaIFzxDwxGl/ASMYAkqO8g==}
    engines: {node: ^18.12.0 || ^20.9.0 || >=22.0}
    peerDependencies:
      postcss: ^8.4.32

  postcss-normalize-url@7.0.1:
    resolution: {integrity: sha512-sUcD2cWtyK1AOL/82Fwy1aIVm/wwj5SdZkgZ3QiUzSzQQofrbq15jWJ3BA7Z+yVRwamCjJgZJN0I9IS7c6tgeQ==}
    engines: {node: ^18.12.0 || ^20.9.0 || >=22.0}
    peerDependencies:
      postcss: ^8.4.32

  postcss-normalize-whitespace@7.0.1:
    resolution: {integrity: sha512-vsbgFHMFQrJBJKrUFJNZ2pgBeBkC2IvvoHjz1to0/0Xk7sII24T0qFOiJzG6Fu3zJoq/0yI4rKWi7WhApW+EFA==}
    engines: {node: ^18.12.0 || ^20.9.0 || >=22.0}
    peerDependencies:
      postcss: ^8.4.32

  postcss-ordered-values@7.0.2:
    resolution: {integrity: sha512-AMJjt1ECBffF7CEON/Y0rekRLS6KsePU6PRP08UqYW4UGFRnTXNrByUzYK1h8AC7UWTZdQ9O3Oq9kFIhm0SFEw==}
    engines: {node: ^18.12.0 || ^20.9.0 || >=22.0}
    peerDependencies:
      postcss: ^8.4.32

  postcss-reduce-idents@7.0.1:
    resolution: {integrity: sha512-CHwIHGaPitJUWY/LLz/jKNI/Zq+KWhH1kfj0SDCTrSQQmcO4fwJ/vkifLTsRhWP6/256MvCHY+RJR3sPwtgA/g==}
    engines: {node: ^18.12.0 || ^20.9.0 || >=22.0}
    peerDependencies:
      postcss: ^8.4.32

  postcss-reduce-initial@7.0.4:
    resolution: {integrity: sha512-rdIC9IlMBn7zJo6puim58Xd++0HdbvHeHaPgXsimMfG1ijC5A9ULvNLSE0rUKVJOvNMcwewW4Ga21ngyJjY/+Q==}
    engines: {node: ^18.12.0 || ^20.9.0 || >=22.0}
    peerDependencies:
      postcss: ^8.4.32

  postcss-reduce-transforms@7.0.1:
    resolution: {integrity: sha512-MhyEbfrm+Mlp/36hvZ9mT9DaO7dbncU0CvWI8V93LRkY6IYlu38OPg3FObnuKTUxJ4qA8HpurdQOo5CyqqO76g==}
    engines: {node: ^18.12.0 || ^20.9.0 || >=22.0}
    peerDependencies:
      postcss: ^8.4.32

  postcss-selector-parser@7.1.0:
    resolution: {integrity: sha512-8sLjZwK0R+JlxlYcTuVnyT2v+htpdrjDOKuMcOVdYjt52Lh8hWRYpxBPoKx/Zg+bcjc3wx6fmQevMmUztS/ccA==}
    engines: {node: '>=4'}

  postcss-svgo@7.1.0:
    resolution: {integrity: sha512-KnAlfmhtoLz6IuU3Sij2ycusNs4jPW+QoFE5kuuUOK8awR6tMxZQrs5Ey3BUz7nFCzT3eqyFgqkyrHiaU2xx3w==}
    engines: {node: ^18.12.0 || ^20.9.0 || >= 18}
    peerDependencies:
      postcss: ^8.4.32

  postcss-unique-selectors@7.0.4:
    resolution: {integrity: sha512-pmlZjsmEAG7cHd7uK3ZiNSW6otSZ13RHuZ/4cDN/bVglS5EpF2r2oxY99SuOHa8m7AWoBCelTS3JPpzsIs8skQ==}
    engines: {node: ^18.12.0 || ^20.9.0 || >=22.0}
    peerDependencies:
      postcss: ^8.4.32

  postcss-value-parser@4.2.0:
    resolution: {integrity: sha512-1NNCs6uurfkVbeXG4S8JFT9t19m45ICnif8zWLd5oPSZ50QnwMfK+H3jv408d4jw/7Bttv5axS5IiHoLaVNHeQ==}

  postcss-zindex@7.0.1:
    resolution: {integrity: sha512-bZEfMUhaxNiXC8tw1qoFeYVCusQHlPJS5iqvuzePQjXBGIkyyCeGbqsyeyoODIuLmNE7Wc8GdTIhXpaaWbTX8Q==}
    engines: {node: ^18.12.0 || ^20.9.0 || >=22.0}
    peerDependencies:
      postcss: ^8.4.32

  postcss@8.5.6:
    resolution: {integrity: sha512-3Ybi1tAuwAP9s0r1UQ2J4n5Y0G05bJkpUIO0/bI9MhwmD70S5aTWbXGBwxHrelT+XM1k6dM0pk+SwNkpTRN7Pg==}
    engines: {node: ^10 || ^12 || >=14}

  prebuild-install@7.1.3:
    resolution: {integrity: sha512-8Mf2cbV7x1cXPUILADGI3wuhfqWvtiLA1iclTDbFRZkgRQS0NqsPZphna9V+HyTEadheuPmjaJMsbzKQFOzLug==}
    engines: {node: '>=10'}
    hasBin: true

  prelude-ls@1.2.1:
    resolution: {integrity: sha512-vkcDPrRZo1QZLbn5RLGPpg/WmIQ65qoWWhcGKf/b5eplkkarX0m9z8ppCat4mlOqUsWpyNuYgO3VRyrYHSzX5g==}
    engines: {node: '>= 0.8.0'}

  prettier@3.6.2:
    resolution: {integrity: sha512-I7AIg5boAr5R0FFtJ6rCfD+LFsWHp81dolrFD8S79U9tb8Az2nGrJncnMSnys+bpQJfRUzqs9hnA81OAA3hCuQ==}
    engines: {node: '>=14'}
    hasBin: true

  pretty-error@4.0.0:
    resolution: {integrity: sha512-AoJ5YMAcXKYxKhuJGdcvse+Voc6v1RgnsR3nWcYU7q4t6z0Q6T86sv5Zq8VIRbOWWFpvdGE83LtdSMNd+6Y0xw==}

  process-nextick-args@2.0.1:
    resolution: {integrity: sha512-3ouUOpQhtgrbOa17J7+uxOTpITYWaGP7/AhoR3+A+/1e9skrzelGi/dXzEYyvbxubEF6Wn2ypscTKiKJFFn1ag==}

  promise-inflight@1.0.1:
    resolution: {integrity: sha512-6zWPyEOFaQBJYcGMHBKTKJ3u6TBsnMFOIZSa6ce1e/ZrrsOlnHRHbabMjLiBYKp+n44X9eUI6VUPaukCXHuG4g==}
    peerDependencies:
      bluebird: '*'
    peerDependenciesMeta:
      bluebird:
        optional: true

  promise-retry@2.0.1:
    resolution: {integrity: sha512-y+WKFlBR8BGXnsNlIHFGPZmyDf3DFMoLhaflAnyZgV6rG6xu+JwesTo2Q9R6XwYmtmwAFCkAk3e35jEdoeh/3g==}
    engines: {node: '>=10'}

  prop-types-extra@1.1.1:
    resolution: {integrity: sha512-59+AHNnHYCdiC+vMwY52WmvP5dM3QLeoumYuEyceQDi9aEhtwN9zIQ2ZNo25sMyXnbh32h+P1ezDsUpUH3JAew==}
    peerDependencies:
      react: '>=0.14.0'

  prop-types@15.8.1:
    resolution: {integrity: sha512-oj87CgZICdulUohogVAR7AjlC0327U4el4L6eAvOqCeudMDVU0NThNaV+b9Df4dXgSP1gXMTnPdhfe/2qDH5cg==}

  protobufjs@7.5.4:
    resolution: {integrity: sha512-CvexbZtbov6jW2eXAvLukXjXUW1TzFaivC46BpWc/3BpcCysb5Vffu+B3XHMm8lVEuy2Mm4XGex8hBSg1yapPg==}
    engines: {node: '>=12.0.0'}

  pump@2.0.1:
    resolution: {integrity: sha512-ruPMNRkN3MHP1cWJc9OWr+T/xDP0jhXYCLfJcBuX54hhfIBnaQmAUMfDcG4DM5UMWByBbJY69QSphm3jtDKIkA==}

  pump@3.0.3:
    resolution: {integrity: sha512-todwxLMY7/heScKmntwQG8CXVkWUOdYxIvY2s0VWAAMh/nd8SoYiRaKjlr7+iCs984f2P8zvrfWcDDYVb73NfA==}

  pumpify@1.5.1:
    resolution: {integrity: sha512-oClZI37HvuUJJxSKKrC17bZ9Cu0ZYhEAGPsPUy9KlMUmv9dKX2o77RUmq7f3XjIxbwyGwYzbzQ1L2Ks8sIradQ==}

  punycode.js@2.3.1:
    resolution: {integrity: sha512-uxFIHU0YlHYhDQtV4R9J6a52SLx28BCjT+4ieh7IGbgwVJWO+km431c4yRlREUAsAmt/uMjQUyQHNEPf0M39CA==}
    engines: {node: '>=6'}

  punycode@2.3.1:
    resolution: {integrity: sha512-vYt7UD1U9Wg6138shLtLOvdAu+8DsC/ilFtEVHcH+wydcSpNE20AfSOduf6MkRFahL5FY7X1oU7nKVZFtfq8Fg==}
    engines: {node: '>=6'}

  qr-creator@1.0.0:
    resolution: {integrity: sha512-C0cqfbS1P5hfqN4NhsYsUXePlk9BO+a45bAQ3xLYjBL3bOIFzoVEjs79Fado9u9BPBD3buHi3+vY+C8tHh4qMQ==}

  qs@6.14.0:
    resolution: {integrity: sha512-YWWTjgABSKcvs/nWBi9PycY/JiPJqOD4JA6o9Sej2AtvSGarXxKC3OQSk4pAarbdQlKAh5D4FCQkJNkW+GAn3w==}
    engines: {node: '>=0.6'}

  queue-microtask@1.2.3:
    resolution: {integrity: sha512-NuaNSa6flKT5JaSYQzJok04JzTL1CA6aGhv5rfLW3PgqA+M2ChpZQnAC8h8i4ZFkBS8X5RqkDBHA7r4hej3K9A==}

  quick-lru@5.1.1:
    resolution: {integrity: sha512-WuyALRjWPDGtt/wzJiadO5AXY+8hZ80hVpe6MyivgraREW751X3SbhRvG3eLKOYN+8VEvqLcf3wdnt44Z4S4SA==}
    engines: {node: '>=10'}

  randombytes@2.1.0:
    resolution: {integrity: sha512-vYl3iOX+4CKUWuxGi9Ukhie6fsqXqS9FE2Zaic4tNFD2N2QQaXOMFbuKK4QmDHC0JO6B1Zp41J0LpT0oR68amQ==}

  rc-config-loader@4.1.3:
    resolution: {integrity: sha512-kD7FqML7l800i6pS6pvLyIE2ncbk9Du8Q0gp/4hMPhJU6ZxApkoLcGD8ZeqgiAlfwZ6BlETq6qqe+12DUL207w==}

  rc@1.2.8:
    resolution: {integrity: sha512-y3bGgqKj3QBdxLbLkomlohkvsA8gdAiUQlSBJnBhfn+BPxg4bc62d8TcBW15wavDfgexCgccckhcZvywyQYPOw==}
    hasBin: true

  re-resizable@6.11.2:
    resolution: {integrity: sha512-2xI2P3OHs5qw7K0Ud1aLILK6MQxW50TcO+DetD9eIV58j84TqYeHoZcL9H4GXFXXIh7afhH8mv5iUCXII7OW7A==}
    peerDependencies:
      react: ^16.13.1 || ^17.0.0 || ^18.0.0 || ^19.0.0
      react-dom: ^16.13.1 || ^17.0.0 || ^18.0.0 || ^19.0.0

  react-bootstrap@2.10.7:
    resolution: {integrity: sha512-w6mWb3uytB5A18S2oTZpYghcOUK30neMBBvZ/bEfA+WIF2dF4OGqjzoFVMpVXBjtyf92gkmRToHlddiMAVhQqQ==}
    peerDependencies:
      '@types/react': '>=16.14.8'
      react: '>=16.14.0'
      react-dom: '>=16.14.0'
    peerDependenciesMeta:
      '@types/react':
        optional: true

  react-dom@19.0.0:
    resolution: {integrity: sha512-4GV5sHFG0e/0AD4X+ySy6UJd3jVl1iNsNHdpad0qhABJ11twS3TTBnseqsKurKcsNqCEFeGL3uLpVChpIO3QfQ==}
    peerDependencies:
      react: ^19.0.0

  react-dragula@1.1.17:
    resolution: {integrity: sha512-gJdY190sPWAyV8jz79vyK9SGk97bVOHjUguVNIYIEVosvt27HLxnbJo4qiuEkb/nAuGY13Im2CHup92fUyO3fw==}

  react-is@16.13.1:
    resolution: {integrity: sha512-24e6ynE2H+OKt4kqsOvNd8kBpV65zoxbA4BVsEOB3ARVWQki/DHzaUoC5KuON/BiccDaCCTZBuOcfZs70kR8bQ==}

  react-lifecycles-compat@3.0.4:
    resolution: {integrity: sha512-fBASbA6LnOU9dOU2eW7aQ8xmYBSXUIWr+UmF9b1efZBazGNO+rcXT/icdKnYm2pTwcRylVUYwW7H1PHfLekVzA==}

  react-onclickoutside@6.13.2:
    resolution: {integrity: sha512-h6Hbf1c8b7tIYY4u90mDdBLY4+AGQVMFtIE89HgC0DtVCh/JfKl477gYqUtGLmjZBKK3MJxomP/lFiLbz4sq9A==}
    peerDependencies:
      react: ^15.5.x || ^16.x || ^17.x || ^18.x
      react-dom: ^15.5.x || ^16.x || ^17.x || ^18.x

  react-transition-group@4.4.5:
    resolution: {integrity: sha512-pZcd1MCJoiKiBR2NRxeCRg13uCXbydPnmB4EOeRrY7480qNWO8IIgQG6zlDkm6uRMsURXPuKq0GWtiM59a5Q6g==}
    peerDependencies:
      react: '>=16.6.0'
      react-dom: '>=16.6.0'

  react@19.0.0:
    resolution: {integrity: sha512-V8AVnmPIICiWpGfm6GLzCR/W5FXLchHop40W4nXBmdlEceh16rCN8O8LNWm5bh5XUX91fh7KpA+W0TgMKmgTpQ==}
    engines: {node: '>=0.10.0'}

  read-installed-packages@2.0.1:
    resolution: {integrity: sha512-t+fJOFOYaZIjBpTVxiV8Mkt7yQyy4E6MSrrnt5FmPd4enYvpU/9DYGirDmN1XQwkfeuWIhM/iu0t2rm6iSr0CA==}
    engines: {node: ^14.17.0 || ^16.13.0 || >=18.0.0}

  read-package-json@6.0.4:
    resolution: {integrity: sha512-AEtWXYfopBj2z5N5PbkAOeNHRPUg5q+Nen7QLxV8M2zJq1ym6/lCz3fYNTCXe19puu2d06jfHhrP7v/S2PtMMw==}
    engines: {node: ^14.17.0 || ^16.13.0 || >=18.0.0}
    deprecated: This package is no longer supported. Please use @npmcli/package-json instead.

  read-pkg-up@8.0.0:
    resolution: {integrity: sha512-snVCqPczksT0HS2EC+SxUndvSzn6LRCwpfSvLrIfR5BKDQQZMaI6jPRC9dYvYFDRAuFEAnkwww8kBBNE/3VvzQ==}
    engines: {node: '>=12'}

  read-pkg@6.0.0:
    resolution: {integrity: sha512-X1Fu3dPuk/8ZLsMhEj5f4wFAF0DWoK7qhGJvgaijocXxBmSToKfbFtqbxMO7bVjNA1dmE5huAzjXj/ey86iw9Q==}
    engines: {node: '>=12'}

  read-pkg@9.0.1:
    resolution: {integrity: sha512-9viLL4/n1BJUCT1NXVTdS1jtm80yDEgR5T4yCelII49Mbj0v1rZdKqj7zCiYdbB0CuCgdrvHcNogAKTFPBocFA==}
    engines: {node: '>=18'}

  read@1.0.7:
    resolution: {integrity: sha512-rSOKNYUmaxy0om1BNjMN4ezNT6VKK+2xF4GBhc81mkH7L60i6dp8qPYrkndNLT3QPphoII3maL9PVC9XmhHwVQ==}
    engines: {node: '>=0.8'}

  readable-stream@2.3.8:
    resolution: {integrity: sha512-8p0AUk4XODgIewSi0l8Epjs+EVnWiK7NoDIEGU0HhE7+ZyY8D1IMY7odu5lRrFXGg71L15KG8QrPmum45RTtdA==}

  readable-stream@3.6.2:
    resolution: {integrity: sha512-9u/sniCrY3D5WdsERHzHE4G2YCXqoG5FTHUiCC4SIbr6XcLZBY05ya9EKjYek9O5xOAwjGq+1JdGBAS7Q9ScoA==}
    engines: {node: '>= 6'}

  readdirp@3.6.0:
    resolution: {integrity: sha512-hOS089on8RduqdbhvQ5Z37A0ESjsqz6qnRcffsMU3495FuTdqSm+7bhJ29JvIOsBDEEnan5DPu9t3To9VRlMzA==}
    engines: {node: '>=8.10.0'}

  readdirp@4.1.2:
    resolution: {integrity: sha512-GDhwkLfywWL2s6vEjyhri+eXmfH6j1L7JE27WhqLeYzoh/A3DBaYGEj2H/HFZCn/kMfim73FXxEJTw06WtxQwg==}
    engines: {node: '>= 14.18.0'}

  rechoir@0.8.0:
    resolution: {integrity: sha512-/vxpCXddiX8NGfGO/mTafwjq4aFa/71pvamip0++IQk3zG8cbCj0fifNPrjjF1XMXUne91jL9OoxmdykoEtifQ==}
    engines: {node: '>= 10.13.0'}

  redent@4.0.0:
    resolution: {integrity: sha512-tYkDkVVtYkSVhuQ4zBgfvciymHaeuel+zFKXShfDnFP5SyVEP7qo70Rf1jTOTCx3vGNAbnEi/xFkcfQVMIBWag==}
    engines: {node: '>=12'}

  reflect.getprototypeof@1.0.10:
    resolution: {integrity: sha512-00o4I+DVrefhv+nX0ulyi3biSHCPDe+yLv5o/p6d/UVlirijB8E16FtfwSAi4g3tcqrQ4lRAqQSoFEZJehYEcw==}
    engines: {node: '>= 0.4'}

  regex-to-strings@2.1.0:
    resolution: {integrity: sha512-IB2KMpdYwEv58X5qWTiLqKS0RijvwcVhhpcuepu/jni2Ti4hVCH27M+/Qo0r+TpwwD698rh2gaEP3UUa/Hi1ZA==}
    engines: {node: '>=12'}

  regexp-tree@0.1.27:
    resolution: {integrity: sha512-iETxpjK6YoRWJG5o6hXLwvjYAoW+FEZn9os0PD/b6AP6xQwsa/Y7lCVgIixBbUPMfhu+i2LtdeAqVTgGlQarfA==}
    hasBin: true

  regexp.prototype.flags@1.5.4:
    resolution: {integrity: sha512-dYqgNSZbDwkaJ2ceRd9ojCGjBq+mOm9LmtXnAnEGyHhN/5R7iDW2TRw3h+o/jCFxus3P2LfWIIiwowAjANm7IA==}
    engines: {node: '>= 0.4'}

  relateurl@0.2.7:
    resolution: {integrity: sha512-G08Dxvm4iDN3MLM0EsP62EDV9IuhXPR6blNz6Utcp7zyV3tr4HVNINt6MpaRWbxoOHT3Q7YN2P+jaHX8vUbgog==}
    engines: {node: '>= 0.10'}

  renderkid@3.0.0:
    resolution: {integrity: sha512-q/7VIQA8lmM1hF+jn+sFSPWGlMkSAeNYcPLmDQx2zzuiDfaLrOmumR8iaUKlenFgh0XRPIUeSPlH3A+AW3Z5pg==}

  require-directory@2.1.1:
    resolution: {integrity: sha512-fGxEI7+wsG9xrvdjsrlmL22OMTTiHRwAMroiEeMgq8gzoLC/PQr7RsRDSTLUg/bZAZtF+TVIkHc6/4RIKrui+Q==}
    engines: {node: '>=0.10.0'}

  require-from-string@2.0.2:
    resolution: {integrity: sha512-Xf0nWe6RseziFMu+Ap9biiUbmplq6S9/p+7w7YXP/JBHhrUDDUhwa+vANyubuqfZWTveU//DYVGsDG7RKL/vEw==}
    engines: {node: '>=0.10.0'}

  resolve-cwd@3.0.0:
    resolution: {integrity: sha512-OrZaX2Mb+rJCpH/6CpSqt9xFVpN++x01XnN2ie9g6P5/3xelLAkXWVADpdz1IHD/KFfEXyE6V0U01OQ3UO2rEg==}
    engines: {node: '>=8'}

  resolve-from@4.0.0:
    resolution: {integrity: sha512-pb/MYmXstAkysRFx8piNI1tGFNQIFA3vkE3Gq4EuA1dF6gHp/+vgZqsCGJapvy8N3Q+4o7FwvquPJcnZ7RYy4g==}
    engines: {node: '>=4'}

  resolve-from@5.0.0:
    resolution: {integrity: sha512-qYg9KP24dD5qka9J47d0aVky0N+b4fTU89LN9iDnjB5waksiC49rvMB0PrUJQGoTmH50XPiqOvAjDfaijGxYZw==}
    engines: {node: '>=8'}

  resolve-path@1.4.0:
    resolution: {integrity: sha512-i1xevIst/Qa+nA9olDxLWnLk8YZbi8R/7JPbCMcgyWaFR6bKWaexgJgEB5oc2PKMjYdrHynyz0NY+if+H98t1w==}
    engines: {node: '>= 0.8'}

  resolve-pkg-maps@1.0.0:
    resolution: {integrity: sha512-seS2Tj26TBVOC2NIc2rOe2y2ZO7efxITtLZcGSOnHHNOQ7CkiUBfw0Iw2ck6xkIhPwLhKNLS8BO+hEpngQlqzw==}

  resolve@1.22.10:
    resolution: {integrity: sha512-NPRy+/ncIMeDlTAsuqwKIiferiawhefFJtkNSW0qZJEqMEb+qBt/77B/jGeeek+F0uOeN05CDa6HXbbIgtVX4w==}
    engines: {node: '>= 0.4'}
    hasBin: true

  restore-cursor@5.1.0:
    resolution: {integrity: sha512-oMA2dcrw6u0YfxJQXm342bFKX/E4sG9rbTzO9ptUcR/e8A33cHuvStiYOwH7fszkZlZ1z/ta9AAoPk2F4qIOHA==}
    engines: {node: '>=18'}

  retry@0.12.0:
    resolution: {integrity: sha512-9LkiTwjUh6rT555DtE9rTX+BKByPfrMzEAtnlEtdEwr3Nkffwiihqe2bWADg+OQRjt9gl6ICdmB/ZFDCGAtSow==}
    engines: {node: '>= 4'}

  reusify@1.1.0:
    resolution: {integrity: sha512-g6QUff04oZpHs0eG5p83rFLhHeV00ug/Yf9nZM6fLeUrPguBTkTQOdpAWWspMh55TZfVQDPaN3NQJfbVRAxdIw==}
    engines: {iojs: '>=1.0.0', node: '>=0.10.0'}

  rimraf@2.7.1:
    resolution: {integrity: sha512-uWjbaKIK3T1OSVptzX7Nl6PvQ3qAGtKEtVRjRuazjfL3Bx5eI409VZSqgND+4UNnmzLVdPj9FqFJNPqBZFve4w==}
    deprecated: Rimraf versions prior to v4 are no longer supported
    hasBin: true

  rimraf@3.0.2:
    resolution: {integrity: sha512-JZkJMZkAGFFPP2YqXZXPbMlMBgsxzE8ILs4lMIX/2o0L9UBw9O/Y3o6wFw/i9YLapcUJWwqbi3kdxIPdC62TIA==}
    deprecated: Rimraf versions prior to v4 are no longer supported
    hasBin: true

  run-applescript@7.1.0:
    resolution: {integrity: sha512-DPe5pVFaAsinSaV6QjQ6gdiedWDcRCbUuiQfQa2wmWV7+xC9bGulGI8+TdRmoFkAPaBXk8CrAbnlY2ISniJ47Q==}
    engines: {node: '>=18'}

  run-parallel@1.2.0:
    resolution: {integrity: sha512-5l4VyZR86LZ/lDxZTR6jqL8AFE2S0IFLMP26AbjsLVADxHdhB/c0GUsH+y39UfCi3dzz8OlQuPmnaJOMoDHQBA==}

  rw@1.3.3:
    resolution: {integrity: sha512-PdhdWy89SiZogBLaw42zdeqtRJ//zFd2PgQavcICDUgJT5oW10QCRKbJ6bg4r0/UY2M6BWd5tkxuGFRvCkgfHQ==}

  rxjs@7.8.2:
    resolution: {integrity: sha512-dhKf903U/PQZY6boNNtAGdWbG85WAbjT/1xYoZIC7FAY0yWapOBQVsVrDl58W86//e1VpMNBtRV4MaXfdMySFA==}

  safe-array-concat@1.1.3:
    resolution: {integrity: sha512-AURm5f0jYEOydBj7VQlVvDrjeFgthDdEF5H1dP+6mNpoXOMo1quQqJ4wvJDyRZ9+pO3kGWoOdmV08cSv2aJV6Q==}
    engines: {node: '>=0.4'}

  safe-buffer@5.1.2:
    resolution: {integrity: sha512-Gd2UZBJDkXlY7GbJxfsE8/nvKkUEU1G38c1siN6QP6a9PT9MmHB8GnpscSmMJSoF8LOIrt8ud/wPtojys4G6+g==}

  safe-buffer@5.2.1:
    resolution: {integrity: sha512-rp3So07KcdmmKbGvgaNxQSJr7bGVSVk5S9Eq1F+ppbRo70+YeaDxkw5Dd8NPN+GD6bjnYm2VuPuCXmpuYvmCXQ==}

  safe-identifier@0.4.2:
    resolution: {integrity: sha512-6pNbSMW6OhAi9j+N8V+U715yBQsaWJ7eyEUaOrawX+isg5ZxhUlV1NipNtgaKHmFGiABwt+ZF04Ii+3Xjkg+8w==}

  safe-push-apply@1.0.0:
    resolution: {integrity: sha512-iKE9w/Z7xCzUMIZqdBsp6pEQvwuEebH4vdpjcDWnyzaI6yl6O9FHvVpmGelvEHNsoY6wGblkxR6Zty/h00WiSA==}
    engines: {node: '>= 0.4'}

  safe-regex-test@1.1.0:
    resolution: {integrity: sha512-x/+Cz4YrimQxQccJf5mKEbIa1NzeCRNI5Ecl/ekmlYaampdNLPalVyIcCZNNH3MvmqBugV5TMYZXv0ljslUlaw==}
    engines: {node: '>= 0.4'}

  safer-buffer@2.1.2:
    resolution: {integrity: sha512-YZo3K82SD7Riyi0E1EQPojLz7kpepnSQI9IyPbHHg1XXXevb5dJI7tpyN2ADxGcQbHG7vcyRHk0cbwqcQriUtg==}

  sass-embedded-android-arm64@1.77.8:
    resolution: {integrity: sha512-EmWHLbEx0Zo/f/lTFzMeH2Du+/I4RmSRlEnERSUKQWVp3aBSO04QDvdxfFezgQ+2Yt/ub9WMqBpma9P/8MPsLg==}
    engines: {node: '>=14.0.0'}
    cpu: [arm64]
    os: [android]
    hasBin: true

  sass-embedded-android-arm@1.77.8:
    resolution: {integrity: sha512-GpGL7xZ7V1XpFbnflib/NWbM0euRzineK0iwoo31/ntWKAXGj03iHhGzkSiOwWSFcXgsJJi3eRA5BTmBvK5Q+w==}
    engines: {node: '>=14.0.0'}
    cpu: [arm]
    os: [android]
    hasBin: true

  sass-embedded-android-ia32@1.77.8:
    resolution: {integrity: sha512-+GjfJ3lDezPi4dUUyjQBxlNKXNa+XVWsExtGvVNkv1uKyaOxULJhubVo2G6QTJJU0esJdfeXf5Ca5/J0ph7+7w==}
    engines: {node: '>=14.0.0'}
    cpu: [ia32]
    os: [android]
    hasBin: true

  sass-embedded-android-x64@1.77.8:
    resolution: {integrity: sha512-YZbFDzGe5NhaMCygShqkeCWtzjhkWxGVunc7ULR97wmxYPQLPeVyx7XFQZc84Aj0lKAJBJS4qRZeqphMqZEJsQ==}
    engines: {node: '>=14.0.0'}
    cpu: [x64]
    os: [android]
    hasBin: true

  sass-embedded-darwin-arm64@1.77.8:
    resolution: {integrity: sha512-aifgeVRNE+i43toIkDFFJc/aPLMo0PJ5s5hKb52U+oNdiJE36n65n2L8F/8z3zZRvCa6eYtFY2b7f1QXR3B0LA==}
    engines: {node: '>=14.0.0'}
    cpu: [arm64]
    os: [darwin]
    hasBin: true

  sass-embedded-darwin-x64@1.77.8:
    resolution: {integrity: sha512-/VWZQtcWIOek60Zj6Sxk6HebXA1Qyyt3sD8o5qwbTgZnKitB1iEBuNunyGoAgMNeUz2PRd6rVki6hvbas9hQ6w==}
    engines: {node: '>=14.0.0'}
    cpu: [x64]
    os: [darwin]
    hasBin: true

  sass-embedded-linux-arm64@1.77.8:
    resolution: {integrity: sha512-6iIOIZtBFa2YfMsHqOb3qake3C9d/zlKxjooKKnTSo+6g6z+CLTzMXe1bOfayb7yxeenElmFoK1k54kWD/40+g==}
    engines: {node: '>=14.0.0'}
    cpu: [arm64]
    os: [linux]
    hasBin: true

  sass-embedded-linux-arm@1.77.8:
    resolution: {integrity: sha512-2edZMB6jf0whx3T0zlgH+p131kOEmWp+I4wnKj7ZMUeokiY4Up05d10hSvb0Q63lOrSjFAWu6P5/pcYUUx8arQ==}
    engines: {node: '>=14.0.0'}
    cpu: [arm]
    os: [linux]
    hasBin: true

  sass-embedded-linux-ia32@1.77.8:
    resolution: {integrity: sha512-63GsFFHWN5yRLTWiSef32TM/XmjhCBx1DFhoqxmj+Yc6L9Z1h0lDHjjwdG6Sp5XTz5EmsaFKjpDgnQTP9hJX3Q==}
    engines: {node: '>=14.0.0'}
    cpu: [ia32]
    os: [linux]
    hasBin: true

  sass-embedded-linux-musl-arm64@1.77.8:
    resolution: {integrity: sha512-j8cgQxNWecYK+aH8ESFsyam/Q6G+9gg8eJegiRVpA9x8yk3ykfHC7UdQWwUcF22ZcuY4zegrjJx8k+thsgsOVA==}
    engines: {node: '>=14.0.0'}
    cpu: [arm64]
    os: [linux]

  sass-embedded-linux-musl-arm@1.77.8:
    resolution: {integrity: sha512-nFkhSl3uu9btubm+JBW7uRglNVJ8W8dGfzVqh3fyQJKS1oyBC3vT3VOtfbT9YivXk28wXscSHpqXZwY7bUuopA==}
    engines: {node: '>=14.0.0'}
    cpu: [arm]
    os: [linux]

  sass-embedded-linux-musl-ia32@1.77.8:
    resolution: {integrity: sha512-oWveMe+8TFlP8WBWPna/+Ec5TV0CE+PxEutyi0ltSruBds2zxRq9dPVOqrpPcDN9QUx50vNZC0Afgch0aQEd0g==}
    engines: {node: '>=14.0.0'}
    cpu: [ia32]
    os: [linux]

  sass-embedded-linux-musl-x64@1.77.8:
    resolution: {integrity: sha512-2NtRpMXHeFo9kaYxuZ+Ewwo39CE7BTS2JDfXkTjZTZqd8H+8KC53eBh516YQnn2oiqxSiKxm7a6pxbxGZGwXOQ==}
    engines: {node: '>=14.0.0'}
    cpu: [x64]
    os: [linux]

  sass-embedded-linux-x64@1.77.8:
    resolution: {integrity: sha512-ND5qZLWUCpOn7LJfOf0gLSZUWhNIysY+7NZK1Ctq+pM6tpJky3JM5I1jSMplNxv5H3o8p80n0gSm+fcjsEFfjQ==}
    engines: {node: '>=14.0.0'}
    cpu: [x64]
    os: [linux]
    hasBin: true

  sass-embedded-win32-arm64@1.77.8:
    resolution: {integrity: sha512-7L8zT6xzEvTYj86MvUWnbkWYCNQP+74HvruLILmiPPE+TCgOjgdi750709BtppVJGGZSs40ZuN6mi/YQyGtwXg==}
    engines: {node: '>=14.0.0'}
    cpu: [arm64]
    os: [win32]
    hasBin: true

  sass-embedded-win32-ia32@1.77.8:
    resolution: {integrity: sha512-7Buh+4bP0WyYn6XPbthkIa3M2vtcR8QIsFVg3JElVlr+8Ng19jqe0t0SwggDgbMX6AdQZC+Wj4F1BprZSok42A==}
    engines: {node: '>=14.0.0'}
    cpu: [ia32]
    os: [win32]
    hasBin: true

  sass-embedded-win32-x64@1.77.8:
    resolution: {integrity: sha512-rZmLIx4/LLQm+4GW39sRJW0MIlDqmyV0fkRzTmhFP5i/wVC7cuj8TUubPHw18rv2rkHFfBZKZJTCkPjCS5Z+SA==}
    engines: {node: '>=14.0.0'}
    cpu: [x64]
    os: [win32]
    hasBin: true

  sass-embedded@1.77.8:
    resolution: {integrity: sha512-WGXA6jcaoBo5Uhw0HX/s6z/sl3zyYQ7ZOnLOJzqwpctFcFmU4L07zn51e2VSkXXFpQZFAdMZNqOGz/7h/fvcRA==}
    engines: {node: '>=16.0.0'}

  sass-loader@16.0.5:
    resolution: {integrity: sha512-oL+CMBXrj6BZ/zOq4os+UECPL+bWqt6OAC6DWS8Ln8GZRcMDjlJ4JC3FBDuHJdYaFWIdKNIBYmtZtK2MaMkNIw==}
    engines: {node: '>= 18.12.0'}
    peerDependencies:
      '@rspack/core': 0.x || 1.x
      node-sass: ^4.0.0 || ^5.0.0 || ^6.0.0 || ^7.0.0 || ^8.0.0 || ^9.0.0
      sass: ^1.3.0
      sass-embedded: '*'
      webpack: ^5.0.0
    peerDependenciesMeta:
      '@rspack/core':
        optional: true
      node-sass:
        optional: true
      sass:
        optional: true
      sass-embedded:
        optional: true
      webpack:
        optional: true

  sass@1.90.0:
    resolution: {integrity: sha512-9GUyuksjw70uNpb1MTYWsH9MQHOHY6kwfnkafC24+7aOMZn9+rVMBxRbLvw756mrBFbIsFg6Xw9IkR2Fnn3k+Q==}
    engines: {node: '>=14.0.0'}
    hasBin: true

  sax@1.4.1:
    resolution: {integrity: sha512-+aWOz7yVScEGoKNd4PA10LZ8sk0A/z5+nXQG5giUO5rprX9jgYsTdov9qCchZiPIZezbZH+jRut8nPodFAX4Jg==}

  scheduler@0.25.0:
    resolution: {integrity: sha512-xFVuu11jh+xcO7JOAGJNOXld8/TcEHK/4CituBUeUb5hqxJLj9YuemAEuvm9gQ/+pgXYfbQuqAkiYu+u7YEsNA==}

  schema-utils@3.3.0:
    resolution: {integrity: sha512-pN/yOAvcC+5rQ5nERGuwrjLlYvLTbCibnZ1I7B1LaiAz9BRBlE9GMgE/eqV30P7aJQUf7Ddimy/RsbYO/GrVGg==}
    engines: {node: '>= 10.13.0'}

  schema-utils@4.3.2:
    resolution: {integrity: sha512-Gn/JaSk/Mt9gYubxTtSn/QCV4em9mpAPiR1rqy/Ocu19u/G9J5WWdNoUT4SiV6mFC3y6cxyFcFwdzPM3FgxGAQ==}
    engines: {node: '>= 10.13.0'}

  secretlint@10.2.2:
    resolution: {integrity: sha512-xVpkeHV/aoWe4vP4TansF622nBEImzCY73y/0042DuJ29iKIaqgoJ8fGxre3rVSHHbxar4FdJobmTnLp9AU0eg==}
    engines: {node: '>=20.0.0'}
    hasBin: true

  semver@5.7.2:
    resolution: {integrity: sha512-cBznnQ9KjJqU67B52RMC65CMarK2600WFnbkcaiwWq3xy/5haFJlshgnpjovMVJ+Hff49d8GEn0b87C5pDQ10g==}
    hasBin: true

  semver@6.3.1:
    resolution: {integrity: sha512-BR7VvDCVHO+q2xBEWskxS6DJE1qRnb7DxzUrogb71CWoSficBxYsiAGd+Kl0mmq/MprG9yArRkyrQxTO6XjMzA==}
    hasBin: true

  semver@7.7.2:
    resolution: {integrity: sha512-RF0Fw+rO5AMf9MAyaRXI4AV0Ulj5lMHqVxxdSgiVbixSCXoEmmX/jk0CuJw4+3SqroYO9VoUh+HcuJivvtJemA==}
    engines: {node: '>=10'}
    hasBin: true

  serialize-javascript@6.0.2:
    resolution: {integrity: sha512-Saa1xPByTTq2gdeFZYLLo+RFE35NHZkAbqZeWNd3BpzppeVisAqpDjcp8dyf6uIvEqJRd46jemmyA4iFIeVk8g==}

  set-blocking@2.0.0:
    resolution: {integrity: sha512-KiKBS8AnWGEyLzofFfmvKwpdPzqiy16LvQfK3yv/fVH7Bj13/wl3JSR1J+rfgRE9q7xUJK4qvgS8raSOeLUehw==}

  set-function-length@1.2.2:
    resolution: {integrity: sha512-pgRc4hJ4/sNjWCSS9AmnS40x3bNMDTknHgL5UaMBTMyJnU90EgWh1Rz+MC9eFu4BuN/UwZjKQuY/1v3rM7HMfg==}
    engines: {node: '>= 0.4'}

  set-function-name@2.0.2:
    resolution: {integrity: sha512-7PGFlmtwsEADb0WYyvCMa1t+yke6daIG4Wirafur5kcf+MhUnPms1UeR0CKQdTZD81yESwMHbtn+TR+dMviakQ==}
    engines: {node: '>= 0.4'}

  set-proto@1.0.0:
    resolution: {integrity: sha512-RJRdvCo6IAnPdsvP/7m6bsQqNnn1FCBX5ZNtFL98MmFF/4xAIJTIg1YbHW5DC2W5SKZanrC6i4HsJqlajw/dZw==}
    engines: {node: '>= 0.4'}

  setimmediate@1.0.5:
    resolution: {integrity: sha512-MATJdZp8sLqDl/68LfQmbP8zKPLQNV6BIZoIgrscFDQ+RsvK/BxeDQOgyxKKoh0y/8h3BqVFnCqQ/gd+reiIXA==}

  setprototypeof@1.1.0:
    resolution: {integrity: sha512-BvE/TwpZX4FXExxOxZyRGQQv651MSwmWKZGqvmPcRIjDqWub67kTKuIMx43cZZrS/cBBzwBcNDWoFxt2XEFIpQ==}

  setprototypeof@1.2.0:
    resolution: {integrity: sha512-E5LDX7Wrp85Kil5bhZv46j8jOeboKq5JMmYM3gVGdGH8xFpPWXUMsNrlODCrkoxMEeNi/XZIwuRvY4XNwYMJpw==}

  shallow-clone@3.0.1:
    resolution: {integrity: sha512-/6KqX+GVUdqPuPPd2LxDDxzX6CAbjJehAAOKlNpqqUpAqPM6HeL8f+o3a+JsyGjn2lv0WY8UsTgUJjU9Ok55NA==}
    engines: {node: '>=8'}

  sharp@0.34.3:
    resolution: {integrity: sha512-eX2IQ6nFohW4DbvHIOLRB3MHFpYqaqvXd3Tp5e/T/dSH83fxaNJQRvDMhASmkNTsNTVF2/OOopzRCt7xokgPfg==}
    engines: {node: ^18.17.0 || ^20.3.0 || >=21.0.0}

  shebang-command@2.0.0:
    resolution: {integrity: sha512-kHxr2zZpYtdmrN1qDjrrX/Z1rR1kG8Dx+gkpK1G4eXmvXswmcE1hTWBWYUzlraYw1/yZp6YuDY77YtvbN0dmDA==}
    engines: {node: '>=8'}

  shebang-regex@3.0.0:
    resolution: {integrity: sha512-7++dFhtcx3353uBaq8DDR4NuxBetBzC7ZQOhmTQInHEd6bSrXdiEyzCvG07Z44UYdLShWUyXt5M/yhz8ekcb1A==}
    engines: {node: '>=8'}

  side-channel-list@1.0.0:
    resolution: {integrity: sha512-FCLHtRD/gnpCiCHEiJLOwdmFP+wzCmDEkc9y7NsYxeF4u7Btsn1ZuwgwJGxImImHicJArLP4R0yX4c2KCrMrTA==}
    engines: {node: '>= 0.4'}

  side-channel-map@1.0.1:
    resolution: {integrity: sha512-VCjCNfgMsby3tTdo02nbjtM/ewra6jPHmpThenkTYh8pG9ucZ/1P8So4u4FGBek/BjpOVsDCMoLA/iuBKIFXRA==}
    engines: {node: '>= 0.4'}

  side-channel-weakmap@1.0.2:
    resolution: {integrity: sha512-WPS/HvHQTYnHisLo9McqBHOJk2FkHO/tlpvldyrnem4aeQp4hai3gythswg6p01oSoTl58rcpiFAjF2br2Ak2A==}
    engines: {node: '>= 0.4'}

  side-channel@1.1.0:
    resolution: {integrity: sha512-ZX99e6tRweoUXqR+VBrslhda51Nh5MTQwou5tnUDgbtyM0dBgmhEDtWGP/xbKn6hqfPRHujUNwz5fy/wbbhnpw==}
    engines: {node: '>= 0.4'}

  signal-exit@3.0.7:
    resolution: {integrity: sha512-wnD2ZE+l+SPC/uoS0vXeE9L1+0wuaMqKlfz9AMUo38JsyLSBWSFcHR1Rri62LZc12vLr1gb3jl7iwQhgwpAbGQ==}

  signal-exit@4.1.0:
    resolution: {integrity: sha512-bzyZ1e88w9O1iNJbKnOlvYTrWPDl46O1bG0D3XInv+9tkPrxrN8jUUTiFlDkkmKWgn1M6CfIA13SuGqOa9Korw==}
    engines: {node: '>=14'}

  signal-polyfill@0.2.2:
    resolution: {integrity: sha512-p63Y4Er5/eMQ9RHg0M0Y64NlsQKpiu6MDdhBXpyywRuWiPywhJTpKJ1iB5K2hJEbFZ0BnDS7ZkJ+0AfTuL37Rg==}

  signal-utils@0.21.1:
    resolution: {integrity: sha512-i9cdLSvVH4j8ql8mz2lyrA93xL499P8wEbIev3ldSriXeUwqh+wM4Q5VPhIZ19gPtIS4BOopJuKB8l1+wH9LCg==}
    peerDependencies:
      signal-polyfill: ^0.2.0

  simple-concat@1.0.1:
    resolution: {integrity: sha512-cSFtAPtRhljv69IK0hTVZQ+OfE9nePi/rtJmw5UjHeVyVroEqJXP1sFztKUy1qU+xvz3u/sfYJLa947b7nAN2Q==}

  simple-get@4.0.1:
    resolution: {integrity: sha512-brv7p5WgH0jmQJr1ZDDfKDOSeWWg+OVypG99A/5vYGPqJ6pxiaHLy8nxtFjBA7oMa01ebA9gfh1uMCFqOuXxvA==}

  simple-invariant@2.0.1:
    resolution: {integrity: sha512-1sbhsxqI+I2tqlmjbz99GXNmZtr6tKIyEgGGnJw/MKGblalqk/XoOYYFJlBzTKZCxx8kLaD3FD5s9BEEjx5Pyg==}
    engines: {node: '>=10'}

  simple-swizzle@0.2.4:
    resolution: {integrity: sha512-nAu1WFPQSMNr2Zn9PGSZK9AGn4t/y97lEm+MXTtUDwfP0ksAIX4nO+6ruD9Jwut4C49SB1Ws+fbXsm/yScWOHw==}

  sinon@21.0.0:
    resolution: {integrity: sha512-TOgRcwFPbfGtpqvZw+hyqJDvqfapr1qUlOizROIk4bBLjlsjlB00Pg6wMFXNtJRpu+eCZuVOaLatG7M8105kAw==}

  sirv@2.0.4:
    resolution: {integrity: sha512-94Bdh3cC2PKrbgSOUqTiGPWVZeSiXfKOVZNJniWoqrWrRkB1CJzBU3NEbiTsPcYy1lDsANA/THzS+9WBiy5nfQ==}
    engines: {node: '>= 10'}

  slash@3.0.0:
    resolution: {integrity: sha512-g9Q1haeby36OSStwb4ntCGGGaKsaVSjQ68fBxoQcutl5fS1vuY18H3wSt3jFyFtrkx+Kz0V1G85A4MyAdDMi2Q==}
    engines: {node: '>=8'}

  slash@4.0.0:
    resolution: {integrity: sha512-3dOsAHXXUkQTpOYcoAxLIorMTp4gIQr5IW3iVb7A7lFIp0VHhnynm9izx6TssdrIcVIESAlVjtnO2K8bg+Coew==}
    engines: {node: '>=12'}

  slash@5.1.0:
    resolution: {integrity: sha512-ZA6oR3T/pEyuqwMgAKT0/hAv8oAXckzbkmR0UkUosQ+Mc4RxGoJkRmwHgHufaenlyAgE1Mxgpdcrf75y6XcnDg==}
    engines: {node: '>=14.16'}

  slice-ansi@4.0.0:
    resolution: {integrity: sha512-qMCMfhY040cVHT43K9BFygqYbUPFZKHOg7K73mtTWJRb8pyP3fzf4Ixd5SzdEJQ6MRUg/WBnOLxghZtKKurENQ==}
    engines: {node: '>=10'}

  slide@1.1.6:
    resolution: {integrity: sha512-NwrtjCg+lZoqhFU8fOwl4ay2ei8PaqCBOUV3/ektPY9trO1yQ1oXEfmHAhKArUVUr/hOHvy5f6AdP17dCM0zMw==}

  slug@11.0.0:
    resolution: {integrity: sha512-71pb27F9TII2dIweGr2ybS220IUZo1A9GKZ+e2q8rpUr24mejBb6fTaSStM0SE1ITUUOshilqZze8Yt1BKj+ew==}
    hasBin: true

  slugify@1.6.6:
    resolution: {integrity: sha512-h+z7HKHYXj6wJU+AnS/+IH8Uh9fdcX1Lrhg1/VMdf9PwoBQXFcXiAdsy2tSK0P6gKwJLXp02r90ahUCqHk9rrw==}
    engines: {node: '>=8.0.0'}

  smart-buffer@4.2.0:
    resolution: {integrity: sha512-94hK0Hh8rPqQl2xXc3HsaBoOXKV20MToPkcXvwbISWLEs+64sBq5kFgn2kJDHb1Pry9yrP0dxrCI9RRci7RXKg==}
    engines: {node: '>= 6.0.0', npm: '>= 3.0.0'}

  socks-proxy-agent@7.0.0:
    resolution: {integrity: sha512-Fgl0YPZ902wEsAyiQ+idGd1A7rSFx/ayC1CQVMw5P+EQx2V0SgpGtf6OKFhVjPflPUl9YMmEOnmfjCdMUsygww==}
    engines: {node: '>= 10'}

  socks@2.8.7:
    resolution: {integrity: sha512-HLpt+uLy/pxB+bum/9DzAgiKS8CX1EvbWxI4zlmgGCExImLdiad2iCwXT5Z4c9c3Eq8rP2318mPW2c+QbtjK8A==}
    engines: {node: '>= 10.0.0', npm: '>= 3.0.0'}

  sortablejs@1.15.6:
    resolution: {integrity: sha512-aNfiuwMEpfBM/CN6LY0ibyhxPfPbyFeBTYJKCvzkJ2GkUpazIt3H+QIPAMHwqQ7tMKaHz1Qj+rJJCqljnf4p3A==}

  source-list-map@2.0.1:
    resolution: {integrity: sha512-qnQ7gVMxGNxsiL4lEuJwe/To8UnK7fAnmbGEEH8RpLouuKbeEm0lhbQVFIrNSuB+G7tVrAlVsZgETT5nljf+Iw==}

  source-map-js@1.2.1:
    resolution: {integrity: sha512-UXWMKhLOwVKb728IUtQPXxfYU+usdybtUrK/8uGE8CQMvrhOpwvzDBwj0QhSL7MQc7vIsISBG8VQ8+IDQxpfQA==}
    engines: {node: '>=0.10.0'}

  source-map-support@0.5.21:
    resolution: {integrity: sha512-uBHU3L3czsIyYXKX88fdrGovxdSCoTGDRZ6SYXtSRxLZUzHg5P/66Ht6uoUlHu9EZod+inXhKo3qQgwXUT/y1w==}

  source-map@0.6.1:
    resolution: {integrity: sha512-UjgapumWlbMhkBgzT7Ykc5YXUT46F0iKu8SGXq0bcwP5dz/h0Plj6enJqjz1Zbq2l5WaqYnrVbwWOWMyF3F47g==}
    engines: {node: '>=0.10.0'}

  source-map@0.7.6:
    resolution: {integrity: sha512-i5uvt8C3ikiWeNZSVZNWcfZPItFQOsYTUAOkcUPGd8DqDy1uOUikjt5dG+uRlwyvR108Fb9DOd4GvXfT0N2/uQ==}
    engines: {node: '>= 12'}

  spdx-compare@1.0.0:
    resolution: {integrity: sha512-C1mDZOX0hnu0ep9dfmuoi03+eOdDoz2yvK79RxbcrVEG1NO1Ph35yW102DHWKN4pk80nwCgeMmSY5L25VE4D9A==}

  spdx-correct@3.2.0:
    resolution: {integrity: sha512-kN9dJbvnySHULIluDHy32WHRUu3Og7B9sbY7tsFLctQkIqnMh3hErYgdMjTYuqmcXX+lK5T1lnUt3G7zNswmZA==}

  spdx-exceptions@2.5.0:
    resolution: {integrity: sha512-PiU42r+xO4UbUS1buo3LPJkjlO7430Xn5SVAhdpzzsPHsjbYVflnnFdATgabnLude+Cqu25p6N+g2lw/PFsa4w==}

  spdx-expression-parse@3.0.1:
    resolution: {integrity: sha512-cbqHunsQWnJNE6KhVSMsMeH5H/L9EpymbzqTQ3uLwNCLZ1Q481oWaofqH7nO6V07xlXwY6PhQdQ2IedWx/ZK4Q==}

  spdx-license-ids@3.0.22:
    resolution: {integrity: sha512-4PRT4nh1EImPbt2jASOKHX7PB7I+e4IWNLvkKFDxNhJlfjbYlleYQh285Z/3mPTHSAK/AvdMmw5BNNuYH8ShgQ==}

  spdx-ranges@2.1.1:
    resolution: {integrity: sha512-mcdpQFV7UDAgLpXEE/jOMqvK4LBoO0uTQg0uvXUewmEFhpiZx5yJSZITHB8w1ZahKdhfZqP5GPEOKLyEq5p8XA==}

  spdx-satisfies@5.0.1:
    resolution: {integrity: sha512-Nwor6W6gzFp8XX4neaKQ7ChV4wmpSh2sSDemMFSzHxpTw460jxFYeOn+jq4ybnSSw/5sc3pjka9MQPouksQNpw==}

  sprintf-js@1.0.3:
    resolution: {integrity: sha512-D9cPgkvLlV3t3IzL0D0YLvGA9Ahk4PcvVwUbN0dSGr1aP0Nrt4AEnTUbuGvquEC0mA64Gqt1fzirlRs5ibXx8g==}

  ssri@9.0.1:
    resolution: {integrity: sha512-o57Wcn66jMQvfHG1FlYbWeZWW/dHZhJXjpIcTfXldXEk5nz5lStPo3mK0OJQfGR3RbZUlbISexbljkJzuEj/8Q==}
    engines: {node: ^12.13.0 || ^14.15.0 || >=16.0.0}

  stable-hash-x@0.2.0:
    resolution: {integrity: sha512-o3yWv49B/o4QZk5ZcsALc6t0+eCelPc44zZsLtCQnZPDwFpDYSWcDnrv2TtMmMbQ7uKo3J0HTURCqckw23czNQ==}
    engines: {node: '>=12.0.0'}

  statuses@1.5.0:
    resolution: {integrity: sha512-OpZ3zP+jT1PI7I8nemJX4AKmAX070ZkYPVWV/AaKTJl+tXCTGyVdC1a4SL8RUQYEwk/f34ZX8UTykN68FwrqAA==}
    engines: {node: '>= 0.6'}

  statuses@2.0.1:
    resolution: {integrity: sha512-RwNA9Z/7PrK06rYLIzFMlaF+l73iwpzsqRIFgbMLbTcLD6cOao82TaWefPXQvB2fOC4AjuYSEndS7N/mTCbkdQ==}
    engines: {node: '>= 0.8'}

  statuses@2.0.2:
    resolution: {integrity: sha512-DvEy55V3DB7uknRo+4iOGT5fP1slR8wQohVdknigZPMpMstaKJQWhwiYBACJE3Ul2pTnATihhBYnRhZQHGBiRw==}
    engines: {node: '>= 0.8'}

  stdin-discarder@0.2.2:
    resolution: {integrity: sha512-UhDfHmA92YAlNnCfhmq0VeNL5bDbiZGg7sZ2IvPsXubGkiNa9EC+tUTsjBRsYUAz87btI6/1wf4XoVvQ3uRnmQ==}
    engines: {node: '>=18'}

  stop-iteration-iterator@1.1.0:
    resolution: {integrity: sha512-eLoXW/DHyl62zxY4SCaIgnRhuMr6ri4juEYARS8E6sCEqzKpOiE521Ucofdx+KnDZl5xmvGYaaKCk5FEOxJCoQ==}
    engines: {node: '>= 0.4'}

  stream-shift@1.0.3:
    resolution: {integrity: sha512-76ORR0DO1o1hlKwTbi/DM3EXWGf3ZJYO8cXX5RJwnul2DEg2oyoZyjLNoQM8WsvZiFKCRfC1O0J7iCvie3RZmQ==}

  streamx@2.23.0:
    resolution: {integrity: sha512-kn+e44esVfn2Fa/O0CPFcex27fjIL6MkVae0Mm6q+E6f0hWv578YCERbv+4m02cjxvDsPKLnmxral/rR6lBMAg==}

  string-width@4.2.3:
    resolution: {integrity: sha512-wKyQRQpjJ0sIp62ErSZdGsjMJWsap5oRNihHhu6G7JVO/9jIB6UyevL+tXuOqrng8j/cxKTWyWUwvSTriiZz/g==}
    engines: {node: '>=8'}

  string-width@5.1.2:
    resolution: {integrity: sha512-HnLOCR3vjcY8beoNLtcjZ5/nxn2afmME6lhrDrebokqMap+XbeW8n9TXpPDOqdGK5qcI3oT0GKTW6wC7EMiVqA==}
    engines: {node: '>=12'}

  string-width@7.2.0:
    resolution: {integrity: sha512-tsaTIkKW9b4N+AEj+SVA+WhJzV7/zMhcSu78mLKWSk7cXMOSHsBKFWUs0fWwq8QyK3MgJBQRX6Gbi4kYbdvGkQ==}
    engines: {node: '>=18'}

  string.prototype.trim@1.2.10:
    resolution: {integrity: sha512-Rs66F0P/1kedk5lyYyH9uBzuiI/kNRmwJAR9quK6VOtIpZ2G+hMZd+HQbbv25MgCA6gEffoMZYxlTod4WcdrKA==}
    engines: {node: '>= 0.4'}

  string.prototype.trimend@1.0.9:
    resolution: {integrity: sha512-G7Ok5C6E/j4SGfyLCloXTrngQIQU3PWtXGst3yM7Bea9FRURf1S42ZHlZZtsNque2FN2PoUhfZXYLNWwEr4dLQ==}
    engines: {node: '>= 0.4'}

  string.prototype.trimstart@1.0.8:
    resolution: {integrity: sha512-UXSH262CSZY1tfu3G3Secr6uGLCFVPMhIqHjlgCUtCCcgihYc/xKs9djMTMUOb2j1mVSeU8EU6NWc/iQKU6Gfg==}
    engines: {node: '>= 0.4'}

  string_decoder@1.1.1:
    resolution: {integrity: sha512-n/ShnvDi6FHbbVfviro+WojiFzv+s8MPMHBczVePfUpDJLwoLT0ht1l4YwBCbi8pJAveEEdnkHyPyTP/mzRfwg==}

  string_decoder@1.3.0:
    resolution: {integrity: sha512-hkRX8U1WjJFd8LsDJ2yQ/wWWxaopEsABU1XfkM8A+j0+85JAGppt16cr1Whg6KIbb4okU6Mql6BOj+uup/wKeA==}

  strip-ansi@6.0.1:
    resolution: {integrity: sha512-Y38VPSHcqkFrCpFnQ9vuSXmquuv5oXOKpGeT6aGrr3o3Gc9AlVa6JBfUSOCnbxGGZF+/0ooI7KrPuUSztUdU5A==}
    engines: {node: '>=8'}

  strip-ansi@7.1.2:
    resolution: {integrity: sha512-gmBGslpoQJtgnMAvOVqGZpEz9dyoKTCzy2nfz/n8aIFhN/jCE/rCmcxabB6jOOHV+0WNnylOxaxBQPSvcWklhA==}
    engines: {node: '>=12'}

  strip-bom@3.0.0:
    resolution: {integrity: sha512-vavAMRXOgBVNF6nyEEmL3DBK19iRpDcoIwW+swQ+CbGiu7lju6t+JklA1MHweoWtadgt4ISVUsXLyDq34ddcwA==}
    engines: {node: '>=4'}

  strip-indent@4.1.0:
    resolution: {integrity: sha512-OA95x+JPmL7kc7zCu+e+TeYxEiaIyndRx0OrBcK2QPPH09oAndr2ALvymxWA+Lx1PYYvFUm4O63pRkdJAaW96w==}
    engines: {node: '>=12'}

  strip-json-comments@2.0.1:
    resolution: {integrity: sha512-4gB8na07fecVVkOI6Rs4e7T6NOTki5EmL7TUduTs6bu3EdnSycntVJ4re8kgZA+wx9IueI2Y11bfbgwtzuE0KQ==}
    engines: {node: '>=0.10.0'}

  strip-json-comments@3.1.1:
    resolution: {integrity: sha512-6fPc+R4ihwqP6N/aIv2f1gMH8lOVtWQHoqC4yK6oSDVVocumAsfCqjkXnqiYMhmMwS/mEHLp7Vehlt3ql6lEig==}
    engines: {node: '>=8'}

  structured-source@4.0.0:
    resolution: {integrity: sha512-qGzRFNJDjFieQkl/sVOI2dUjHKRyL9dAJi2gCPGJLbJHBIkyOHxjuocpIEfbLioX+qSJpvbYdT49/YCdMznKxA==}

  stylehacks@7.0.6:
    resolution: {integrity: sha512-iitguKivmsueOmTO0wmxURXBP8uqOO+zikLGZ7Mm9e/94R4w5T999Js2taS/KBOnQ/wdC3jN3vNSrkGDrlnqQg==}
    engines: {node: ^18.12.0 || ^20.9.0 || >=22.0}
    peerDependencies:
      postcss: ^8.4.32

  supports-color@7.2.0:
    resolution: {integrity: sha512-qpCAvRl9stuOHveKsn7HncJRvv501qIacKzQlO/+Lwxc9+0q2wLyv4Dfvt80/DPn2pqOBsJdDiogXGR9+OvwRw==}
    engines: {node: '>=8'}

  supports-color@8.1.1:
    resolution: {integrity: sha512-MpUEN2OodtUzxvKQl72cUF7RQ5EiHsGvSsVG0ia9c5RbWGL2CI4C7EpPS8UTBIplnlzZiNuV56w+FuNxy3ty2Q==}
    engines: {node: '>=10'}

  supports-color@9.4.0:
    resolution: {integrity: sha512-VL+lNrEoIXww1coLPOmiEmK/0sGigko5COxI09KzHc2VJXJsQ37UaQ+8quuxjDeA7+KnLGTWRyOXSLLR2Wb4jw==}
    engines: {node: '>=12'}

  supports-hyperlinks@3.2.0:
    resolution: {integrity: sha512-zFObLMyZeEwzAoKCyu1B91U79K2t7ApXuQfo8OuxwXLDgcKxuwM+YvcbIhm6QWqz7mHUH1TVytR1PwVVjEuMig==}
    engines: {node: '>=14.18'}

  supports-preserve-symlinks-flag@1.0.0:
    resolution: {integrity: sha512-ot0WnXS9fgdkgIcePe6RHNk1WA8+muPa6cSjeR3V8K27q9BB1rTE3R1p7Hv0z1ZyAc8s6Vvv8DIyWf681MAt0w==}
    engines: {node: '>= 0.4'}

  svg-pathdata@6.0.3:
    resolution: {integrity: sha512-qsjeeq5YjBZ5eMdFuUa4ZosMLxgr5RZ+F+Y1OrDhuOCEInRMA3x74XdBtggJcj9kOeInz0WE+LgCPDkZFlBYJw==}
    engines: {node: '>=12.0.0'}

  svg2ttf@6.0.3:
    resolution: {integrity: sha512-CgqMyZrbOPpc+WqH7aga4JWkDPso23EgypLsbQ6gN3uoPWwwiLjXvzgrwGADBExvCRJrWFzAeK1bSoSpE7ixSQ==}
    hasBin: true

  svgicons2svgfont@12.0.0:
    resolution: {integrity: sha512-fjyDkhiG0M1TPBtZzD12QV3yDcG2fUgiqHPOCYzf7hHE40Hl3GhnE6P1njsJCCByhwM7MiufyDW3L7IOR5dg9w==}
    engines: {node: '>=16.15.0'}
    hasBin: true

  svgo@4.0.0:
    resolution: {integrity: sha512-VvrHQ+9uniE+Mvx3+C9IEe/lWasXCU0nXMY2kZeLrHNICuRiC8uMPyM14UEaMOFA5mhyQqEkB02VoQ16n3DLaw==}
    engines: {node: '>=16'}
    hasBin: true

  svgpath@2.6.0:
    resolution: {integrity: sha512-OIWR6bKzXvdXYyO4DK/UWa1VA1JeKq8E+0ug2DG98Y/vOmMpfZNj+TIG988HjfYSqtcy/hFOtZq/n/j5GSESNg==}

  table@6.9.0:
    resolution: {integrity: sha512-9kY+CygyYM6j02t5YFHbNz2FN5QmYGv9zAjVp4lCDjlCw7amdckXlEt/bjMhUIfj4ThGRE4gCUH5+yGnNuPo5A==}
    engines: {node: '>=10.0.0'}

  tapable@2.2.3:
    resolution: {integrity: sha512-ZL6DDuAlRlLGghwcfmSn9sK3Hr6ArtyudlSAiCqQ6IfE+b+HHbydbYDIG15IfS5do+7XQQBdBiubF/cV2dnDzg==}
    engines: {node: '>=6'}

  tar-fs@2.1.4:
    resolution: {integrity: sha512-mDAjwmZdh7LTT6pNleZ05Yt65HC3E+NiQzl672vQG38jIrehtJk/J3mNwIg+vShQPcLF/LV7CMnDW6vjj6sfYQ==}

  tar-fs@3.1.1:
    resolution: {integrity: sha512-LZA0oaPOc2fVo82Txf3gw+AkEd38szODlptMYejQUhndHMLQ9M059uXR+AfS7DNo0NpINvSqDsvyaCrBVkptWg==}

  tar-stream@2.2.0:
    resolution: {integrity: sha512-ujeqbceABgwMZxEJnk2HDY2DlnUZ+9oEcb1KzTVfYHio0UE6dG71n60d8D2I4qNvleWrrXpmjpt7vZeF1LnMZQ==}
    engines: {node: '>=6'}

  tar-stream@3.1.7:
    resolution: {integrity: sha512-qJj60CXt7IU1Ffyc3NJMjh6EkuCFej46zUqJ4J7pqYlThyd9bO0XBTmcOIhSzZJVWfsLks0+nle/j538YAW9RQ==}

  tar@6.2.1:
    resolution: {integrity: sha512-DZ4yORTwrbTj/7MZYq2w+/ZFdI6OZ/f9SFHR+71gIVUZhOQPHzVCLpvRnPgyaMpfWxxk/4ONva3GQSyNIKRv6A==}
    engines: {node: '>=10'}

  terminal-link@4.0.0:
    resolution: {integrity: sha512-lk+vH+MccxNqgVqSnkMVKx4VLJfnLjDBGzH16JVZjKE2DoxP57s6/vt6JmXV5I3jBcfGrxNrYtC+mPtU7WJztA==}
    engines: {node: '>=18'}

  terser-webpack-plugin@5.3.14:
    resolution: {integrity: sha512-vkZjpUjb6OMS7dhV+tILUW6BhpDR7P2L/aQSAv+Uwk+m8KATX9EccViHTJR2qDtACKPIYndLGCyl3FMo+r2LMw==}
    engines: {node: '>= 10.13.0'}
    peerDependencies:
      '@swc/core': '*'
      esbuild: '*'
      uglify-js: '*'
      webpack: ^5.1.0
    peerDependenciesMeta:
      '@swc/core':
        optional: true
      esbuild:
        optional: true
      uglify-js:
        optional: true

  terser@5.44.0:
    resolution: {integrity: sha512-nIVck8DK+GM/0Frwd+nIhZ84pR/BX7rmXMfYwyg+Sri5oGVE99/E3KvXqpC2xHFxyqXyGHTKBSioxxplrO4I4w==}
    engines: {node: '>=10'}
    hasBin: true

  test-exclude@6.0.0:
    resolution: {integrity: sha512-cAGWPIyOHU6zlmg88jwm7VRyXnMN7iV68OGAbYDk/Mh/xC/pzVPlQtY6ngoIH/5/tciuhGfvESU8GrHrcxD56w==}
    engines: {node: '>=8'}

  text-decoder@1.2.3:
    resolution: {integrity: sha512-3/o9z3X0X0fTupwsYvR03pJ/DjWuqqrfwBgTQzdWDiQSm9KitAyz/9WqsT2JQW7KV2m+bC2ol/zqpW37NHxLaA==}

  text-table@0.2.0:
    resolution: {integrity: sha512-N+8UisAXDGk8PFXP4HAzVR9nbfmVJ3zYLAWiTIoqC5v5isinhr+r5uaO8+7r3BMfuNIufIsA7RdpVgacC2cSpw==}

  textextensions@6.11.0:
    resolution: {integrity: sha512-tXJwSr9355kFJI3lbCkPpUH5cP8/M0GGy2xLO34aZCjMXBaK3SoPnZwr/oWmo1FdCnELcs4npdCIOFtq9W3ruQ==}
    engines: {node: '>=4'}

  through2@2.0.5:
    resolution: {integrity: sha512-/mrRod8xqpA+IHSLyGCQ2s8SPHiCDEeQJSep1jqLYeEUClOFG2Qsh+4FU6G9VeqpZnGW/Su8LQGc4YKni5rYSQ==}

  ticky@1.0.1:
    resolution: {integrity: sha512-RX35iq/D+lrsqhcPWIazM9ELkjOe30MSeoBHQHSsRwd1YuhJO5ui1K1/R0r7N3mFvbLBs33idw+eR6j+w6i/DA==}

  tinyglobby@0.2.14:
    resolution: {integrity: sha512-tX5e7OM1HnYr2+a2C/4V0htOcSQcoSTH9KgJnVvNm5zm/cyEWKJ7j7YutsH9CxMdtOkkLFy2AHrMci9IM8IPZQ==}
    engines: {node: '>=12.0.0'}

  tinyglobby@0.2.15:
    resolution: {integrity: sha512-j2Zq4NyQYG5XMST4cbs02Ak8iJUdxRM0XI5QyxXuZOzKOINmWurp3smXu3y5wDcJrptwpSjgXHzIQxR0omXljQ==}
    engines: {node: '>=12.0.0'}

  tmp@0.2.5:
    resolution: {integrity: sha512-voyz6MApa1rQGUxT3E+BK7/ROe8itEx7vD8/HEvt4xwXucvQ5G5oeEiHkmHZJuBO21RpOf+YYm9MOivj709jow==}
    engines: {node: '>=14.14'}

  to-regex-range@5.0.1:
    resolution: {integrity: sha512-65P7iz6X5yEr1cwcgvQxbbIw7Uk3gOy5dIdtZ4rDveLqhrdJP+Li/Hx6tyK0NEb+2GCyneCMJiGqrADCSNk8sQ==}
    engines: {node: '>=8.0'}

  toidentifier@1.0.1:
    resolution: {integrity: sha512-o5sSPKEkg/DIQNmH43V0/uerLrpzVedkUh8tGNvaeXpfpuwjKenlSox/2O/BTlZUtEe+JG7s5YhEz608PlAHRA==}
    engines: {node: '>=0.6'}

  totalist@3.0.1:
    resolution: {integrity: sha512-sf4i37nQ2LBx4m3wB74y+ubopq6W/dIzXg0FDGjsYnZHVa1Da8FH853wlL2gtUhg+xJXjfk3kUZS3BRoQeoQBQ==}
    engines: {node: '>=6'}

  tr46@0.0.3:
    resolution: {integrity: sha512-N3WMsuqV66lT30CrXNbEjx4GEwlow3v6rr4mCcv6prnfwhS01rkgyFdjPNBYd9br7LpXV1+Emh01fHnq2Gdgrw==}

  treeify@1.1.0:
    resolution: {integrity: sha512-1m4RA7xVAJrSGrrXGs0L3YTwyvBs2S8PbRHaLZAkFw7JR8oIFwYtysxlBZhYIa7xSyiYJKZ3iGrrk55cGA3i9A==}
    engines: {node: '>=0.6'}

  trim-newlines@4.1.1:
    resolution: {integrity: sha512-jRKj0n0jXWo6kh62nA5TEh3+4igKDXLvzBJcPpiizP7oOolUrYIxmVBG9TOtHYFHoddUk6YvAkGeGoSVTXfQXQ==}
    engines: {node: '>=12'}

  ts-api-utils@2.1.0:
    resolution: {integrity: sha512-CUgTZL1irw8u29bzrOD/nH85jqyc74D6SshFgujOIA7osm2Rz7dYH77agkx7H4FBNxDq7Cjf+IjaX/8zwFW+ZQ==}
    engines: {node: '>=18.12'}
    peerDependencies:
      typescript: '>=4.8.4'

  ts-loader@9.5.4:
    resolution: {integrity: sha512-nCz0rEwunlTZiy6rXFByQU1kVVpCIgUpc/psFiKVrUwrizdnIbRFu8w7bxhUF0X613DYwT4XzrZHpVyMe758hQ==}
    engines: {node: '>=12.0.0'}
    peerDependencies:
      typescript: '*'
      webpack: ^5.0.0

  tsconfig-paths@3.15.0:
    resolution: {integrity: sha512-2Ac2RgzDe/cn48GvOe3M+o82pEFewD3UPbyoUHHdKasHwJKjds4fLXWf/Ux5kATBKN20oaFGu+jbElp1pos0mg==}

  tslib@2.8.1:
    resolution: {integrity: sha512-oJFu94HQb+KVduSUQL7wnpmqnfmLsOA/nAh6b6EH0wCEoK0/mPeXU6c3wKDV83MkOuHPRHtSXKKU99IBazS/2w==}

  tsscmp@1.0.6:
    resolution: {integrity: sha512-LxhtAkPDTkVCMQjt2h6eBVY28KCjikZqZfMcC15YBeNjkgUpdCfBu5HoiOTDu86v6smE8yOjyEktJ8hlbANHQA==}
    engines: {node: '>=0.6.x'}

  ttf2eot@3.1.0:
    resolution: {integrity: sha512-aHTbcYosNHVqb2Qtt9Xfta77ae/5y0VfdwNLUS6sGBeGr22cX2JDMo/i5h3uuOf+FAD3akYOr17+fYd5NK8aXw==}
    hasBin: true

  ttf2woff2@5.0.0:
    resolution: {integrity: sha512-FplhShJd3rT8JGa8N04YWQuP7xRvwr9AIq+9/z5O/5ubqNiCADshKl8v51zJDFkhDVcYpdUqUpm7T4M53Z2JoQ==}
    engines: {node: '>=14'}
    hasBin: true

  ttf2woff@3.0.0:
    resolution: {integrity: sha512-OvmFcj70PhmAsVQKfC15XoKH55cRWuaRzvr2fpTNhTNer6JBpG8n6vOhRrIgxMjcikyYt88xqYXMMVapJ4Rjvg==}
    hasBin: true

  tunnel-agent@0.6.0:
    resolution: {integrity: sha512-McnNiV1l8RYeY8tBgEpuodCC1mLUdbSN+CYBL7kJsJNInOP8UjDDEwdk6Mw60vdLLrr5NHKZhMAOSrR2NZuQ+w==}

  tunnel@0.0.6:
    resolution: {integrity: sha512-1h/Lnq9yajKY2PEbBadPXj3VxsDDu844OnaAo52UVmIzIvwwtBPIuNvkjuzBlTWpfJyUbG3ez0KSBibQkj4ojg==}
    engines: {node: '>=0.6.11 <=0.7.0 || >=0.7.3'}

  type-check@0.4.0:
    resolution: {integrity: sha512-XleUoc9uwGXqjWwXaUTZAmzMcFZ5858QA2vvx1Ur5xIcixXIP+8LnFDgRplU30us6teqdlskFfu+ae4K79Ooew==}
    engines: {node: '>= 0.8.0'}

  type-detect@4.0.8:
    resolution: {integrity: sha512-0fr/mIH1dlO+x7TlcMy+bIDqKPsw/70tVyeHW787goQjhmqaZe10uwLujubK9q9Lg6Fiho1KUKDYz0Z7k7g5/g==}
    engines: {node: '>=4'}

  type-detect@4.1.0:
    resolution: {integrity: sha512-Acylog8/luQ8L7il+geoSxhEkazvkslg7PSNKOX59mbB9cOveP5aq9h74Y7YU8yDpJwetzQQrfIwtf4Wp4LKcw==}
    engines: {node: '>=4'}

  type-fest@1.4.0:
    resolution: {integrity: sha512-yGSza74xk0UG8k+pLh5oeoYirvIiWo5t0/o3zHHAO2tRDiZcxWP7fywNlXhqb6/r6sWvwi+RsyQMWhVLe4BVuA==}
    engines: {node: '>=10'}

  type-fest@4.41.0:
    resolution: {integrity: sha512-TeTSQ6H5YHvpqVwBRcnLDCBnDOHWYu7IvGbHT6N8AOymcr9PJGjc1GTtiWZTYg0NCgYwvnYWEkVChQAr9bjfwA==}
    engines: {node: '>=16'}

  type-is@2.0.1:
    resolution: {integrity: sha512-OZs6gsjF4vMp32qrCbiVSkrFmXtG/AZhY3t0iAMrMBiAZyV9oALtXO8hsrHbMXF9x6L3grlFuwW2oAz7cav+Gw==}
    engines: {node: '>= 0.6'}

  typed-array-buffer@1.0.3:
    resolution: {integrity: sha512-nAYYwfY3qnzX30IkA6AQZjVbtK6duGontcQm1WSG1MD94YLqK0515GNApXkoxKOWMusVssAHWLh9SeaoefYFGw==}
    engines: {node: '>= 0.4'}

  typed-array-byte-length@1.0.3:
    resolution: {integrity: sha512-BaXgOuIxz8n8pIq3e7Atg/7s+DpiYrxn4vdot3w9KbnBhcRQq6o3xemQdIfynqSeXeDrF32x+WvfzmOjPiY9lg==}
    engines: {node: '>= 0.4'}

  typed-array-byte-offset@1.0.4:
    resolution: {integrity: sha512-bTlAFB/FBYMcuX81gbL4OcpH5PmlFHqlCCpAl8AlEzMz5k53oNDvN8p1PNOWLEmI2x4orp3raOFB51tv9X+MFQ==}
    engines: {node: '>= 0.4'}

  typed-array-length@1.0.7:
    resolution: {integrity: sha512-3KS2b+kL7fsuk/eJZ7EQdnEmQoaho/r6KUef7hxvltNA5DR8NAUM+8wJMbJyZ4G9/7i3v5zPBIMN5aybAh2/Jg==}
    engines: {node: '>= 0.4'}

  typed-rest-client@1.8.11:
    resolution: {integrity: sha512-5UvfMpd1oelmUPRbbaVnq+rHP7ng2cE4qoQkQeAqxRL6PklkxsM0g32/HL0yfvruK6ojQ5x8EE+HF4YV6DtuCA==}

  typescript-eslint@8.45.0:
    resolution: {integrity: sha512-qzDmZw/Z5beNLUrXfd0HIW6MzIaAV5WNDxmMs9/3ojGOpYavofgNAAD/nC6tGV2PczIi0iw8vot2eAe/sBn7zg==}
    engines: {node: ^18.18.0 || ^20.9.0 || >=21.1.0}
    peerDependencies:
      eslint: ^8.57.0 || ^9.0.0
      typescript: '>=4.8.4 <6.0.0'

  typescript@4.9.5:
    resolution: {integrity: sha512-1FXk9E2Hm+QzZQ7z+McJiHL4NW1F2EzMu9Nq9i3zAaGqibafqYwCVU6WyWAuyQRRzOlxou8xZSyXLEN8oKj24g==}
    engines: {node: '>=4.2.0'}
    hasBin: true

  typescript@5.4.5:
    resolution: {integrity: sha512-vcI4UpRgg81oIRUFwR0WSIHKt11nJ7SAVlYNIu+QpqeyXP+gpQJy/Z4+F0aGxSE4MqwjyXvW/TzgkLAx2AGHwQ==}
    engines: {node: '>=14.17'}
    hasBin: true

  typescript@5.9.2:
    resolution: {integrity: sha512-CWBzXQrc/qOkhidw1OzBTQuYRbfyxDXJMVJ1XNwUHGROVmuaeiEm3OslpZ1RV96d7SKKjZKrSJu3+t/xlw3R9A==}
    engines: {node: '>=14.17'}
    hasBin: true

  typical@4.0.0:
    resolution: {integrity: sha512-VAH4IvQ7BDFYglMd7BPRDfLgxZZX4O4TFcRDA6EN5X7erNJJq+McIEp8np9aVtxrCJ6qx4GTYVfOWNjcqwZgRw==}
    engines: {node: '>=8'}

  uc.micro@2.1.0:
    resolution: {integrity: sha512-ARDJmphmdvUk6Glw7y9DQ2bFkKBHwQHLi2lsaH6PPmz/Ka9sFOBsBluozhDltWmnv9u/cF6Rt87znRTPV+yp/A==}

  uglify-js@3.19.3:
    resolution: {integrity: sha512-v3Xu+yuwBXisp6QYTcH4UbH+xYJXqnq2m/LtQVWKWzYc1iehYnLixoQDN9FH6/j9/oybfd6W9Ghwkl8+UMKTKQ==}
    engines: {node: '>=0.8.0'}
    hasBin: true

  unbox-primitive@1.1.0:
    resolution: {integrity: sha512-nWJ91DjeOkej/TA8pXQ3myruKpKEYgqvpw9lz4OPHj/NWFNluYrjbz9j01CJ8yKQd2g4jFoOkINCTW2I5LEEyw==}
    engines: {node: '>= 0.4'}

  uncontrollable@7.2.1:
    resolution: {integrity: sha512-svtcfoTADIB0nT9nltgjujTi7BzVmwjZClOmskKu/E8FW9BXzg9os8OLr4f8Dlnk0rYWJIWr4wv9eKUXiQvQwQ==}
    peerDependencies:
      react: '>=15.0.0'

  uncontrollable@8.0.4:
    resolution: {integrity: sha512-ulRWYWHvscPFc0QQXvyJjY6LIXU56f0h8pQFvhxiKk5V1fcI8gp9Ht9leVAhrVjzqMw0BgjspBINx9r6oyJUvQ==}
    peerDependencies:
      react: '>=16.14.0'

  underscore@1.13.7:
    resolution: {integrity: sha512-GMXzWtsc57XAtguZgaQViUOzs0KTkk8ojr3/xAxXLITqf/3EMwxC0inyETfDFjH/Krbhuep0HNbbjI9i/q3F3g==}

  undici-types@5.26.5:
    resolution: {integrity: sha512-JlCMO+ehdEIKqlFxk6IfVoAUVmgz7cU7zD/h9XZ0qzeosSHmUJVOzSQvvYSYWXkFXC+IfLKSIffhv0sVZup6pA==}

  unfetch@4.2.0:
    resolution: {integrity: sha512-F9p7yYCn6cIW9El1zi0HI6vqpeIvBsr3dSuRO6Xuppb1u5rXpCPmMvLSyECLhybr9isec8Ohl0hPekMVrEinDA==}

  unicorn-magic@0.1.0:
    resolution: {integrity: sha512-lRfVq8fE8gz6QMBuDM6a+LO3IAzTi05H6gCVaUpir2E1Rwpo4ZUog45KpNXKC/Mn3Yb9UDuHumeFTo9iV/D9FQ==}
    engines: {node: '>=18'}

  unicorn-magic@0.3.0:
    resolution: {integrity: sha512-+QBBXBCvifc56fsbuxZQ6Sic3wqqc3WWaqxs58gvJrcOuN83HGTCwz3oS5phzU9LthRNE9VrJCFCLUgHeeFnfA==}
    engines: {node: '>=18'}

  unique-filename@2.0.1:
    resolution: {integrity: sha512-ODWHtkkdx3IAR+veKxFV+VBkUMcN+FaqzUUd7IZzt+0zhDZFPFxhlqwPF3YQvMHx1TD0tdgYl+kuPnJ8E6ql7A==}
    engines: {node: ^12.13.0 || ^14.15.0 || >=16.0.0}

  unique-slug@3.0.0:
    resolution: {integrity: sha512-8EyMynh679x/0gqE9fT9oilG+qEt+ibFyqjuVTsZn1+CMxH+XLlpvr2UZx4nVcCwTpx81nICr2JQFkM+HPLq4w==}
    engines: {node: ^12.13.0 || ^14.15.0 || >=16.0.0}

  universal-user-agent@7.0.3:
    resolution: {integrity: sha512-TmnEAEAsBJVZM/AADELsK76llnwcf9vMKuPz8JflO1frO8Lchitr0fNaN9d+Ap0BjKtqWqd/J17qeDnXh8CL2A==}

  universalify@2.0.1:
    resolution: {integrity: sha512-gptHNQghINnc/vTGIk0SOFGFNXw7JVrlRUtConJRlvaw6DuX0wO5Jeko9sWrMBhh+PsYAZ7oXAiOnf/UKogyiw==}
    engines: {node: '>= 10.0.0'}

  unrs-resolver@1.11.1:
    resolution: {integrity: sha512-bSjt9pjaEBnNiGgc9rUiHGKv5l4/TGzDmYw3RhnkJGtLhbnnA/5qJj7x3dNDCRx/PJxu774LlH8lCOlB4hEfKg==}

  update-browserslist-db@1.1.3:
    resolution: {integrity: sha512-UxhIZQ+QInVdunkDAaiazvvT/+fXL5Osr0JZlJulepYu6Jd7qJtDZjlur0emRlT71EN3ScPoE7gvsuIKKNavKw==}
    hasBin: true
    peerDependencies:
      browserslist: '>= 4.21.0'

  uri-js@4.4.1:
    resolution: {integrity: sha512-7rKUyy33Q1yc98pQ1DAmLtwX109F7TIfWlW1Ydo8Wl1ii1SeHieeh0HHfPeL2fMXK6z0s8ecKs9frCuLJvndBg==}

  url-join@4.0.1:
    resolution: {integrity: sha512-jk1+QP6ZJqyOiuEI9AEWQfju/nB2Pw466kbA0LEZljHwKeMgd9WrAEgEGxjPDD2+TNbbb37rTyhEfrCXfuKXnA==}

  util-deprecate@1.0.2:
    resolution: {integrity: sha512-EPD5q1uXyFxJpCrLnCc1nHnq3gOa6DZBocAIiI2TaSCA7VCJ1UJDMagCzIkXNsUYfD1daK//LTEQ8xiIbrHtcw==}

  utila@0.4.0:
    resolution: {integrity: sha512-Z0DbgELS9/L/75wZbro8xAnT50pBVFQZ+hUEueGDU5FN51YSCYM+jdxsfCiHjwNP/4LCDD0i/graKpeBnOXKRA==}

  uuid@8.3.2:
    resolution: {integrity: sha512-+NYs2QeMWy+GWFOEm9xnn6HCDp0l7QBD7ml8zLUmJ+93Q5NF0NocErnwkTkXVFNiX3/fpC6afS8Dhb/gz7R7eg==}
    hasBin: true

  v8-to-istanbul@9.3.0:
    resolution: {integrity: sha512-kiGUalWN+rgBJ/1OHZsBtU4rXZOfj/7rKQxULKlIzwzQSvMJUUNgPwJEEh7gU6xEVxC0ahoOBvN2YI8GH6FNgA==}
    engines: {node: '>=10.12.0'}

  validate-npm-package-license@3.0.4:
    resolution: {integrity: sha512-DpKm2Ui/xN7/HQKCtpZxoRWBhZ9Z0kqtygG8XCgNQ8ZlDnxuQmWhj566j8fN4Cu3/JmbhsDo7fcAJq4s9h27Ew==}

  varint@6.0.0:
    resolution: {integrity: sha512-cXEIW6cfr15lFv563k4GuVuW/fiwjknytD37jIOLSdSWuOI6WnO/oKwmP2FQTU2l01LP8/M5TSAJpzUaGe3uWg==}

  vary@1.1.2:
    resolution: {integrity: sha512-BNGbWLfd0eUPabhkXUVm0j8uuvREyTh5ovRa/dyow/BqAbZJyC+5fU+IzQOzmAKzYqYRAISoRhdQr3eIZ/PXqg==}
    engines: {node: '>= 0.8'}

  version-range@4.15.0:
    resolution: {integrity: sha512-Ck0EJbAGxHwprkzFO966t4/5QkRuzh+/I1RxhLgUKKwEn+Cd8NwM60mE3AqBZg5gYODoXW0EFsQvbZjRlvdqbg==}
    engines: {node: '>=4'}

  vscode-uri@3.1.0:
    resolution: {integrity: sha512-/BpdSx+yCQGnCvecbyXdxHDkuk55/G3xwnC0GqY4gmQ3j+A+g8kzzgB4Nk/SINjqn6+waqw3EgbVF2QKExkRxQ==}

  warning@4.0.3:
    resolution: {integrity: sha512-rpJyN222KWIvHJ/F53XSZv0Zl/accqHR8et1kpaMTD/fLCRxtV8iX8czMzY7sVZupTI3zcUTg8eycS2kNF9l6w==}

  watchpack@2.4.4:
    resolution: {integrity: sha512-c5EGNOiyxxV5qmTtAB7rbiXxi1ooX1pQKMLX/MIabJjRA0SJBQOjKF+KSVfHkr9U1cADPon0mRiVe/riyaiDUA==}
    engines: {node: '>=10.13.0'}

  webidl-conversions@3.0.1:
    resolution: {integrity: sha512-2JAn3z8AR6rjK8Sm8orRC0h/bcl/DqL7tRPdGZ4I1CjdF+EaMLmYxBHyXuKL849eucPFhvBoxMsflfOb8kxaeQ==}

  webpack-bundle-analyzer@4.10.2:
    resolution: {integrity: sha512-vJptkMm9pk5si4Bv922ZbKLV8UTT4zib4FPgXMhgzUny0bfDDkLXAVQs3ly3fS4/TN9ROFtb0NFrm04UXFE/Vw==}
    engines: {node: '>= 10.13.0'}
    hasBin: true

  webpack-cli@6.0.1:
    resolution: {integrity: sha512-MfwFQ6SfwinsUVi0rNJm7rHZ31GyTcpVE5pgVA3hwFRb7COD4TzjUUwhGWKfO50+xdc2MQPuEBBJoqIMGt3JDw==}
    engines: {node: '>=18.12.0'}
    hasBin: true
    peerDependencies:
      webpack: ^5.82.0
      webpack-bundle-analyzer: '*'
      webpack-dev-server: '*'
    peerDependenciesMeta:
      webpack-bundle-analyzer:
        optional: true
      webpack-dev-server:
        optional: true

  webpack-merge@6.0.1:
    resolution: {integrity: sha512-hXXvrjtx2PLYx4qruKl+kyRSLc52V+cCvMxRjmKwoA+CBbbF5GfIBtR6kCvl0fYGqTUPKB+1ktVmTHqMOzgCBg==}
    engines: {node: '>=18.0.0'}

  webpack-node-externals@3.0.0:
    resolution: {integrity: sha512-LnL6Z3GGDPht/AigwRh2dvL9PQPFQ8skEpVrWZXLWBYmqcaojHNN0onvHzie6rq7EWKrrBfPYqNEzTJgiwEQDQ==}
    engines: {node: '>=6'}

  webpack-require-from@1.8.6:
    resolution: {integrity: sha512-QmRsOkOYPKeNXp4uVc7qxnPrFQPrP4bhOc/gl4QenTFNgXdEbF1U8VC+jM/Sljb0VzJLNgyNiHlVkuHjcmDtBQ==}
    peerDependencies:
      tapable: ^2.2.0

  webpack-sources@1.4.3:
    resolution: {integrity: sha512-lgTS3Xhv1lCOKo7SA5TjKXMjpSM4sBjNV5+q2bqesbSPs5FjGmU6jjtBSkX9b4qW87vDIsCIlUPOEhbZrMdjeQ==}

  webpack-sources@3.3.3:
    resolution: {integrity: sha512-yd1RBzSGanHkitROoPFd6qsrxt+oFhg/129YzheDGqeustzX0vTZJZsSsQjVQC4yzBQ56K55XU8gaNCtIzOnTg==}
    engines: {node: '>=10.13.0'}

  webpack@5.101.3:
    resolution: {integrity: sha512-7b0dTKR3Ed//AD/6kkx/o7duS8H3f1a4w3BYpIriX4BzIhjkn4teo05cptsxvLesHFKK5KObnadmCHBwGc+51A==}
    engines: {node: '>=10.13.0'}
    hasBin: true
    peerDependencies:
      webpack-cli: '*'
    peerDependenciesMeta:
      webpack-cli:
        optional: true

  whatwg-url@5.0.0:
    resolution: {integrity: sha512-saE57nupxk6v3HY35+jzBwYa0rKSy0XR8JSxZPwgLr7ys0IBzhGviA1/TUGJLmSVqs8pb9AnvICXEuOHLprYTw==}

  which-boxed-primitive@1.1.1:
    resolution: {integrity: sha512-TbX3mj8n0odCBFVlY8AxkqcHASw3L60jIuF8jFP78az3C2YhmGvqbHBpAjTRH2/xqYunrJ9g1jSyjCjpoWzIAA==}
    engines: {node: '>= 0.4'}

  which-builtin-type@1.2.1:
    resolution: {integrity: sha512-6iBczoX+kDQ7a3+YJBnh3T+KZRxM/iYNPXicqk66/Qfm1b93iu+yOImkg0zHbj5LNOcNv1TEADiZ0xa34B4q6Q==}
    engines: {node: '>= 0.4'}

  which-collection@1.0.2:
    resolution: {integrity: sha512-K4jVyjnBdgvc86Y6BkaLZEN933SwYOuBFkdmBu9ZfkcAbdVbpITnDmjvZ/aQjRXQrv5EPkTnD1s39GiiqbngCw==}
    engines: {node: '>= 0.4'}

  which-typed-array@1.1.19:
    resolution: {integrity: sha512-rEvr90Bck4WZt9HHFC4DJMsjvu7x+r6bImz0/BrbWb7A2djJ8hnZMrWnHo9F8ssv0OMErasDhftrfROTyqSDrw==}
    engines: {node: '>= 0.4'}

  which@2.0.2:
    resolution: {integrity: sha512-BLI3Tl1TW3Pvl70l3yq3Y64i+awpwXqsGBYWkkqMtnbXgrMD+yj7rhW0kuEDxzJaYXGjEW5ogapKNMEKNMjibA==}
    engines: {node: '>= 8'}
    hasBin: true

  wide-align@1.1.5:
    resolution: {integrity: sha512-eDMORYaPNZ4sQIuuYPDHdQvf4gyCF9rEEV/yPxGfwPkRodwEgiMUUXTx/dex+Me0wxx53S+NgUHaP7y3MGlDmg==}

  wildcard@2.0.1:
    resolution: {integrity: sha512-CC1bOL87PIWSBhDcTrdeLo6eGT7mCFtrg0uIJtqJUFyK+eJnzl8A1niH56uu7KMa5XFrtiV+AQuHO3n7DsHnLQ==}

  word-wrap@1.2.5:
    resolution: {integrity: sha512-BN22B5eaMMI9UMtjrGd5g5eCYPpCPDUy0FJXbYsaT5zYxjFOckS53SQDE3pWkVoWpHXVb3BrYcEN4Twa55B5cA==}
    engines: {node: '>=0.10.0'}

  wordwrap@1.0.0:
    resolution: {integrity: sha512-gvVzJFlPycKc5dZN4yPkP8w7Dc37BtP1yczEneOb4uq34pXZcvrtRTmWV8W+Ume+XCxKgbjM+nevkyFPMybd4Q==}

  workerpool@9.3.4:
    resolution: {integrity: sha512-TmPRQYYSAnnDiEB0P/Ytip7bFGvqnSU6I2BcuSw7Hx+JSg/DsUi5ebYfc8GYaSdpuvOcEs6dXxPurOYpe9QFwg==}

  wrap-ansi@7.0.0:
    resolution: {integrity: sha512-YVGIj2kamLSTxw6NsZjoBxfSwsn0ycdesmc4p+Q21c5zPuZ1pl+NfxVdxPtdHvmNVOQ6XSYG4AUtyt/Fi7D16Q==}
    engines: {node: '>=10'}

  wrap-ansi@8.1.0:
    resolution: {integrity: sha512-si7QWI6zUMq56bESFvagtmzMdGOtoxfR+Sez11Mobfc7tm+VkUckk9bW2UeffTGVUbOksxmSw0AA2gs8g71NCQ==}
    engines: {node: '>=12'}

  wrappy@1.0.2:
    resolution: {integrity: sha512-l4Sp/DRseor9wL6EvV2+TuQn63dMkPjZ/sp9XkghTEbV9KlPS1xUsZ3u7/IQO4wxtcFB4bgpQPRcR3QCvezPcQ==}

  ws@7.5.10:
    resolution: {integrity: sha512-+dbF1tHwZpXcbOJdVOkzLDxZP1ailvSxM6ZweXTegylPny803bFhA+vqBYw4s31NSAk4S2Qz+AKXK9a4wkdjcQ==}
    engines: {node: '>=8.3.0'}
    peerDependencies:
      bufferutil: ^4.0.1
      utf-8-validate: ^5.0.2
    peerDependenciesMeta:
      bufferutil:
        optional: true
      utf-8-validate:
        optional: true

  wsl-utils@0.1.0:
    resolution: {integrity: sha512-h3Fbisa2nKGPxCpm89Hk33lBLsnaGBvctQopaBSOW/uIs6FTe1ATyAnKFJrzVs9vpGdsTe73WF3V4lIsk4Gacw==}
    engines: {node: '>=18'}

  xml2js@0.5.0:
    resolution: {integrity: sha512-drPFnkQJik/O+uPKpqSgr22mpuFHqKdbS835iAQrUC73L2F5WkboIRd63ai/2Yg6I1jzifPFKH2NTK+cfglkIA==}
    engines: {node: '>=4.0.0'}

  xmlbuilder@11.0.1:
    resolution: {integrity: sha512-fDlsI/kFEx7gLvbecc0/ohLG50fugQp8ryHzMTuW9vSa1GJ0XYWKnhsUx7oie3G98+r56aTQIUB4kht42R3JvA==}
    engines: {node: '>=4.0'}

  xtend@4.0.2:
    resolution: {integrity: sha512-LKYU1iAXJXUgAXn9URjiu+MWhyUXHsvfp7mcuYm9dSUKK0/CjtrUwFAxD82/mCWbtLsGjFIad0wIsod4zrTAEQ==}
    engines: {node: '>=0.4'}

  y18n@5.0.8:
    resolution: {integrity: sha512-0pfFzegeDWJHJIAmTLRP2DwHjdF5s7jo9tuztdQxAhINCdvS+3nGINqPd00AphqJR/0LhANUS6/+7SCb98YOfA==}
    engines: {node: '>=10'}

  yallist@4.0.0:
    resolution: {integrity: sha512-3wdGidZyq5PB084XLES5TpOSRA3wjXAlIWMhum2kRcv/41Sn2emQ0dycQW4uZXLejwKvg6EsvbdlVL+FYEct7A==}

  yargs-parser@20.2.9:
    resolution: {integrity: sha512-y11nGElTIV+CT3Zv9t7VKl+Q3hTQoT9a1Qzezhhl6Rp21gJ/IVTW7Z3y9EWXhuUBC2Shnf+DX0antecpAwSP8w==}
    engines: {node: '>=10'}

  yargs-parser@21.1.1:
    resolution: {integrity: sha512-tVpsJW7DdjecAiFpbIB1e3qxIQsE6NoPc5/eTdrbbIC4h0LVsWhnoa3g+m2HclBIujHzsxZ4VJVA+GUuc2/LBw==}
    engines: {node: '>=12'}

  yargs-unparser@2.0.0:
    resolution: {integrity: sha512-7pRTIA9Qc1caZ0bZ6RYRGbHJthJWuakf+WmHK0rVeLkNrrGhfoabBNdue6kdINI6r4if7ocq9aD/n7xwKOdzOA==}
    engines: {node: '>=10'}

  yargs@17.7.2:
    resolution: {integrity: sha512-7dSzzRQ++CKnNI/krKnYRV7JKKPUXMEh61soaHKg9mrWEhzFWhFnxPxGl+69cD1Ou63C13NUPCnmIcrvqCuM6w==}
    engines: {node: '>=12'}

  yauzl-promise@4.0.0:
    resolution: {integrity: sha512-/HCXpyHXJQQHvFq9noqrjfa/WpQC2XYs3vI7tBiAi4QiIU1knvYhZGaO1QPjwIVMdqflxbmwgMXtYeaRiAE0CA==}
    engines: {node: '>=16'}

  yauzl@2.10.0:
    resolution: {integrity: sha512-p4a9I6X6nu6IhoGmBqAcbJy1mlC4j27vEPZX9F4L4/vZT3Lyq1VkFHw/V/PUcB9Buo+DG3iHkT0x3Qya58zc3g==}

  yazl@2.5.1:
    resolution: {integrity: sha512-phENi2PLiHnHb6QBVot+dJnaAZ0xosj7p3fWl+znIjBDlnMI2PsZCJZ306BPTFOaHf5qdDEI8x5qFrSOBN5vrw==}

  yocto-queue@0.1.0:
    resolution: {integrity: sha512-rVksvsnNCdJ/ohGc6xgPwyN8eheCxsiLM8mxuE/t/mOVqJewPuO1miLpTHQiRgTKCLexL4MeAFVagts7HmNZ2Q==}
    engines: {node: '>=10'}

snapshots:

  '@axosoft/react-virtualized@9.22.3-gitkraken.3(react-dom@19.0.0(react@19.0.0))(react@19.0.0)':
    dependencies:
      '@babel/runtime': 7.28.4
      clsx: 1.2.1
      dom-helpers: 5.2.1
      loose-envify: 1.4.0
      prop-types: 15.8.1
      react: 19.0.0
      react-dom: 19.0.0(react@19.0.0)
      react-lifecycles-compat: 3.0.4

  '@azu/format-text@1.0.2': {}

  '@azu/style-format@1.0.1':
    dependencies:
      '@azu/format-text': 1.0.2

  '@azure/abort-controller@2.1.2':
    dependencies:
      tslib: 2.8.1

  '@azure/core-auth@1.10.1':
    dependencies:
      '@azure/abort-controller': 2.1.2
      '@azure/core-util': 1.13.1
      tslib: 2.8.1
    transitivePeerDependencies:
      - supports-color

  '@azure/core-client@1.10.1':
    dependencies:
      '@azure/abort-controller': 2.1.2
      '@azure/core-auth': 1.10.1
      '@azure/core-rest-pipeline': 1.22.1
      '@azure/core-tracing': 1.3.1
      '@azure/core-util': 1.13.1
      '@azure/logger': 1.3.0
      tslib: 2.8.1
    transitivePeerDependencies:
      - supports-color

  '@azure/core-rest-pipeline@1.22.1':
    dependencies:
      '@azure/abort-controller': 2.1.2
      '@azure/core-auth': 1.10.1
      '@azure/core-tracing': 1.3.1
      '@azure/core-util': 1.13.1
      '@azure/logger': 1.3.0
      '@typespec/ts-http-runtime': 0.3.1
      tslib: 2.8.1
    transitivePeerDependencies:
      - supports-color

  '@azure/core-tracing@1.3.1':
    dependencies:
      tslib: 2.8.1

  '@azure/core-util@1.13.1':
    dependencies:
      '@azure/abort-controller': 2.1.2
      '@typespec/ts-http-runtime': 0.3.1
      tslib: 2.8.1
    transitivePeerDependencies:
      - supports-color

  '@azure/identity@4.12.0':
    dependencies:
      '@azure/abort-controller': 2.1.2
      '@azure/core-auth': 1.10.1
      '@azure/core-client': 1.10.1
      '@azure/core-rest-pipeline': 1.22.1
      '@azure/core-tracing': 1.3.1
      '@azure/core-util': 1.13.1
      '@azure/logger': 1.3.0
      '@azure/msal-browser': 4.23.0
      '@azure/msal-node': 3.7.4
      open: 10.2.0
      tslib: 2.8.1
    transitivePeerDependencies:
      - supports-color

  '@azure/logger@1.3.0':
    dependencies:
      '@typespec/ts-http-runtime': 0.3.1
      tslib: 2.8.1
    transitivePeerDependencies:
      - supports-color

  '@azure/msal-browser@4.23.0':
    dependencies:
      '@azure/msal-common': 15.12.0

  '@azure/msal-common@15.12.0': {}

  '@azure/msal-node@3.7.4':
    dependencies:
      '@azure/msal-common': 15.12.0
      jsonwebtoken: 9.0.2
      uuid: 8.3.2

  '@babel/code-frame@7.27.1':
    dependencies:
      '@babel/helper-validator-identifier': 7.27.1
      js-tokens: 4.0.0
      picocolors: 1.1.1

  '@babel/helper-validator-identifier@7.27.1': {}

  '@babel/runtime@7.28.4': {}

  '@bcoe/v8-coverage@0.2.3': {}

  '@bufbuild/protobuf@1.10.1': {}

  '@ctrl/tinycolor@4.2.0': {}

  '@custom-elements-manifest/analyzer@0.10.5':
    dependencies:
      '@custom-elements-manifest/find-dependencies': 0.0.5
      '@github/catalyst': 1.7.0
      '@web/config-loader': 0.1.3
      chokidar: 3.5.2
      command-line-args: 5.1.2
      comment-parser: 1.2.4
      custom-elements-manifest: 1.0.0
      debounce: 1.2.1
      globby: 11.0.4
      typescript: 5.4.5

  '@custom-elements-manifest/find-dependencies@0.0.5':
    dependencies:
      es-module-lexer: 0.9.3

  '@discoveryjs/json-ext@0.5.7': {}

  '@discoveryjs/json-ext@0.6.3': {}

  '@eamodio/eslint-lite-webpack-plugin@0.3.2(@swc/core@1.13.5(@swc/helpers@0.5.17))(esbuild@0.25.10)(eslint@9.36.0(jiti@2.4.0))(webpack-cli@6.0.1)(webpack@5.101.3)':
    dependencies:
      '@types/eslint': 9.6.1
      '@types/webpack': 5.28.5(@swc/core@1.13.5(@swc/helpers@0.5.17))(esbuild@0.25.10)(webpack-cli@6.0.1)
      eslint: 9.36.0(jiti@2.4.0)
      minimatch: 10.0.3
      webpack: 5.101.3(@swc/core@1.13.5(@swc/helpers@0.5.17))(esbuild@0.25.10)(webpack-cli@6.0.1)
    transitivePeerDependencies:
      - '@swc/core'
      - esbuild
      - uglify-js
      - webpack-cli

  '@emnapi/core@1.5.0':
    dependencies:
      '@emnapi/wasi-threads': 1.1.0
      tslib: 2.8.1
    optional: true

  '@emnapi/runtime@1.5.0':
    dependencies:
      tslib: 2.8.1
    optional: true

  '@emnapi/wasi-threads@1.1.0':
    dependencies:
      tslib: 2.8.1
    optional: true

  '@esbuild/aix-ppc64@0.25.10':
    optional: true

  '@esbuild/android-arm64@0.25.10':
    optional: true

  '@esbuild/android-arm@0.25.10':
    optional: true

  '@esbuild/android-x64@0.25.10':
    optional: true

  '@esbuild/darwin-arm64@0.25.10':
    optional: true

  '@esbuild/darwin-x64@0.25.10':
    optional: true

  '@esbuild/freebsd-arm64@0.25.10':
    optional: true

  '@esbuild/freebsd-x64@0.25.10':
    optional: true

  '@esbuild/linux-arm64@0.25.10':
    optional: true

  '@esbuild/linux-arm@0.25.10':
    optional: true

  '@esbuild/linux-ia32@0.25.10':
    optional: true

  '@esbuild/linux-loong64@0.25.10':
    optional: true

  '@esbuild/linux-mips64el@0.25.10':
    optional: true

  '@esbuild/linux-ppc64@0.25.10':
    optional: true

  '@esbuild/linux-riscv64@0.25.10':
    optional: true

  '@esbuild/linux-s390x@0.25.10':
    optional: true

  '@esbuild/linux-x64@0.25.10':
    optional: true

  '@esbuild/netbsd-arm64@0.25.10':
    optional: true

  '@esbuild/netbsd-x64@0.25.10':
    optional: true

  '@esbuild/openbsd-arm64@0.25.10':
    optional: true

  '@esbuild/openbsd-x64@0.25.10':
    optional: true

  '@esbuild/openharmony-arm64@0.25.10':
    optional: true

  '@esbuild/sunos-x64@0.25.10':
    optional: true

  '@esbuild/win32-arm64@0.25.10':
    optional: true

  '@esbuild/win32-ia32@0.25.10':
    optional: true

  '@esbuild/win32-x64@0.25.10':
    optional: true

  '@eslint-community/eslint-utils@4.9.0(eslint@9.36.0(jiti@2.4.0))':
    dependencies:
      eslint: 9.36.0(jiti@2.4.0)
      eslint-visitor-keys: 3.4.3

  '@eslint-community/regexpp@4.12.1': {}

  '@eslint/compat@1.4.0(eslint@9.36.0(jiti@2.4.0))':
    dependencies:
      '@eslint/core': 0.16.0
    optionalDependencies:
      eslint: 9.36.0(jiti@2.4.0)

  '@eslint/config-array@0.21.0':
    dependencies:
      '@eslint/object-schema': 2.1.6
      debug: 4.4.3(supports-color@8.1.1)
      minimatch: 3.1.2
    transitivePeerDependencies:
      - supports-color

  '@eslint/config-helpers@0.3.1': {}

  '@eslint/core@0.15.2':
    dependencies:
      '@types/json-schema': 7.0.15

  '@eslint/core@0.16.0':
    dependencies:
      '@types/json-schema': 7.0.15

  '@eslint/eslintrc@3.3.1':
    dependencies:
      ajv: 6.12.6
      debug: 4.4.3(supports-color@8.1.1)
      espree: 10.4.0
      globals: 14.0.0
      ignore: 5.3.2
      import-fresh: 3.3.1
      js-yaml: 4.1.0
      minimatch: 3.1.2
      strip-json-comments: 3.1.1
    transitivePeerDependencies:
      - supports-color

  '@eslint/js@9.36.0': {}

  '@eslint/object-schema@2.1.6': {}

  '@eslint/plugin-kit@0.3.5':
    dependencies:
      '@eslint/core': 0.15.2
      levn: 0.4.1

  '@floating-ui/core@1.7.3':
    dependencies:
      '@floating-ui/utils': 0.2.10

  '@floating-ui/dom@1.7.4':
    dependencies:
      '@floating-ui/core': 1.7.3
      '@floating-ui/utils': 0.2.10

  '@floating-ui/utils@0.2.10': {}

  '@gar/promisify@1.1.3': {}

  '@github/catalyst@1.7.0': {}

  '@gitkraken/gitkraken-components@13.0.0-vnext.9(@types/react@19.0.12)(react@19.0.0)':
    dependencies:
      '@axosoft/react-virtualized': 9.22.3-gitkraken.3(react-dom@19.0.0(react@19.0.0))(react@19.0.0)
      classnames: 2.5.1
      re-resizable: 6.11.2(react-dom@19.0.0(react@19.0.0))(react@19.0.0)
      react: 19.0.0
      react-bootstrap: 2.10.7(@types/react@19.0.12)(react-dom@19.0.0(react@19.0.0))(react@19.0.0)
      react-dom: 19.0.0(react@19.0.0)
      react-dragula: 1.1.17
      react-onclickoutside: 6.13.2(react-dom@19.0.0(react@19.0.0))(react@19.0.0)
    transitivePeerDependencies:
      - '@types/react'

  '@gitkraken/provider-apis@0.29.7(encoding@0.1.13)':
    dependencies:
      '@linear/sdk': 58.1.0(encoding@0.1.13)
      js-base64: 3.7.5
      node-fetch: 2.7.0(encoding@0.1.13)
    transitivePeerDependencies:
      - encoding

  '@gitkraken/shared-web-components@0.1.1-rc.15':
    dependencies:
      '@floating-ui/dom': 1.7.4
      typescript: 4.9.5

  '@gk-nzaytsev/fast-string-truncated-width@1.1.0': {}

  '@graphql-typed-document-node/core@3.2.0(graphql@15.10.1)':
    dependencies:
      graphql: 15.10.1

  '@humanfs/core@0.19.1': {}

  '@humanfs/node@0.16.7':
    dependencies:
      '@humanfs/core': 0.19.1
      '@humanwhocodes/retry': 0.4.3

  '@humanwhocodes/module-importer@1.0.1': {}

  '@humanwhocodes/retry@0.4.3': {}

  '@img/sharp-darwin-arm64@0.34.3':
    optionalDependencies:
      '@img/sharp-libvips-darwin-arm64': 1.2.0
    optional: true

  '@img/sharp-darwin-x64@0.34.3':
    optionalDependencies:
      '@img/sharp-libvips-darwin-x64': 1.2.0
    optional: true

  '@img/sharp-libvips-darwin-arm64@1.2.0':
    optional: true

  '@img/sharp-libvips-darwin-x64@1.2.0':
    optional: true

  '@img/sharp-libvips-linux-arm64@1.2.0':
    optional: true

  '@img/sharp-libvips-linux-arm@1.2.0':
    optional: true

  '@img/sharp-libvips-linux-ppc64@1.2.0':
    optional: true

  '@img/sharp-libvips-linux-s390x@1.2.0':
    optional: true

  '@img/sharp-libvips-linux-x64@1.2.0':
    optional: true

  '@img/sharp-libvips-linuxmusl-arm64@1.2.0':
    optional: true

  '@img/sharp-libvips-linuxmusl-x64@1.2.0':
    optional: true

  '@img/sharp-linux-arm64@0.34.3':
    optionalDependencies:
      '@img/sharp-libvips-linux-arm64': 1.2.0
    optional: true

  '@img/sharp-linux-arm@0.34.3':
    optionalDependencies:
      '@img/sharp-libvips-linux-arm': 1.2.0
    optional: true

  '@img/sharp-linux-ppc64@0.34.3':
    optionalDependencies:
      '@img/sharp-libvips-linux-ppc64': 1.2.0
    optional: true

  '@img/sharp-linux-s390x@0.34.3':
    optionalDependencies:
      '@img/sharp-libvips-linux-s390x': 1.2.0
    optional: true

  '@img/sharp-linux-x64@0.34.3':
    optionalDependencies:
      '@img/sharp-libvips-linux-x64': 1.2.0
    optional: true

  '@img/sharp-linuxmusl-arm64@0.34.3':
    optionalDependencies:
      '@img/sharp-libvips-linuxmusl-arm64': 1.2.0
    optional: true

  '@img/sharp-linuxmusl-x64@0.34.3':
    optionalDependencies:
      '@img/sharp-libvips-linuxmusl-x64': 1.2.0
    optional: true

  '@img/sharp-wasm32@0.34.3':
    dependencies:
      '@emnapi/runtime': 1.5.0
    optional: true

  '@img/sharp-win32-arm64@0.34.3':
    optional: true

  '@img/sharp-win32-ia32@0.34.3':
    optional: true

  '@img/sharp-win32-x64@0.34.3':
    optional: true

  '@isaacs/balanced-match@4.0.1': {}

  '@isaacs/brace-expansion@5.0.0':
    dependencies:
      '@isaacs/balanced-match': 4.0.1

  '@isaacs/cliui@8.0.2':
    dependencies:
      string-width: 5.1.2
      string-width-cjs: string-width@4.2.3
      strip-ansi: 7.1.2
      strip-ansi-cjs: strip-ansi@6.0.1
      wrap-ansi: 8.1.0
      wrap-ansi-cjs: wrap-ansi@7.0.0

  '@istanbuljs/schema@0.1.3': {}

  '@jest/schemas@29.6.3':
    dependencies:
      '@sinclair/typebox': 0.27.8

  '@jest/types@29.6.3':
    dependencies:
      '@jest/schemas': 29.6.3
      '@types/istanbul-lib-coverage': 2.0.6
      '@types/istanbul-reports': 3.0.4
      '@types/node': 20.14.15
      '@types/yargs': 17.0.33
      chalk: 4.1.2

  '@jridgewell/gen-mapping@0.3.13':
    dependencies:
      '@jridgewell/sourcemap-codec': 1.5.5
      '@jridgewell/trace-mapping': 0.3.31

  '@jridgewell/resolve-uri@3.1.2': {}

  '@jridgewell/source-map@0.3.11':
    dependencies:
      '@jridgewell/gen-mapping': 0.3.13
      '@jridgewell/trace-mapping': 0.3.31

  '@jridgewell/sourcemap-codec@1.5.5': {}

  '@jridgewell/trace-mapping@0.3.31':
    dependencies:
      '@jridgewell/resolve-uri': 3.1.2
      '@jridgewell/sourcemap-codec': 1.5.5

  '@koa/cors@5.0.0':
    dependencies:
      vary: 1.1.2

  '@koa/router@14.0.0':
    dependencies:
      debug: 4.4.3(supports-color@8.1.1)
      http-errors: 2.0.0
      koa-compose: 4.1.0
      path-to-regexp: 8.3.0
    transitivePeerDependencies:
      - supports-color

  '@linear/sdk@58.1.0(encoding@0.1.13)':
    dependencies:
      '@graphql-typed-document-node/core': 3.2.0(graphql@15.10.1)
      graphql: 15.10.1
      isomorphic-unfetch: 3.1.0(encoding@0.1.13)
    transitivePeerDependencies:
      - encoding

  '@lit-labs/signals@0.1.3':
    dependencies:
      lit: 3.3.1
      signal-polyfill: 0.2.2

  '@lit-labs/ssr-dom-shim@1.4.0': {}

  '@lit-labs/virtualizer@2.1.1':
    dependencies:
      lit: 3.3.1
      tslib: 2.8.1

  '@lit/context@1.1.6':
    dependencies:
      '@lit/reactive-element': 2.1.1

  '@lit/react@1.0.8(@types/react@19.0.12)':
    dependencies:
      '@types/react': 19.0.12

  '@lit/reactive-element@2.1.1':
    dependencies:
      '@lit-labs/ssr-dom-shim': 1.4.0

  '@lit/task@1.0.3':
    dependencies:
      '@lit/reactive-element': 2.1.1

  '@napi-rs/wasm-runtime@0.2.12':
    dependencies:
      '@emnapi/core': 1.5.0
      '@emnapi/runtime': 1.5.0
      '@tybys/wasm-util': 0.10.1
    optional: true

  '@node-rs/crc32-android-arm-eabi@1.10.6':
    optional: true

  '@node-rs/crc32-android-arm64@1.10.6':
    optional: true

  '@node-rs/crc32-darwin-arm64@1.10.6':
    optional: true

  '@node-rs/crc32-darwin-x64@1.10.6':
    optional: true

  '@node-rs/crc32-freebsd-x64@1.10.6':
    optional: true

  '@node-rs/crc32-linux-arm-gnueabihf@1.10.6':
    optional: true

  '@node-rs/crc32-linux-arm64-gnu@1.10.6':
    optional: true

  '@node-rs/crc32-linux-arm64-musl@1.10.6':
    optional: true

  '@node-rs/crc32-linux-x64-gnu@1.10.6':
    optional: true

  '@node-rs/crc32-linux-x64-musl@1.10.6':
    optional: true

  '@node-rs/crc32-wasm32-wasi@1.10.6':
    dependencies:
      '@napi-rs/wasm-runtime': 0.2.12
    optional: true

  '@node-rs/crc32-win32-arm64-msvc@1.10.6':
    optional: true

  '@node-rs/crc32-win32-ia32-msvc@1.10.6':
    optional: true

  '@node-rs/crc32-win32-x64-msvc@1.10.6':
    optional: true

  '@node-rs/crc32@1.10.6':
    optionalDependencies:
      '@node-rs/crc32-android-arm-eabi': 1.10.6
      '@node-rs/crc32-android-arm64': 1.10.6
      '@node-rs/crc32-darwin-arm64': 1.10.6
      '@node-rs/crc32-darwin-x64': 1.10.6
      '@node-rs/crc32-freebsd-x64': 1.10.6
      '@node-rs/crc32-linux-arm-gnueabihf': 1.10.6
      '@node-rs/crc32-linux-arm64-gnu': 1.10.6
      '@node-rs/crc32-linux-arm64-musl': 1.10.6
      '@node-rs/crc32-linux-x64-gnu': 1.10.6
      '@node-rs/crc32-linux-x64-musl': 1.10.6
      '@node-rs/crc32-wasm32-wasi': 1.10.6
      '@node-rs/crc32-win32-arm64-msvc': 1.10.6
      '@node-rs/crc32-win32-ia32-msvc': 1.10.6
      '@node-rs/crc32-win32-x64-msvc': 1.10.6

  '@nodelib/fs.scandir@2.1.5':
    dependencies:
      '@nodelib/fs.stat': 2.0.5
      run-parallel: 1.2.0

  '@nodelib/fs.stat@2.0.5': {}

  '@nodelib/fs.walk@1.2.8':
    dependencies:
      '@nodelib/fs.scandir': 2.1.5
      fastq: 1.19.1

  '@npmcli/fs@2.1.2':
    dependencies:
      '@gar/promisify': 1.1.3
      semver: 7.7.2

  '@npmcli/fs@3.1.1':
    dependencies:
      semver: 7.7.2

  '@npmcli/move-file@2.0.1':
    dependencies:
      mkdirp: 1.0.4
      rimraf: 3.0.2

  '@octokit/endpoint@11.0.0':
    dependencies:
      '@octokit/types': 14.1.0
      universal-user-agent: 7.0.3

  '@octokit/graphql@9.0.1':
    dependencies:
      '@octokit/request': 10.0.3
      '@octokit/types': 14.1.0
      universal-user-agent: 7.0.3

  '@octokit/openapi-types@25.1.0': {}

  '@octokit/request-error@7.0.0':
    dependencies:
      '@octokit/types': 14.1.0

  '@octokit/request@10.0.3':
    dependencies:
      '@octokit/endpoint': 11.0.0
      '@octokit/request-error': 7.0.0
      '@octokit/types': 14.1.0
      fast-content-type-parse: 3.0.0
      universal-user-agent: 7.0.3

  '@octokit/types@14.1.0':
    dependencies:
      '@octokit/openapi-types': 25.1.0

  '@opentelemetry/api-logs@0.205.0':
    dependencies:
      '@opentelemetry/api': 1.9.0

  '@opentelemetry/api@1.9.0': {}

  '@opentelemetry/core@2.1.0(@opentelemetry/api@1.9.0)':
    dependencies:
      '@opentelemetry/api': 1.9.0
      '@opentelemetry/semantic-conventions': 1.37.0

  '@opentelemetry/exporter-trace-otlp-http@0.205.0(@opentelemetry/api@1.9.0)':
    dependencies:
      '@opentelemetry/api': 1.9.0
      '@opentelemetry/core': 2.1.0(@opentelemetry/api@1.9.0)
      '@opentelemetry/otlp-exporter-base': 0.205.0(@opentelemetry/api@1.9.0)
      '@opentelemetry/otlp-transformer': 0.205.0(@opentelemetry/api@1.9.0)
      '@opentelemetry/resources': 2.1.0(@opentelemetry/api@1.9.0)
      '@opentelemetry/sdk-trace-base': 2.1.0(@opentelemetry/api@1.9.0)

  '@opentelemetry/otlp-exporter-base@0.205.0(@opentelemetry/api@1.9.0)':
    dependencies:
      '@opentelemetry/api': 1.9.0
      '@opentelemetry/core': 2.1.0(@opentelemetry/api@1.9.0)
      '@opentelemetry/otlp-transformer': 0.205.0(@opentelemetry/api@1.9.0)

  '@opentelemetry/otlp-transformer@0.205.0(@opentelemetry/api@1.9.0)':
    dependencies:
      '@opentelemetry/api': 1.9.0
      '@opentelemetry/api-logs': 0.205.0
      '@opentelemetry/core': 2.1.0(@opentelemetry/api@1.9.0)
      '@opentelemetry/resources': 2.1.0(@opentelemetry/api@1.9.0)
      '@opentelemetry/sdk-logs': 0.205.0(@opentelemetry/api@1.9.0)
      '@opentelemetry/sdk-metrics': 2.1.0(@opentelemetry/api@1.9.0)
      '@opentelemetry/sdk-trace-base': 2.1.0(@opentelemetry/api@1.9.0)
      protobufjs: 7.5.4

  '@opentelemetry/resources@2.1.0(@opentelemetry/api@1.9.0)':
    dependencies:
      '@opentelemetry/api': 1.9.0
      '@opentelemetry/core': 2.1.0(@opentelemetry/api@1.9.0)
      '@opentelemetry/semantic-conventions': 1.37.0

  '@opentelemetry/sdk-logs@0.205.0(@opentelemetry/api@1.9.0)':
    dependencies:
      '@opentelemetry/api': 1.9.0
      '@opentelemetry/api-logs': 0.205.0
      '@opentelemetry/core': 2.1.0(@opentelemetry/api@1.9.0)
      '@opentelemetry/resources': 2.1.0(@opentelemetry/api@1.9.0)

  '@opentelemetry/sdk-metrics@2.1.0(@opentelemetry/api@1.9.0)':
    dependencies:
      '@opentelemetry/api': 1.9.0
      '@opentelemetry/core': 2.1.0(@opentelemetry/api@1.9.0)
      '@opentelemetry/resources': 2.1.0(@opentelemetry/api@1.9.0)

  '@opentelemetry/sdk-trace-base@2.1.0(@opentelemetry/api@1.9.0)':
    dependencies:
      '@opentelemetry/api': 1.9.0
      '@opentelemetry/core': 2.1.0(@opentelemetry/api@1.9.0)
      '@opentelemetry/resources': 2.1.0(@opentelemetry/api@1.9.0)
      '@opentelemetry/semantic-conventions': 1.37.0

  '@opentelemetry/semantic-conventions@1.37.0': {}

  '@oxc-parser/binding-android-arm64@0.74.0':
    optional: true

  '@oxc-parser/binding-darwin-arm64@0.74.0':
    optional: true

  '@oxc-parser/binding-darwin-x64@0.74.0':
    optional: true

  '@oxc-parser/binding-freebsd-x64@0.74.0':
    optional: true

  '@oxc-parser/binding-linux-arm-gnueabihf@0.74.0':
    optional: true

  '@oxc-parser/binding-linux-arm-musleabihf@0.74.0':
    optional: true

  '@oxc-parser/binding-linux-arm64-gnu@0.74.0':
    optional: true

  '@oxc-parser/binding-linux-arm64-musl@0.74.0':
    optional: true

  '@oxc-parser/binding-linux-riscv64-gnu@0.74.0':
    optional: true

  '@oxc-parser/binding-linux-s390x-gnu@0.74.0':
    optional: true

  '@oxc-parser/binding-linux-x64-gnu@0.74.0':
    optional: true

  '@oxc-parser/binding-linux-x64-musl@0.74.0':
    optional: true

  '@oxc-parser/binding-wasm32-wasi@0.74.0':
    dependencies:
      '@napi-rs/wasm-runtime': 0.2.12
    optional: true

  '@oxc-parser/binding-win32-arm64-msvc@0.74.0':
    optional: true

  '@oxc-parser/binding-win32-x64-msvc@0.74.0':
    optional: true

  '@oxc-project/types@0.74.0': {}

  '@parcel/watcher-android-arm64@2.5.1':
    optional: true

  '@parcel/watcher-darwin-arm64@2.5.1':
    optional: true

  '@parcel/watcher-darwin-x64@2.5.1':
    optional: true

  '@parcel/watcher-freebsd-x64@2.5.1':
    optional: true

  '@parcel/watcher-linux-arm-glibc@2.5.1':
    optional: true

  '@parcel/watcher-linux-arm-musl@2.5.1':
    optional: true

  '@parcel/watcher-linux-arm64-glibc@2.5.1':
    optional: true

  '@parcel/watcher-linux-arm64-musl@2.5.1':
    optional: true

  '@parcel/watcher-linux-x64-glibc@2.5.1':
    optional: true

  '@parcel/watcher-linux-x64-musl@2.5.1':
    optional: true

  '@parcel/watcher-win32-arm64@2.5.1':
    optional: true

  '@parcel/watcher-win32-ia32@2.5.1':
    optional: true

  '@parcel/watcher-win32-x64@2.5.1':
    optional: true

  '@parcel/watcher@2.5.1':
    dependencies:
      detect-libc: 1.0.3
      is-glob: 4.0.3
      micromatch: 4.0.8
      node-addon-api: 7.1.1
    optionalDependencies:
      '@parcel/watcher-android-arm64': 2.5.1
      '@parcel/watcher-darwin-arm64': 2.5.1
      '@parcel/watcher-darwin-x64': 2.5.1
      '@parcel/watcher-freebsd-x64': 2.5.1
      '@parcel/watcher-linux-arm-glibc': 2.5.1
      '@parcel/watcher-linux-arm-musl': 2.5.1
      '@parcel/watcher-linux-arm64-glibc': 2.5.1
      '@parcel/watcher-linux-arm64-musl': 2.5.1
      '@parcel/watcher-linux-x64-glibc': 2.5.1
      '@parcel/watcher-linux-x64-musl': 2.5.1
      '@parcel/watcher-win32-arm64': 2.5.1
      '@parcel/watcher-win32-ia32': 2.5.1
      '@parcel/watcher-win32-x64': 2.5.1
    optional: true

  '@pkgjs/parseargs@0.11.0':
    optional: true

  '@playwright/browser-chromium@1.55.0':
    dependencies:
      playwright-core: 1.55.0

  '@playwright/test@1.55.0':
    dependencies:
      playwright: 1.55.0

  '@polka/url@1.0.0-next.29': {}

  '@popperjs/core@2.11.8': {}

  '@prettier/plugin-oxc@0.0.4':
    dependencies:
      oxc-parser: 0.74.0

  '@protobufjs/aspromise@1.1.2': {}

  '@protobufjs/base64@1.1.2': {}

  '@protobufjs/codegen@2.0.4': {}

  '@protobufjs/eventemitter@1.1.0': {}

  '@protobufjs/fetch@1.1.0':
    dependencies:
      '@protobufjs/aspromise': 1.1.2
      '@protobufjs/inquire': 1.1.0

  '@protobufjs/float@1.0.2': {}

  '@protobufjs/inquire@1.1.0': {}

  '@protobufjs/path@1.1.2': {}

  '@protobufjs/pool@1.1.0': {}

  '@protobufjs/utf8@1.1.0': {}

  '@react-aria/ssr@3.9.10(react@19.0.0)':
    dependencies:
      '@swc/helpers': 0.5.17
      react: 19.0.0

  '@restart/hooks@0.4.16(react@19.0.0)':
    dependencies:
      dequal: 2.0.3
      react: 19.0.0

  '@restart/hooks@0.5.1(react@19.0.0)':
    dependencies:
      dequal: 2.0.3
      react: 19.0.0

  '@restart/ui@1.9.4(react-dom@19.0.0(react@19.0.0))(react@19.0.0)':
    dependencies:
      '@babel/runtime': 7.28.4
      '@popperjs/core': 2.11.8
      '@react-aria/ssr': 3.9.10(react@19.0.0)
      '@restart/hooks': 0.5.1(react@19.0.0)
      '@types/warning': 3.0.3
      dequal: 2.0.3
      dom-helpers: 5.2.1
      react: 19.0.0
      react-dom: 19.0.0(react@19.0.0)
      uncontrollable: 8.0.4(react@19.0.0)
      warning: 4.0.3

  '@secretlint/config-creator@10.2.2':
    dependencies:
      '@secretlint/types': 10.2.2

  '@secretlint/config-loader@10.2.2':
    dependencies:
      '@secretlint/profiler': 10.2.2
      '@secretlint/resolver': 10.2.2
      '@secretlint/types': 10.2.2
      ajv: 8.17.1
      debug: 4.4.3(supports-color@8.1.1)
      rc-config-loader: 4.1.3
    transitivePeerDependencies:
      - supports-color

  '@secretlint/core@10.2.2':
    dependencies:
      '@secretlint/profiler': 10.2.2
      '@secretlint/types': 10.2.2
      debug: 4.4.3(supports-color@8.1.1)
      structured-source: 4.0.0
    transitivePeerDependencies:
      - supports-color

  '@secretlint/formatter@10.2.2':
    dependencies:
      '@secretlint/resolver': 10.2.2
      '@secretlint/types': 10.2.2
      '@textlint/linter-formatter': 15.2.2
      '@textlint/module-interop': 15.2.2
      '@textlint/types': 15.2.2
      chalk: 5.6.2
      debug: 4.4.3(supports-color@8.1.1)
      pluralize: 8.0.0
      strip-ansi: 7.1.2
      table: 6.9.0
      terminal-link: 4.0.0
    transitivePeerDependencies:
      - supports-color

  '@secretlint/node@10.2.2':
    dependencies:
      '@secretlint/config-loader': 10.2.2
      '@secretlint/core': 10.2.2
      '@secretlint/formatter': 10.2.2
      '@secretlint/profiler': 10.2.2
      '@secretlint/source-creator': 10.2.2
      '@secretlint/types': 10.2.2
      debug: 4.4.3(supports-color@8.1.1)
      p-map: 7.0.3
    transitivePeerDependencies:
      - supports-color

  '@secretlint/profiler@10.2.2': {}

  '@secretlint/resolver@10.2.2': {}

  '@secretlint/secretlint-formatter-sarif@10.2.2':
    dependencies:
      node-sarif-builder: 3.2.0

  '@secretlint/secretlint-rule-no-dotenv@10.2.2':
    dependencies:
      '@secretlint/types': 10.2.2

  '@secretlint/secretlint-rule-preset-recommend@10.2.2': {}

  '@secretlint/source-creator@10.2.2':
    dependencies:
      '@secretlint/types': 10.2.2
      istextorbinary: 9.5.0

  '@secretlint/types@10.2.2': {}

  '@shoelace-style/animations@1.2.0': {}

  '@shoelace-style/localize@3.2.1': {}

  '@shoelace-style/shoelace@2.20.1(@floating-ui/utils@0.2.10)(@types/react@19.0.12)':
    dependencies:
      '@ctrl/tinycolor': 4.2.0
      '@floating-ui/dom': 1.7.4
      '@lit/react': 1.0.8(@types/react@19.0.12)
      '@shoelace-style/animations': 1.2.0
      '@shoelace-style/localize': 3.2.1
      composed-offset-position: 0.0.6(@floating-ui/utils@0.2.10)
      lit: 3.3.1
      qr-creator: 1.0.0
    transitivePeerDependencies:
      - '@floating-ui/utils'
      - '@types/react'

  '@sinclair/typebox@0.27.8': {}

  '@sindresorhus/merge-streams@2.3.0': {}

  '@sinonjs/commons@3.0.1':
    dependencies:
      type-detect: 4.0.8

  '@sinonjs/fake-timers@13.0.5':
    dependencies:
      '@sinonjs/commons': 3.0.1

  '@sinonjs/samsam@8.0.3':
    dependencies:
      '@sinonjs/commons': 3.0.1
      type-detect: 4.1.0

  '@swc/core-darwin-arm64@1.13.5':
    optional: true

  '@swc/core-darwin-x64@1.13.5':
    optional: true

  '@swc/core-linux-arm-gnueabihf@1.13.5':
    optional: true

  '@swc/core-linux-arm64-gnu@1.13.5':
    optional: true

  '@swc/core-linux-arm64-musl@1.13.5':
    optional: true

  '@swc/core-linux-x64-gnu@1.13.5':
    optional: true

  '@swc/core-linux-x64-musl@1.13.5':
    optional: true

  '@swc/core-win32-arm64-msvc@1.13.5':
    optional: true

  '@swc/core-win32-ia32-msvc@1.13.5':
    optional: true

  '@swc/core-win32-x64-msvc@1.13.5':
    optional: true

  '@swc/core@1.13.5(@swc/helpers@0.5.17)':
    dependencies:
      '@swc/counter': 0.1.3
      '@swc/types': 0.1.25
    optionalDependencies:
      '@swc/core-darwin-arm64': 1.13.5
      '@swc/core-darwin-x64': 1.13.5
      '@swc/core-linux-arm-gnueabihf': 1.13.5
      '@swc/core-linux-arm64-gnu': 1.13.5
      '@swc/core-linux-arm64-musl': 1.13.5
      '@swc/core-linux-x64-gnu': 1.13.5
      '@swc/core-linux-x64-musl': 1.13.5
      '@swc/core-win32-arm64-msvc': 1.13.5
      '@swc/core-win32-ia32-msvc': 1.13.5
      '@swc/core-win32-x64-msvc': 1.13.5
      '@swc/helpers': 0.5.17

  '@swc/counter@0.1.3': {}

  '@swc/helpers@0.5.17':
    dependencies:
      tslib: 2.8.1

  '@swc/types@0.1.25':
    dependencies:
      '@swc/counter': 0.1.3

  '@textlint/ast-node-types@15.2.2': {}

  '@textlint/linter-formatter@15.2.2':
    dependencies:
      '@azu/format-text': 1.0.2
      '@azu/style-format': 1.0.1
      '@textlint/module-interop': 15.2.2
      '@textlint/resolver': 15.2.2
      '@textlint/types': 15.2.2
      chalk: 4.1.2
      debug: 4.4.3(supports-color@8.1.1)
      js-yaml: 3.14.1
      lodash: 4.17.21
      pluralize: 2.0.0
      string-width: 4.2.3
      strip-ansi: 6.0.1
      table: 6.9.0
      text-table: 0.2.0
    transitivePeerDependencies:
      - supports-color

  '@textlint/module-interop@15.2.2': {}

  '@textlint/resolver@15.2.2': {}

  '@textlint/types@15.2.2':
    dependencies:
      '@textlint/ast-node-types': 15.2.2

  '@tootallnate/once@2.0.0': {}

  '@twbs/fantasticon@3.1.0':
    dependencies:
      case: 1.6.3
      commander: 11.1.0
      figures: 3.2.0
      glob: 7.2.3
      handlebars: 4.7.8
      picocolors: 1.1.1
      slugify: 1.6.6
      svg2ttf: 6.0.3
      svgicons2svgfont: 12.0.0
      ttf2eot: 3.1.0
      ttf2woff: 3.0.0
      ttf2woff2: 5.0.0
    transitivePeerDependencies:
      - bluebird
      - supports-color

  '@tybys/wasm-util@0.10.1':
    dependencies:
      tslib: 2.8.1
    optional: true

  '@types/d3-selection@3.0.11': {}

  '@types/d3-transition@3.0.9':
    dependencies:
      '@types/d3-selection': 3.0.11

  '@types/eslint-scope@3.7.7':
    dependencies:
      '@types/eslint': 9.6.1
      '@types/estree': 1.0.8

  '@types/eslint@9.6.1':
    dependencies:
      '@types/estree': 1.0.8
      '@types/json-schema': 7.0.15

  '@types/estree@1.0.8': {}

  '@types/glob@7.2.0':
    dependencies:
      '@types/minimatch': 6.0.0
      '@types/node': 20.14.15

  '@types/html-minifier-terser@6.1.0': {}

  '@types/istanbul-lib-coverage@2.0.6': {}

  '@types/istanbul-lib-report@3.0.3':
    dependencies:
      '@types/istanbul-lib-coverage': 2.0.6

  '@types/istanbul-reports@3.0.4':
    dependencies:
      '@types/istanbul-lib-report': 3.0.3

  '@types/json-schema@7.0.15': {}

  '@types/json5@0.0.29':
    optional: true

  '@types/minimatch@6.0.0':
    dependencies:
      minimatch: 10.0.3

  '@types/minimist@1.2.5': {}

  '@types/mocha@10.0.10': {}

  '@types/node@20.14.15':
    dependencies:
      undici-types: 5.26.5

  '@types/normalize-package-data@2.4.4': {}

  '@types/prop-types@15.7.15': {}

  '@types/react-dom@19.0.4(@types/react@19.0.12)':
    dependencies:
      '@types/react': 19.0.12

  '@types/react-transition-group@4.4.12(@types/react@19.0.12)':
    dependencies:
      '@types/react': 19.0.12

  '@types/react@19.0.12':
    dependencies:
      csstype: 3.1.3

  '@types/sarif@2.1.7': {}

  '@types/sinon@17.0.4':
    dependencies:
      '@types/sinonjs__fake-timers': 8.1.5

  '@types/sinonjs__fake-timers@8.1.5': {}

  '@types/slug@5.0.9': {}

  '@types/sortablejs@1.15.8': {}

  '@types/trusted-types@2.0.7': {}

  '@types/vscode@1.95.0': {}

  '@types/warning@3.0.3': {}

  '@types/webpack@5.28.5(@swc/core@1.13.5(@swc/helpers@0.5.17))(esbuild@0.25.10)(webpack-cli@6.0.1)':
    dependencies:
      '@types/node': 20.14.15
      tapable: 2.2.3
      webpack: 5.101.3(@swc/core@1.13.5(@swc/helpers@0.5.17))(esbuild@0.25.10)(webpack-cli@6.0.1)
    transitivePeerDependencies:
      - '@swc/core'
      - esbuild
      - uglify-js
      - webpack-cli

  '@types/yargs-parser@21.0.3': {}

  '@types/yargs@17.0.33':
    dependencies:
      '@types/yargs-parser': 21.0.3

  '@typescript-eslint/eslint-plugin@8.45.0(@typescript-eslint/parser@8.45.0(eslint@9.36.0(jiti@2.4.0))(typescript@5.9.2))(eslint@9.36.0(jiti@2.4.0))(typescript@5.9.2)':
    dependencies:
      '@eslint-community/regexpp': 4.12.1
      '@typescript-eslint/parser': 8.45.0(eslint@9.36.0(jiti@2.4.0))(typescript@5.9.2)
      '@typescript-eslint/scope-manager': 8.45.0
      '@typescript-eslint/type-utils': 8.45.0(eslint@9.36.0(jiti@2.4.0))(typescript@5.9.2)
      '@typescript-eslint/utils': 8.45.0(eslint@9.36.0(jiti@2.4.0))(typescript@5.9.2)
      '@typescript-eslint/visitor-keys': 8.45.0
      eslint: 9.36.0(jiti@2.4.0)
      graphemer: 1.4.0
      ignore: 7.0.5
      natural-compare: 1.4.0
      ts-api-utils: 2.1.0(typescript@5.9.2)
      typescript: 5.9.2
    transitivePeerDependencies:
      - supports-color

  '@typescript-eslint/parser@8.45.0(eslint@9.36.0(jiti@2.4.0))(typescript@5.9.2)':
    dependencies:
      '@typescript-eslint/scope-manager': 8.45.0
      '@typescript-eslint/types': 8.45.0
      '@typescript-eslint/typescript-estree': 8.45.0(typescript@5.9.2)
      '@typescript-eslint/visitor-keys': 8.45.0
      debug: 4.4.3(supports-color@8.1.1)
      eslint: 9.36.0(jiti@2.4.0)
      typescript: 5.9.2
    transitivePeerDependencies:
      - supports-color

  '@typescript-eslint/project-service@8.45.0(typescript@5.9.2)':
    dependencies:
      '@typescript-eslint/tsconfig-utils': 8.45.0(typescript@5.9.2)
      '@typescript-eslint/types': 8.45.0
      debug: 4.4.3(supports-color@8.1.1)
      typescript: 5.9.2
    transitivePeerDependencies:
      - supports-color

  '@typescript-eslint/scope-manager@8.45.0':
    dependencies:
      '@typescript-eslint/types': 8.45.0
      '@typescript-eslint/visitor-keys': 8.45.0

  '@typescript-eslint/tsconfig-utils@8.45.0(typescript@5.9.2)':
    dependencies:
      typescript: 5.9.2

  '@typescript-eslint/type-utils@8.45.0(eslint@9.36.0(jiti@2.4.0))(typescript@5.9.2)':
    dependencies:
      '@typescript-eslint/types': 8.45.0
      '@typescript-eslint/typescript-estree': 8.45.0(typescript@5.9.2)
      '@typescript-eslint/utils': 8.45.0(eslint@9.36.0(jiti@2.4.0))(typescript@5.9.2)
      debug: 4.4.3(supports-color@8.1.1)
      eslint: 9.36.0(jiti@2.4.0)
      ts-api-utils: 2.1.0(typescript@5.9.2)
      typescript: 5.9.2
    transitivePeerDependencies:
      - supports-color

  '@typescript-eslint/types@8.45.0': {}

  '@typescript-eslint/typescript-estree@8.45.0(typescript@5.9.2)':
    dependencies:
      '@typescript-eslint/project-service': 8.45.0(typescript@5.9.2)
      '@typescript-eslint/tsconfig-utils': 8.45.0(typescript@5.9.2)
      '@typescript-eslint/types': 8.45.0
      '@typescript-eslint/visitor-keys': 8.45.0
      debug: 4.4.3(supports-color@8.1.1)
      fast-glob: 3.3.3
      is-glob: 4.0.3
      minimatch: 9.0.5
      semver: 7.7.2
      ts-api-utils: 2.1.0(typescript@5.9.2)
      typescript: 5.9.2
    transitivePeerDependencies:
      - supports-color

  '@typescript-eslint/utils@8.45.0(eslint@9.36.0(jiti@2.4.0))(typescript@5.9.2)':
    dependencies:
      '@eslint-community/eslint-utils': 4.9.0(eslint@9.36.0(jiti@2.4.0))
      '@typescript-eslint/scope-manager': 8.45.0
      '@typescript-eslint/types': 8.45.0
      '@typescript-eslint/typescript-estree': 8.45.0(typescript@5.9.2)
      eslint: 9.36.0(jiti@2.4.0)
      typescript: 5.9.2
    transitivePeerDependencies:
      - supports-color

  '@typescript-eslint/visitor-keys@8.45.0':
    dependencies:
      '@typescript-eslint/types': 8.45.0
      eslint-visitor-keys: 4.2.1

  '@typespec/ts-http-runtime@0.3.1':
    dependencies:
      http-proxy-agent: 7.0.2
      https-proxy-agent: 5.0.1
      tslib: 2.8.1
    transitivePeerDependencies:
      - supports-color

  '@unrs/resolver-binding-android-arm-eabi@1.11.1':
    optional: true

  '@unrs/resolver-binding-android-arm64@1.11.1':
    optional: true

  '@unrs/resolver-binding-darwin-arm64@1.11.1':
    optional: true

  '@unrs/resolver-binding-darwin-x64@1.11.1':
    optional: true

  '@unrs/resolver-binding-freebsd-x64@1.11.1':
    optional: true

  '@unrs/resolver-binding-linux-arm-gnueabihf@1.11.1':
    optional: true

  '@unrs/resolver-binding-linux-arm-musleabihf@1.11.1':
    optional: true

  '@unrs/resolver-binding-linux-arm64-gnu@1.11.1':
    optional: true

  '@unrs/resolver-binding-linux-arm64-musl@1.11.1':
    optional: true

  '@unrs/resolver-binding-linux-ppc64-gnu@1.11.1':
    optional: true

  '@unrs/resolver-binding-linux-riscv64-gnu@1.11.1':
    optional: true

  '@unrs/resolver-binding-linux-riscv64-musl@1.11.1':
    optional: true

  '@unrs/resolver-binding-linux-s390x-gnu@1.11.1':
    optional: true

  '@unrs/resolver-binding-linux-x64-gnu@1.11.1':
    optional: true

  '@unrs/resolver-binding-linux-x64-musl@1.11.1':
    optional: true

  '@unrs/resolver-binding-wasm32-wasi@1.11.1':
    dependencies:
      '@napi-rs/wasm-runtime': 0.2.12
    optional: true

  '@unrs/resolver-binding-win32-arm64-msvc@1.11.1':
    optional: true

  '@unrs/resolver-binding-win32-ia32-msvc@1.11.1':
    optional: true

  '@unrs/resolver-binding-win32-x64-msvc@1.11.1':
    optional: true

  '@vscode/codicons@0.0.40': {}

  '@vscode/test-cli@0.0.11':
    dependencies:
      '@types/mocha': 10.0.10
      c8: 9.1.0
      chokidar: 3.6.0
      enhanced-resolve: 5.18.3
      glob: 10.4.5
      minimatch: 9.0.5
      mocha: 11.7.2
      supports-color: 9.4.0
      yargs: 17.7.2

  '@vscode/test-electron@2.5.2':
    dependencies:
      http-proxy-agent: 7.0.2
      https-proxy-agent: 5.0.1
      jszip: 3.10.1
      ora: 8.2.0
      semver: 7.7.2
    transitivePeerDependencies:
      - supports-color

  '@vscode/test-web@0.0.73':
    dependencies:
      '@koa/cors': 5.0.0
      '@koa/router': 14.0.0
      '@playwright/browser-chromium': 1.55.0
      gunzip-maybe: 1.4.2
      http-proxy-agent: 7.0.2
      https-proxy-agent: 5.0.1
      koa: 3.0.1
      koa-morgan: 1.0.1
      koa-mount: 4.2.0
      koa-static: 5.0.0
      minimist: 1.2.8
      playwright: 1.55.0
      tar-fs: 3.1.1
<<<<<<< HEAD

=======
>>>>>>> 297b6559
      tinyglobby: 0.2.14
      vscode-uri: 3.1.0
    transitivePeerDependencies:
      - bare-buffer
      - react-native-b4a
      - supports-color

  '@vscode/vsce-sign-alpine-arm64@2.0.6':
    optional: true

  '@vscode/vsce-sign-alpine-x64@2.0.6':
    optional: true

  '@vscode/vsce-sign-darwin-arm64@2.0.6':
    optional: true

  '@vscode/vsce-sign-darwin-x64@2.0.6':
    optional: true

  '@vscode/vsce-sign-linux-arm64@2.0.6':
    optional: true

  '@vscode/vsce-sign-linux-arm@2.0.6':
    optional: true

  '@vscode/vsce-sign-linux-x64@2.0.6':
    optional: true

  '@vscode/vsce-sign-win32-arm64@2.0.6':
    optional: true

  '@vscode/vsce-sign-win32-x64@2.0.6':
    optional: true

  '@vscode/vsce-sign@2.0.7':
    optionalDependencies:
      '@vscode/vsce-sign-alpine-arm64': 2.0.6
      '@vscode/vsce-sign-alpine-x64': 2.0.6
      '@vscode/vsce-sign-darwin-arm64': 2.0.6
      '@vscode/vsce-sign-darwin-x64': 2.0.6
      '@vscode/vsce-sign-linux-arm': 2.0.6
      '@vscode/vsce-sign-linux-arm64': 2.0.6
      '@vscode/vsce-sign-linux-x64': 2.0.6
      '@vscode/vsce-sign-win32-arm64': 2.0.6
      '@vscode/vsce-sign-win32-x64': 2.0.6

  '@vscode/vsce@3.6.2':
    dependencies:
      '@azure/identity': 4.12.0
      '@secretlint/node': 10.2.2
      '@secretlint/secretlint-formatter-sarif': 10.2.2
      '@secretlint/secretlint-rule-no-dotenv': 10.2.2
      '@secretlint/secretlint-rule-preset-recommend': 10.2.2
      '@vscode/vsce-sign': 2.0.7
      azure-devops-node-api: 12.5.0
      chalk: 4.1.2
      cheerio: 1.0.0-rc.12
      cockatiel: 3.2.1
      commander: 12.1.0
      form-data: 4.0.4
      glob: 11.0.3
      hosted-git-info: 4.1.0
      jsonc-parser: 3.3.1
      leven: 3.1.0
      markdown-it: 14.1.0
      mime: 1.6.0
      minimatch: 3.1.2
      parse-semver: 1.1.1
      read: 1.0.7
      secretlint: 10.2.2
      semver: 7.7.2
      tmp: 0.2.5
      typed-rest-client: 1.8.11
      url-join: 4.0.1
      xml2js: 0.5.0
      yauzl: 2.10.0
      yazl: 2.5.1
    optionalDependencies:
      keytar: 7.9.0
    transitivePeerDependencies:
      - supports-color

  '@web/config-loader@0.1.3':
    dependencies:
      semver: 7.7.2

  '@webassemblyjs/ast@1.14.1':
    dependencies:
      '@webassemblyjs/helper-numbers': 1.13.2
      '@webassemblyjs/helper-wasm-bytecode': 1.13.2

  '@webassemblyjs/floating-point-hex-parser@1.13.2': {}

  '@webassemblyjs/helper-api-error@1.13.2': {}

  '@webassemblyjs/helper-buffer@1.14.1': {}

  '@webassemblyjs/helper-numbers@1.13.2':
    dependencies:
      '@webassemblyjs/floating-point-hex-parser': 1.13.2
      '@webassemblyjs/helper-api-error': 1.13.2
      '@xtuc/long': 4.2.2

  '@webassemblyjs/helper-wasm-bytecode@1.13.2': {}

  '@webassemblyjs/helper-wasm-section@1.14.1':
    dependencies:
      '@webassemblyjs/ast': 1.14.1
      '@webassemblyjs/helper-buffer': 1.14.1
      '@webassemblyjs/helper-wasm-bytecode': 1.13.2
      '@webassemblyjs/wasm-gen': 1.14.1

  '@webassemblyjs/ieee754@1.13.2':
    dependencies:
      '@xtuc/ieee754': 1.2.0

  '@webassemblyjs/leb128@1.13.2':
    dependencies:
      '@xtuc/long': 4.2.2

  '@webassemblyjs/utf8@1.13.2': {}

  '@webassemblyjs/wasm-edit@1.14.1':
    dependencies:
      '@webassemblyjs/ast': 1.14.1
      '@webassemblyjs/helper-buffer': 1.14.1
      '@webassemblyjs/helper-wasm-bytecode': 1.13.2
      '@webassemblyjs/helper-wasm-section': 1.14.1
      '@webassemblyjs/wasm-gen': 1.14.1
      '@webassemblyjs/wasm-opt': 1.14.1
      '@webassemblyjs/wasm-parser': 1.14.1
      '@webassemblyjs/wast-printer': 1.14.1

  '@webassemblyjs/wasm-gen@1.14.1':
    dependencies:
      '@webassemblyjs/ast': 1.14.1
      '@webassemblyjs/helper-wasm-bytecode': 1.13.2
      '@webassemblyjs/ieee754': 1.13.2
      '@webassemblyjs/leb128': 1.13.2
      '@webassemblyjs/utf8': 1.13.2

  '@webassemblyjs/wasm-opt@1.14.1':
    dependencies:
      '@webassemblyjs/ast': 1.14.1
      '@webassemblyjs/helper-buffer': 1.14.1
      '@webassemblyjs/wasm-gen': 1.14.1
      '@webassemblyjs/wasm-parser': 1.14.1

  '@webassemblyjs/wasm-parser@1.14.1':
    dependencies:
      '@webassemblyjs/ast': 1.14.1
      '@webassemblyjs/helper-api-error': 1.13.2
      '@webassemblyjs/helper-wasm-bytecode': 1.13.2
      '@webassemblyjs/ieee754': 1.13.2
      '@webassemblyjs/leb128': 1.13.2
      '@webassemblyjs/utf8': 1.13.2

  '@webassemblyjs/wast-printer@1.14.1':
    dependencies:
      '@webassemblyjs/ast': 1.14.1
      '@xtuc/long': 4.2.2

  '@webpack-cli/configtest@3.0.1(webpack-cli@6.0.1)(webpack@5.101.3)':
    dependencies:
      webpack: 5.101.3(@swc/core@1.13.5(@swc/helpers@0.5.17))(esbuild@0.25.10)(webpack-cli@6.0.1)
      webpack-cli: 6.0.1(webpack-bundle-analyzer@4.10.2)(webpack@5.101.3)

  '@webpack-cli/info@3.0.1(webpack-cli@6.0.1)(webpack@5.101.3)':
    dependencies:
      webpack: 5.101.3(@swc/core@1.13.5(@swc/helpers@0.5.17))(esbuild@0.25.10)(webpack-cli@6.0.1)
      webpack-cli: 6.0.1(webpack-bundle-analyzer@4.10.2)(webpack@5.101.3)

  '@webpack-cli/serve@3.0.1(webpack-cli@6.0.1)(webpack@5.101.3)':
    dependencies:
      webpack: 5.101.3(@swc/core@1.13.5(@swc/helpers@0.5.17))(esbuild@0.25.10)(webpack-cli@6.0.1)
      webpack-cli: 6.0.1(webpack-bundle-analyzer@4.10.2)(webpack@5.101.3)

  '@xmldom/xmldom@0.7.13': {}

  '@xtuc/ieee754@1.2.0': {}

  '@xtuc/long@4.2.2': {}

  abbrev@1.1.1: {}

  abbrev@2.0.0: {}

  accepts@1.3.8:
    dependencies:
      mime-types: 2.1.35
      negotiator: 0.6.3

  acorn-import-phases@1.0.4(acorn@8.15.0):
    dependencies:
      acorn: 8.15.0

  acorn-jsx@5.3.2(acorn@8.15.0):
    dependencies:
      acorn: 8.15.0

  acorn-walk@8.3.4:
    dependencies:
      acorn: 8.15.0

  acorn@8.15.0: {}

  agent-base@6.0.2:
    dependencies:
      debug: 4.4.3(supports-color@8.1.1)
    transitivePeerDependencies:
      - supports-color

  agent-base@7.1.4: {}

  agentkeepalive@4.6.0:
    dependencies:
      humanize-ms: 1.2.1

  aggregate-error@3.1.0:
    dependencies:
      clean-stack: 2.2.0
      indent-string: 4.0.0

  ajv-formats@2.1.1(ajv@8.17.1):
    optionalDependencies:
      ajv: 8.17.1

  ajv-keywords@3.5.2(ajv@6.12.6):
    dependencies:
      ajv: 6.12.6

  ajv-keywords@5.1.0(ajv@8.17.1):
    dependencies:
      ajv: 8.17.1
      fast-deep-equal: 3.1.3

  ajv@6.12.6:
    dependencies:
      fast-deep-equal: 3.1.3
      fast-json-stable-stringify: 2.1.0
      json-schema-traverse: 0.4.1
      uri-js: 4.4.1

  ajv@8.17.1:
    dependencies:
      fast-deep-equal: 3.1.3
      fast-uri: 3.1.0
      json-schema-traverse: 1.0.0
      require-from-string: 2.0.2

  ansi-escapes@7.1.0:
    dependencies:
      environment: 1.1.0

  ansi-regex@5.0.1: {}

  ansi-regex@6.2.2: {}

  ansi-styles@4.3.0:
    dependencies:
      color-convert: 2.0.1

  ansi-styles@6.2.3: {}

  anti-trojan-source@1.4.1:
    dependencies:
      globby: 12.2.0
      meow: 10.1.5

  anymatch@3.1.3:
    dependencies:
      normalize-path: 3.0.0
      picomatch: 2.3.1

  aproba@2.1.0: {}

  are-we-there-yet@3.0.1:
    dependencies:
      delegates: 1.0.0
      readable-stream: 3.6.2

  argparse@1.0.10:
    dependencies:
      sprintf-js: 1.0.3

  argparse@2.0.1: {}

  array-back@3.1.0: {}

  array-back@6.2.2: {}

  array-buffer-byte-length@1.0.2:
    dependencies:
      call-bound: 1.0.4
      is-array-buffer: 3.0.5
    optional: true

  array-find-index@1.0.2: {}

  array-includes@3.1.9:
    dependencies:
      call-bind: 1.0.8
      call-bound: 1.0.4
      define-properties: 1.2.1
      es-abstract: 1.24.0
      es-object-atoms: 1.1.1
      get-intrinsic: 1.3.0
      is-string: 1.1.1
      math-intrinsics: 1.1.0
    optional: true

  array-union@1.0.2:
    dependencies:
      array-uniq: 1.0.3

  array-union@2.1.0: {}

  array-union@3.0.1: {}

  array-uniq@1.0.3: {}

  array.prototype.findlastindex@1.2.6:
    dependencies:
      call-bind: 1.0.8
      call-bound: 1.0.4
      define-properties: 1.2.1
      es-abstract: 1.24.0
      es-errors: 1.3.0
      es-object-atoms: 1.1.1
      es-shim-unscopables: 1.1.0
    optional: true

  array.prototype.flat@1.3.3:
    dependencies:
      call-bind: 1.0.8
      define-properties: 1.2.1
      es-abstract: 1.24.0
      es-shim-unscopables: 1.1.0
    optional: true

  array.prototype.flatmap@1.3.3:
    dependencies:
      call-bind: 1.0.8
      define-properties: 1.2.1
      es-abstract: 1.24.0
      es-shim-unscopables: 1.1.0
    optional: true

  arraybuffer.prototype.slice@1.0.4:
    dependencies:
      array-buffer-byte-length: 1.0.2
      call-bind: 1.0.8
      define-properties: 1.2.1
      es-abstract: 1.24.0
      es-errors: 1.3.0
      get-intrinsic: 1.3.0
      is-array-buffer: 3.0.5
    optional: true

  arrify@1.0.1: {}

  astral-regex@2.0.0: {}

  async-function@1.0.0:
    optional: true

  asynckit@0.4.0: {}

  atoa@1.0.0: {}

  autoprefixer@10.4.21(postcss@8.5.6):
    dependencies:
      browserslist: 4.26.2
      caniuse-lite: 1.0.30001743
      fraction.js: 4.3.7
      normalize-range: 0.1.2
      picocolors: 1.1.1
      postcss: 8.5.6
      postcss-value-parser: 4.2.0

  available-typed-arrays@1.0.7:
    dependencies:
      possible-typed-array-names: 1.1.0
    optional: true

  azure-devops-node-api@12.5.0:
    dependencies:
      tunnel: 0.0.6
      typed-rest-client: 1.8.11

  b4a@1.7.1: {}

  balanced-match@1.0.2: {}

  bare-events@2.7.0: {}

  bare-fs@4.4.4:
    dependencies:
      bare-events: 2.7.0
      bare-path: 3.0.0
      bare-stream: 2.7.0(bare-events@2.7.0)
      bare-url: 2.2.2
      fast-fifo: 1.3.2
    transitivePeerDependencies:
      - react-native-b4a
    optional: true

  bare-os@3.6.2:
    optional: true

  bare-path@3.0.0:
    dependencies:
      bare-os: 3.6.2
    optional: true

  bare-stream@2.7.0(bare-events@2.7.0):
    dependencies:
      streamx: 2.23.0
    optionalDependencies:
      bare-events: 2.7.0
    transitivePeerDependencies:
      - react-native-b4a
    optional: true

  bare-url@2.2.2:
    dependencies:
      bare-path: 3.0.0
    optional: true

  base64-js@1.5.1:
    optional: true

  baseline-browser-mapping@2.8.6: {}

  basic-auth@2.0.1:
    dependencies:
      safe-buffer: 5.1.2

  big.js@5.2.2: {}

  billboard.js@3.17.0:
    dependencies:
      '@types/d3-selection': 3.0.11
      '@types/d3-transition': 3.0.9
      d3-axis: 3.0.0
      d3-brush: 3.0.0
      d3-drag: 3.0.0
      d3-dsv: 3.0.1
      d3-ease: 3.0.1
      d3-hierarchy: 3.1.2
      d3-interpolate: 3.0.1
      d3-scale: 4.0.2
      d3-selection: 3.0.0
      d3-shape: 3.2.0
      d3-time-format: 4.1.0
      d3-transition: 3.0.1(d3-selection@3.0.0)
      d3-zoom: 3.0.0

  binary-extensions@2.3.0: {}

  binaryextensions@6.11.0:
    dependencies:
      editions: 6.22.0

  bindings@1.5.0:
    dependencies:
      file-uri-to-path: 1.0.0

  bl@4.1.0:
    dependencies:
      buffer: 5.7.1
      inherits: 2.0.4
      readable-stream: 3.6.2
    optional: true

  boolbase@1.0.0: {}

  boundary@2.0.0: {}

  brace-expansion@1.1.12:
    dependencies:
      balanced-match: 1.0.2
      concat-map: 0.0.1

  brace-expansion@2.0.2:
    dependencies:
      balanced-match: 1.0.2

  braces@3.0.3:
    dependencies:
      fill-range: 7.1.1

  browser-stdout@1.3.1: {}

  browserify-zlib@0.1.4:
    dependencies:
      pako: 0.2.9

  browserslist@4.26.2:
    dependencies:
      baseline-browser-mapping: 2.8.6
      caniuse-lite: 1.0.30001743
      electron-to-chromium: 1.5.222
      node-releases: 2.0.21
      update-browserslist-db: 1.1.3(browserslist@4.26.2)

  buffer-builder@0.2.0: {}

  buffer-crc32@0.2.13: {}

  buffer-equal-constant-time@1.0.1: {}

  buffer-from@1.1.2: {}

  buffer@5.7.1:
    dependencies:
      base64-js: 1.5.1
      ieee754: 1.2.1
    optional: true

  bufferstreams@3.0.0:
    dependencies:
      readable-stream: 3.6.2

  bundle-name@4.1.0:
    dependencies:
      run-applescript: 7.1.0

  c8@9.1.0:
    dependencies:
      '@bcoe/v8-coverage': 0.2.3
      '@istanbuljs/schema': 0.1.3
      find-up: 5.0.0
      foreground-child: 3.3.1
      istanbul-lib-coverage: 3.2.2
      istanbul-lib-report: 3.0.1
      istanbul-reports: 3.2.0
      test-exclude: 6.0.0
      v8-to-istanbul: 9.3.0
      yargs: 17.7.2
      yargs-parser: 21.1.1

  cacache@16.1.3:
    dependencies:
      '@npmcli/fs': 2.1.2
      '@npmcli/move-file': 2.0.1
      chownr: 2.0.0
      fs-minipass: 2.1.0
      glob: 8.1.0
      infer-owner: 1.0.4
      lru-cache: 7.18.3
      minipass: 3.3.6
      minipass-collect: 1.0.2
      minipass-flush: 1.0.5
      minipass-pipeline: 1.2.4
      mkdirp: 1.0.4
      p-map: 4.0.0
      promise-inflight: 1.0.1
      rimraf: 3.0.2
      ssri: 9.0.1
      tar: 6.2.1
      unique-filename: 2.0.1
    transitivePeerDependencies:
      - bluebird

  call-bind-apply-helpers@1.0.2:
    dependencies:
      es-errors: 1.3.0
      function-bind: 1.1.2

  call-bind@1.0.8:
    dependencies:
      call-bind-apply-helpers: 1.0.2
      es-define-property: 1.0.1
      get-intrinsic: 1.3.0
      set-function-length: 1.2.2
    optional: true

  call-bound@1.0.4:
    dependencies:
      call-bind-apply-helpers: 1.0.2
      get-intrinsic: 1.3.0

  callsites@3.1.0: {}

  camel-case@4.1.2:
    dependencies:
      pascal-case: 3.1.2
      tslib: 2.8.1

  camelcase-keys@7.0.2:
    dependencies:
      camelcase: 6.3.0
      map-obj: 4.3.0
      quick-lru: 5.1.1
      type-fest: 1.4.0

  camelcase@6.3.0: {}

  caniuse-api@3.0.0:
    dependencies:
      browserslist: 4.26.2
      caniuse-lite: 1.0.30001743
      lodash.memoize: 4.1.2
      lodash.uniq: 4.5.0

  caniuse-lite@1.0.30001743: {}

  case@1.6.3: {}

  chalk@4.1.2:
    dependencies:
      ansi-styles: 4.3.0
      supports-color: 7.2.0

  chalk@5.6.2: {}

  cheerio-select@2.1.0:
    dependencies:
      boolbase: 1.0.0
      css-select: 5.2.2
      css-what: 6.2.2
      domelementtype: 2.3.0
      domhandler: 5.0.3
      domutils: 3.2.2

  cheerio@1.0.0-rc.12:
    dependencies:
      cheerio-select: 2.1.0
      dom-serializer: 2.0.0
      domhandler: 5.0.3
      domutils: 3.2.2
      htmlparser2: 8.0.2
      parse5: 7.3.0
      parse5-htmlparser2-tree-adapter: 7.1.0

  chokidar@3.5.2:
    dependencies:
      anymatch: 3.1.3
      braces: 3.0.3
      glob-parent: 5.1.2
      is-binary-path: 2.1.0
      is-glob: 4.0.3
      normalize-path: 3.0.0
      readdirp: 3.6.0
    optionalDependencies:
      fsevents: 2.3.3

  chokidar@3.6.0:
    dependencies:
      anymatch: 3.1.3
      braces: 3.0.3
      glob-parent: 5.1.2
      is-binary-path: 2.1.0
      is-glob: 4.0.3
      normalize-path: 3.0.0
      readdirp: 3.6.0
    optionalDependencies:
      fsevents: 2.3.3

  chokidar@4.0.3:
    dependencies:
      readdirp: 4.1.2

  chownr@1.1.4:
    optional: true

  chownr@2.0.0: {}

  chrome-trace-event@1.0.4: {}

  ci-info@2.0.0: {}

  ci-info@3.9.0: {}

  circular-dependency-plugin@5.2.2(webpack@5.101.3):
    dependencies:
      webpack: 5.101.3(@swc/core@1.13.5(@swc/helpers@0.5.17))(esbuild@0.25.10)(webpack-cli@6.0.1)

  classnames@2.5.1: {}

  clean-css@5.3.3:
    dependencies:
      source-map: 0.6.1

  clean-stack@2.2.0: {}

  clean-webpack-plugin@4.0.0(webpack@5.101.3):
    dependencies:
      del: 4.1.1
      webpack: 5.101.3(@swc/core@1.13.5(@swc/helpers@0.5.17))(esbuild@0.25.10)(webpack-cli@6.0.1)

  cli-cursor@5.0.0:
    dependencies:
      restore-cursor: 5.1.0

  cli-spinners@2.9.2: {}

  cliui@8.0.1:
    dependencies:
      string-width: 4.2.3
      strip-ansi: 6.0.1
      wrap-ansi: 7.0.0

  clone-deep@4.0.1:
    dependencies:
      is-plain-object: 2.0.4
      kind-of: 6.0.3
      shallow-clone: 3.0.1

  clsx@1.2.1: {}

  cockatiel@3.2.1: {}

  color-convert@2.0.1:
    dependencies:
      color-name: 1.1.4

  color-name@1.1.4: {}

  color-string@1.9.1:
    dependencies:
      color-name: 1.1.4
      simple-swizzle: 0.2.4

  color-support@1.1.3: {}

  color@4.2.3:
    dependencies:
      color-convert: 2.0.1
      color-string: 1.9.1

  colord@2.9.3: {}

  colorette@2.0.20: {}

  combined-stream@1.0.8:
    dependencies:
      delayed-stream: 1.0.0

  command-line-args@5.1.2:
    dependencies:
      array-back: 6.2.2
      find-replace: 3.0.0
      lodash.camelcase: 4.3.0
      typical: 4.0.0

  commander@10.0.1: {}

  commander@11.1.0: {}

  commander@12.1.0: {}

  commander@2.20.3: {}

  commander@6.2.1: {}

  commander@7.2.0: {}

  commander@8.3.0: {}

  commander@9.5.0: {}

  comment-parser@1.2.4: {}

  comment-parser@1.4.1: {}

  composed-offset-position@0.0.6(@floating-ui/utils@0.2.10):
    dependencies:
      '@floating-ui/utils': 0.2.10

  concat-map@0.0.1: {}

  console-control-strings@1.1.0: {}

  content-disposition@0.5.4:
    dependencies:
      safe-buffer: 5.2.1

  content-type@1.0.5: {}

  contra@1.9.4:
    dependencies:
      atoa: 1.0.0
      ticky: 1.0.1

  convert-source-map@2.0.0: {}

  cookies@0.9.1:
    dependencies:
      depd: 2.0.0
      keygrip: 1.1.0

  copy-webpack-plugin@13.0.1(webpack@5.101.3):
    dependencies:
      glob-parent: 6.0.2
      normalize-path: 3.0.0
      schema-utils: 4.3.2
      serialize-javascript: 6.0.2
      tinyglobby: 0.2.15
      webpack: 5.101.3(@swc/core@1.13.5(@swc/helpers@0.5.17))(esbuild@0.25.10)(webpack-cli@6.0.1)

  core-util-is@1.0.3: {}

  cosmiconfig@8.3.6(typescript@5.9.2):
    dependencies:
      import-fresh: 3.3.1
      js-yaml: 4.1.0
      parse-json: 5.2.0
      path-type: 4.0.0
    optionalDependencies:
      typescript: 5.9.2

  cross-spawn@7.0.6:
    dependencies:
      path-key: 3.1.1
      shebang-command: 2.0.0
      which: 2.0.2

  crossvent@1.5.4:
    dependencies:
      custom-event: 1.0.0

  csp-html-webpack-plugin@5.1.0(html-webpack-plugin@5.6.4(webpack@5.101.3))(webpack@5.101.3):
    dependencies:
      cheerio: 1.0.0-rc.12
      html-webpack-plugin: 5.6.4(webpack@5.101.3)
      lodash: 4.17.21
      webpack: 5.101.3(@swc/core@1.13.5(@swc/helpers@0.5.17))(esbuild@0.25.10)(webpack-cli@6.0.1)

  css-declaration-sorter@7.3.0(postcss@8.5.6):
    dependencies:
      postcss: 8.5.6

  css-loader@7.1.2(webpack@5.101.3):
    dependencies:
      icss-utils: 5.1.0(postcss@8.5.6)
      postcss: 8.5.6
      postcss-modules-extract-imports: 3.1.0(postcss@8.5.6)
      postcss-modules-local-by-default: 4.2.0(postcss@8.5.6)
      postcss-modules-scope: 3.2.1(postcss@8.5.6)
      postcss-modules-values: 4.0.0(postcss@8.5.6)
      postcss-value-parser: 4.2.0
      semver: 7.7.2
    optionalDependencies:
      webpack: 5.101.3(@swc/core@1.13.5(@swc/helpers@0.5.17))(esbuild@0.25.10)(webpack-cli@6.0.1)

  css-minimizer-webpack-plugin@7.0.2(esbuild@0.25.10)(webpack@5.101.3):
    dependencies:
      '@jridgewell/trace-mapping': 0.3.31
      cssnano: 7.1.1(postcss@8.5.6)
      jest-worker: 29.7.0
      postcss: 8.5.6
      schema-utils: 4.3.2
      serialize-javascript: 6.0.2
      webpack: 5.101.3(@swc/core@1.13.5(@swc/helpers@0.5.17))(esbuild@0.25.10)(webpack-cli@6.0.1)
    optionalDependencies:
      esbuild: 0.25.10

  css-select@4.3.0:
    dependencies:
      boolbase: 1.0.0
      css-what: 6.2.2
      domhandler: 4.3.1
      domutils: 2.8.0
      nth-check: 2.1.1

  css-select@5.2.2:
    dependencies:
      boolbase: 1.0.0
      css-what: 6.2.2
      domhandler: 5.0.3
      domutils: 3.2.2
      nth-check: 2.1.1

  css-tree@2.2.1:
    dependencies:
      mdn-data: 2.0.28
      source-map-js: 1.2.1

  css-tree@3.1.0:
    dependencies:
      mdn-data: 2.12.2
      source-map-js: 1.2.1

  css-what@6.2.2: {}

  cssesc@3.0.0: {}

  cssnano-preset-advanced@7.0.9(postcss@8.5.6):
    dependencies:
      autoprefixer: 10.4.21(postcss@8.5.6)
      browserslist: 4.26.2
      cssnano-preset-default: 7.0.9(postcss@8.5.6)
      postcss: 8.5.6
      postcss-discard-unused: 7.0.4(postcss@8.5.6)
      postcss-merge-idents: 7.0.1(postcss@8.5.6)
      postcss-reduce-idents: 7.0.1(postcss@8.5.6)
      postcss-zindex: 7.0.1(postcss@8.5.6)

  cssnano-preset-default@7.0.9(postcss@8.5.6):
    dependencies:
      browserslist: 4.26.2
      css-declaration-sorter: 7.3.0(postcss@8.5.6)
      cssnano-utils: 5.0.1(postcss@8.5.6)
      postcss: 8.5.6
      postcss-calc: 10.1.1(postcss@8.5.6)
      postcss-colormin: 7.0.4(postcss@8.5.6)
      postcss-convert-values: 7.0.7(postcss@8.5.6)
      postcss-discard-comments: 7.0.4(postcss@8.5.6)
      postcss-discard-duplicates: 7.0.2(postcss@8.5.6)
      postcss-discard-empty: 7.0.1(postcss@8.5.6)
      postcss-discard-overridden: 7.0.1(postcss@8.5.6)
      postcss-merge-longhand: 7.0.5(postcss@8.5.6)
      postcss-merge-rules: 7.0.6(postcss@8.5.6)
      postcss-minify-font-values: 7.0.1(postcss@8.5.6)
      postcss-minify-gradients: 7.0.1(postcss@8.5.6)
      postcss-minify-params: 7.0.4(postcss@8.5.6)
      postcss-minify-selectors: 7.0.5(postcss@8.5.6)
      postcss-normalize-charset: 7.0.1(postcss@8.5.6)
      postcss-normalize-display-values: 7.0.1(postcss@8.5.6)
      postcss-normalize-positions: 7.0.1(postcss@8.5.6)
      postcss-normalize-repeat-style: 7.0.1(postcss@8.5.6)
      postcss-normalize-string: 7.0.1(postcss@8.5.6)
      postcss-normalize-timing-functions: 7.0.1(postcss@8.5.6)
      postcss-normalize-unicode: 7.0.4(postcss@8.5.6)
      postcss-normalize-url: 7.0.1(postcss@8.5.6)
      postcss-normalize-whitespace: 7.0.1(postcss@8.5.6)
      postcss-ordered-values: 7.0.2(postcss@8.5.6)
      postcss-reduce-initial: 7.0.4(postcss@8.5.6)
      postcss-reduce-transforms: 7.0.1(postcss@8.5.6)
      postcss-svgo: 7.1.0(postcss@8.5.6)
      postcss-unique-selectors: 7.0.4(postcss@8.5.6)

  cssnano-utils@5.0.1(postcss@8.5.6):
    dependencies:
      postcss: 8.5.6

  cssnano@7.1.1(postcss@8.5.6):
    dependencies:
      cssnano-preset-default: 7.0.9(postcss@8.5.6)
      lilconfig: 3.1.3
      postcss: 8.5.6

  csso@5.0.5:
    dependencies:
      css-tree: 2.2.1

  csstype@3.1.3: {}

  cubic2quad@1.2.1: {}

  custom-elements-manifest@1.0.0: {}

  custom-event@1.0.0: {}

  d3-array@3.2.4:
    dependencies:
      internmap: 2.0.3

  d3-axis@3.0.0: {}

  d3-brush@3.0.0:
    dependencies:
      d3-dispatch: 3.0.1
      d3-drag: 3.0.0
      d3-interpolate: 3.0.1
      d3-selection: 3.0.0
      d3-transition: 3.0.1(d3-selection@3.0.0)

  d3-color@3.1.0: {}

  d3-dispatch@3.0.1: {}

  d3-drag@3.0.0:
    dependencies:
      d3-dispatch: 3.0.1
      d3-selection: 3.0.0

  d3-dsv@3.0.1:
    dependencies:
      commander: 7.2.0
      iconv-lite: 0.6.3
      rw: 1.3.3

  d3-ease@3.0.1: {}

  d3-format@3.1.0: {}

  d3-hierarchy@3.1.2: {}

  d3-interpolate@3.0.1:
    dependencies:
      d3-color: 3.1.0

  d3-path@3.1.0: {}

  d3-scale@4.0.2:
    dependencies:
      d3-array: 3.2.4
      d3-format: 3.1.0
      d3-interpolate: 3.0.1
      d3-time: 3.1.0
      d3-time-format: 4.1.0

  d3-selection@3.0.0: {}

  d3-shape@3.2.0:
    dependencies:
      d3-path: 3.1.0

  d3-time-format@4.1.0:
    dependencies:
      d3-time: 3.1.0

  d3-time@3.1.0:
    dependencies:
      d3-array: 3.2.4

  d3-timer@3.0.1: {}

  d3-transition@3.0.1(d3-selection@3.0.0):
    dependencies:
      d3-color: 3.1.0
      d3-dispatch: 3.0.1
      d3-ease: 3.0.1
      d3-interpolate: 3.0.1
      d3-selection: 3.0.0
      d3-timer: 3.0.1

  d3-zoom@3.0.0:
    dependencies:
      d3-dispatch: 3.0.1
      d3-drag: 3.0.0
      d3-interpolate: 3.0.1
      d3-selection: 3.0.0
      d3-transition: 3.0.1(d3-selection@3.0.0)

  data-view-buffer@1.0.2:
    dependencies:
      call-bound: 1.0.4
      es-errors: 1.3.0
      is-data-view: 1.0.2
    optional: true

  data-view-byte-length@1.0.2:
    dependencies:
      call-bound: 1.0.4
      es-errors: 1.3.0
      is-data-view: 1.0.2
    optional: true

  data-view-byte-offset@1.0.1:
    dependencies:
      call-bound: 1.0.4
      es-errors: 1.3.0
      is-data-view: 1.0.2
    optional: true

  debounce@1.2.1: {}

  debug@2.6.9:
    dependencies:
      ms: 2.0.0

  debug@3.2.7:
    dependencies:
      ms: 2.1.3

  debug@4.4.3(supports-color@8.1.1):
    dependencies:
      ms: 2.1.3
    optionalDependencies:
      supports-color: 8.1.1

  decamelize-keys@1.1.1:
    dependencies:
      decamelize: 1.2.0
      map-obj: 1.0.1

  decamelize@1.2.0: {}

  decamelize@4.0.0: {}

  decamelize@5.0.1: {}

  decompress-response@6.0.0:
    dependencies:
      mimic-response: 3.1.0
    optional: true

  deep-equal@1.0.1: {}

  deep-extend@0.6.0:
    optional: true

  deep-is@0.1.4: {}

  deepmerge@4.3.1: {}

  default-browser-id@5.0.0: {}

  default-browser@5.2.1:
    dependencies:
      bundle-name: 4.1.0
      default-browser-id: 5.0.0

  define-data-property@1.1.4:
    dependencies:
      es-define-property: 1.0.1
      es-errors: 1.3.0
      gopd: 1.2.0

  define-lazy-prop@3.0.0: {}

  define-properties@1.2.1:
    dependencies:
      define-data-property: 1.1.4
      has-property-descriptors: 1.0.2
      object-keys: 1.1.1

  del@4.1.1:
    dependencies:
      '@types/glob': 7.2.0
      globby: 6.1.0
      is-path-cwd: 2.2.0
      is-path-in-cwd: 2.1.0
      p-map: 2.1.0
      pify: 4.0.1
      rimraf: 2.7.1

  delayed-stream@1.0.0: {}

  delegates@1.0.0: {}

  depd@1.1.2: {}

  depd@2.0.0: {}

  dequal@2.0.3: {}

  destroy@1.2.0: {}

  detect-libc@1.0.3:
    optional: true

  detect-libc@2.1.0: {}

  diff2html@3.4.52:
    dependencies:
      diff: 7.0.0
      hogan.js: 3.0.2
    optionalDependencies:
      highlight.js: 11.9.0

  diff@7.0.0: {}

  dir-glob@3.0.1:
    dependencies:
      path-type: 4.0.0

  doctrine@2.1.0:
    dependencies:
      esutils: 2.0.3
    optional: true

  dom-converter@0.2.0:
    dependencies:
      utila: 0.4.0

  dom-helpers@5.2.1:
    dependencies:
      '@babel/runtime': 7.28.4
      csstype: 3.1.3

  dom-serializer@1.4.1:
    dependencies:
      domelementtype: 2.3.0
      domhandler: 4.3.1
      entities: 2.2.0

  dom-serializer@2.0.0:
    dependencies:
      domelementtype: 2.3.0
      domhandler: 5.0.3
      entities: 4.5.0

  domelementtype@2.3.0: {}

  domhandler@4.3.1:
    dependencies:
      domelementtype: 2.3.0

  domhandler@5.0.3:
    dependencies:
      domelementtype: 2.3.0

  domutils@2.8.0:
    dependencies:
      dom-serializer: 1.4.1
      domelementtype: 2.3.0
      domhandler: 4.3.1

  domutils@3.2.2:
    dependencies:
      dom-serializer: 2.0.0
      domelementtype: 2.3.0
      domhandler: 5.0.3

  dot-case@3.0.4:
    dependencies:
      no-case: 3.0.4
      tslib: 2.8.1

  dragula@3.7.2:
    dependencies:
      contra: 1.9.4
      crossvent: 1.5.4

  driver.js@1.3.6: {}

  dunder-proto@1.0.1:
    dependencies:
      call-bind-apply-helpers: 1.0.2
      es-errors: 1.3.0
      gopd: 1.2.0

  duplexer@0.1.2: {}

  duplexify@3.7.1:
    dependencies:
      end-of-stream: 1.4.5
      inherits: 2.0.4
      readable-stream: 2.3.8
      stream-shift: 1.0.3

  eastasianwidth@0.2.0: {}

  ecdsa-sig-formatter@1.0.11:
    dependencies:
      safe-buffer: 5.2.1

  editions@6.22.0:
    dependencies:
      version-range: 4.15.0

  ee-first@1.1.1: {}

  electron-to-chromium@1.5.222: {}

  emoji-regex@10.5.0: {}

  emoji-regex@8.0.0: {}

  emoji-regex@9.2.2: {}

  emojis-list@3.0.0: {}

  encodeurl@2.0.0: {}

  encoding@0.1.13:
    dependencies:
      iconv-lite: 0.6.3
    optional: true

  end-of-stream@1.4.5:
    dependencies:
      once: 1.4.0

  enhanced-resolve@5.18.3:
    dependencies:
      graceful-fs: 4.2.11
      tapable: 2.2.3

  entities@2.2.0: {}

  entities@4.5.0: {}

  entities@6.0.1: {}

  env-paths@2.2.1: {}

  envinfo@7.14.0: {}

  environment@1.1.0: {}

  err-code@2.0.3: {}

  error-ex@1.3.4:
    dependencies:
      is-arrayish: 0.2.1

  es-abstract@1.24.0:
    dependencies:
      array-buffer-byte-length: 1.0.2
      arraybuffer.prototype.slice: 1.0.4
      available-typed-arrays: 1.0.7
      call-bind: 1.0.8
      call-bound: 1.0.4
      data-view-buffer: 1.0.2
      data-view-byte-length: 1.0.2
      data-view-byte-offset: 1.0.1
      es-define-property: 1.0.1
      es-errors: 1.3.0
      es-object-atoms: 1.1.1
      es-set-tostringtag: 2.1.0
      es-to-primitive: 1.3.0
      function.prototype.name: 1.1.8
      get-intrinsic: 1.3.0
      get-proto: 1.0.1
      get-symbol-description: 1.1.0
      globalthis: 1.0.4
      gopd: 1.2.0
      has-property-descriptors: 1.0.2
      has-proto: 1.2.0
      has-symbols: 1.1.0
      hasown: 2.0.2
      internal-slot: 1.1.0
      is-array-buffer: 3.0.5
      is-callable: 1.2.7
      is-data-view: 1.0.2
      is-negative-zero: 2.0.3
      is-regex: 1.2.1
      is-set: 2.0.3
      is-shared-array-buffer: 1.0.4
      is-string: 1.1.1
      is-typed-array: 1.1.15
      is-weakref: 1.1.1
      math-intrinsics: 1.1.0
      object-inspect: 1.13.4
      object-keys: 1.1.1
      object.assign: 4.1.7
      own-keys: 1.0.1
      regexp.prototype.flags: 1.5.4
      safe-array-concat: 1.1.3
      safe-push-apply: 1.0.0
      safe-regex-test: 1.1.0
      set-proto: 1.0.0
      stop-iteration-iterator: 1.1.0
      string.prototype.trim: 1.2.10
      string.prototype.trimend: 1.0.9
      string.prototype.trimstart: 1.0.8
      typed-array-buffer: 1.0.3
      typed-array-byte-length: 1.0.3
      typed-array-byte-offset: 1.0.4
      typed-array-length: 1.0.7
      unbox-primitive: 1.1.0
      which-typed-array: 1.1.19
    optional: true

  es-define-property@1.0.1: {}

  es-errors@1.3.0: {}

  es-module-lexer@0.9.3: {}

  es-module-lexer@1.7.0: {}

  es-object-atoms@1.1.1:
    dependencies:
      es-errors: 1.3.0

  es-set-tostringtag@2.1.0:
    dependencies:
      es-errors: 1.3.0
      get-intrinsic: 1.3.0
      has-tostringtag: 1.0.2
      hasown: 2.0.2

  es-shim-unscopables@1.1.0:
    dependencies:
      hasown: 2.0.2
    optional: true

  es-to-primitive@1.3.0:
    dependencies:
      is-callable: 1.2.7
      is-date-object: 1.1.0
      is-symbol: 1.1.1
    optional: true

  esbuild-loader@4.3.0(webpack@5.101.3):
    dependencies:
      esbuild: 0.25.10
      get-tsconfig: 4.10.1
      loader-utils: 2.0.4
      webpack: 5.101.3(@swc/core@1.13.5(@swc/helpers@0.5.17))(esbuild@0.25.10)(webpack-cli@6.0.1)
      webpack-sources: 1.4.3

  esbuild-node-externals@1.18.0(esbuild@0.25.10):
    dependencies:
      esbuild: 0.25.10
      find-up: 5.0.0

  esbuild-sass-plugin@3.3.1(esbuild@0.25.10)(sass-embedded@1.77.8):
    dependencies:
      esbuild: 0.25.10
      resolve: 1.22.10
      safe-identifier: 0.4.2
      sass: 1.90.0
      sass-embedded: 1.77.8

  esbuild@0.25.10:
    optionalDependencies:
      '@esbuild/aix-ppc64': 0.25.10
      '@esbuild/android-arm': 0.25.10
      '@esbuild/android-arm64': 0.25.10
      '@esbuild/android-x64': 0.25.10
      '@esbuild/darwin-arm64': 0.25.10
      '@esbuild/darwin-x64': 0.25.10
      '@esbuild/freebsd-arm64': 0.25.10
      '@esbuild/freebsd-x64': 0.25.10
      '@esbuild/linux-arm': 0.25.10
      '@esbuild/linux-arm64': 0.25.10
      '@esbuild/linux-ia32': 0.25.10
      '@esbuild/linux-loong64': 0.25.10
      '@esbuild/linux-mips64el': 0.25.10
      '@esbuild/linux-ppc64': 0.25.10
      '@esbuild/linux-riscv64': 0.25.10
      '@esbuild/linux-s390x': 0.25.10
      '@esbuild/linux-x64': 0.25.10
      '@esbuild/netbsd-arm64': 0.25.10
      '@esbuild/netbsd-x64': 0.25.10
      '@esbuild/openbsd-arm64': 0.25.10
      '@esbuild/openbsd-x64': 0.25.10
      '@esbuild/openharmony-arm64': 0.25.10
      '@esbuild/sunos-x64': 0.25.10
      '@esbuild/win32-arm64': 0.25.10
      '@esbuild/win32-ia32': 0.25.10
      '@esbuild/win32-x64': 0.25.10

  escalade@3.2.0: {}

  escape-html@1.0.3: {}

  escape-string-regexp@1.0.5: {}

  escape-string-regexp@4.0.0: {}

  eslint-import-context@0.1.9(unrs-resolver@1.11.1):
    dependencies:
      get-tsconfig: 4.10.1
      stable-hash-x: 0.2.0
    optionalDependencies:
      unrs-resolver: 1.11.1

  eslint-import-resolver-node@0.3.9:
    dependencies:
      debug: 3.2.7
      is-core-module: 2.16.1
      resolve: 1.22.10
    transitivePeerDependencies:
      - supports-color
    optional: true

  eslint-import-resolver-typescript@4.4.4(eslint-plugin-import-x@4.16.1(@typescript-eslint/utils@8.45.0(eslint@9.36.0(jiti@2.4.0))(typescript@5.9.2))(eslint-import-resolver-node@0.3.9)(eslint@9.36.0(jiti@2.4.0)))(eslint-plugin-import@2.29.1)(eslint@9.36.0(jiti@2.4.0)):
    dependencies:
      debug: 4.4.3(supports-color@8.1.1)
      eslint: 9.36.0(jiti@2.4.0)
      eslint-import-context: 0.1.9(unrs-resolver@1.11.1)
      get-tsconfig: 4.10.1
      is-bun-module: 2.0.0
      stable-hash-x: 0.2.0
      tinyglobby: 0.2.15
      unrs-resolver: 1.11.1
    optionalDependencies:
      eslint-plugin-import: 2.29.1(@typescript-eslint/parser@8.45.0(eslint@9.36.0(jiti@2.4.0))(typescript@5.9.2))(eslint-import-resolver-typescript@4.4.4)(eslint@9.36.0(jiti@2.4.0))
      eslint-plugin-import-x: 4.16.1(@typescript-eslint/utils@8.45.0(eslint@9.36.0(jiti@2.4.0))(typescript@5.9.2))(eslint-import-resolver-node@0.3.9)(eslint@9.36.0(jiti@2.4.0))
    transitivePeerDependencies:
      - supports-color

  eslint-module-utils@2.12.1(@typescript-eslint/parser@8.45.0(eslint@9.36.0(jiti@2.4.0))(typescript@5.9.2))(eslint-import-resolver-node@0.3.9)(eslint-import-resolver-typescript@4.4.4)(eslint@9.36.0(jiti@2.4.0)):
    dependencies:
      debug: 3.2.7
    optionalDependencies:
      '@typescript-eslint/parser': 8.45.0(eslint@9.36.0(jiti@2.4.0))(typescript@5.9.2)
      eslint: 9.36.0(jiti@2.4.0)
      eslint-import-resolver-node: 0.3.9
      eslint-import-resolver-typescript: 4.4.4(eslint-plugin-import-x@4.16.1(@typescript-eslint/utils@8.45.0(eslint@9.36.0(jiti@2.4.0))(typescript@5.9.2))(eslint-import-resolver-node@0.3.9)(eslint@9.36.0(jiti@2.4.0)))(eslint-plugin-import@2.29.1)(eslint@9.36.0(jiti@2.4.0))
    transitivePeerDependencies:
      - supports-color
    optional: true

  eslint-plugin-anti-trojan-source@1.1.1:
    dependencies:
      anti-trojan-source: 1.4.1

  eslint-plugin-import-x@4.16.1(@typescript-eslint/utils@8.45.0(eslint@9.36.0(jiti@2.4.0))(typescript@5.9.2))(eslint-import-resolver-node@0.3.9)(eslint@9.36.0(jiti@2.4.0)):
    dependencies:
      '@typescript-eslint/types': 8.45.0
      comment-parser: 1.4.1
      debug: 4.4.3(supports-color@8.1.1)
      eslint: 9.36.0(jiti@2.4.0)
      eslint-import-context: 0.1.9(unrs-resolver@1.11.1)
      is-glob: 4.0.3
      minimatch: 10.0.3
      semver: 7.7.2
      stable-hash-x: 0.2.0
      unrs-resolver: 1.11.1
    optionalDependencies:
      '@typescript-eslint/utils': 8.45.0(eslint@9.36.0(jiti@2.4.0))(typescript@5.9.2)
      eslint-import-resolver-node: 0.3.9
    transitivePeerDependencies:
      - supports-color

  eslint-plugin-import@2.29.1(@typescript-eslint/parser@8.45.0(eslint@9.36.0(jiti@2.4.0))(typescript@5.9.2))(eslint-import-resolver-typescript@4.4.4)(eslint@9.36.0(jiti@2.4.0)):
    dependencies:
      array-includes: 3.1.9
      array.prototype.findlastindex: 1.2.6
      array.prototype.flat: 1.3.3
      array.prototype.flatmap: 1.3.3
      debug: 3.2.7
      doctrine: 2.1.0
      eslint: 9.36.0(jiti@2.4.0)
      eslint-import-resolver-node: 0.3.9
      eslint-module-utils: 2.12.1(@typescript-eslint/parser@8.45.0(eslint@9.36.0(jiti@2.4.0))(typescript@5.9.2))(eslint-import-resolver-node@0.3.9)(eslint-import-resolver-typescript@4.4.4)(eslint@9.36.0(jiti@2.4.0))
      hasown: 2.0.2
      is-core-module: 2.16.1
      is-glob: 4.0.3
      minimatch: 3.1.2
      object.fromentries: 2.0.8
      object.groupby: 1.0.3
      object.values: 1.2.1
      semver: 6.3.1
      tsconfig-paths: 3.15.0
    optionalDependencies:
      '@typescript-eslint/parser': 8.45.0(eslint@9.36.0(jiti@2.4.0))(typescript@5.9.2)
    transitivePeerDependencies:
      - eslint-import-resolver-typescript
      - eslint-import-resolver-webpack
      - supports-color
    optional: true

  eslint-plugin-lit@2.1.1(eslint@9.36.0(jiti@2.4.0)):
    dependencies:
      eslint: 9.36.0(jiti@2.4.0)
      parse5: 6.0.1
      parse5-htmlparser2-tree-adapter: 6.0.1

  eslint-plugin-wc@3.0.1(eslint@9.36.0(jiti@2.4.0)):
    dependencies:
      eslint: 9.36.0(jiti@2.4.0)
      is-valid-element-name: 1.0.0
      js-levenshtein-esm: 2.0.0

  eslint-scope@5.1.1:
    dependencies:
      esrecurse: 4.3.0
      estraverse: 4.3.0

  eslint-scope@8.4.0:
    dependencies:
      esrecurse: 4.3.0
      estraverse: 5.3.0

  eslint-visitor-keys@3.4.3: {}

  eslint-visitor-keys@4.2.1: {}

  eslint@9.36.0(jiti@2.4.0):
    dependencies:
      '@eslint-community/eslint-utils': 4.9.0(eslint@9.36.0(jiti@2.4.0))
      '@eslint-community/regexpp': 4.12.1
      '@eslint/config-array': 0.21.0
      '@eslint/config-helpers': 0.3.1
      '@eslint/core': 0.15.2
      '@eslint/eslintrc': 3.3.1
      '@eslint/js': 9.36.0
      '@eslint/plugin-kit': 0.3.5
      '@humanfs/node': 0.16.7
      '@humanwhocodes/module-importer': 1.0.1
      '@humanwhocodes/retry': 0.4.3
      '@types/estree': 1.0.8
      '@types/json-schema': 7.0.15
      ajv: 6.12.6
      chalk: 4.1.2
      cross-spawn: 7.0.6
      debug: 4.4.3(supports-color@8.1.1)
      escape-string-regexp: 4.0.0
      eslint-scope: 8.4.0
      eslint-visitor-keys: 4.2.1
      espree: 10.4.0
      esquery: 1.6.0
      esutils: 2.0.3
      fast-deep-equal: 3.1.3
      file-entry-cache: 8.0.0
      find-up: 5.0.0
      glob-parent: 6.0.2
      ignore: 5.3.2
      imurmurhash: 0.1.4
      is-glob: 4.0.3
      json-stable-stringify-without-jsonify: 1.0.1
      lodash.merge: 4.6.2
      minimatch: 3.1.2
      natural-compare: 1.4.0
      optionator: 0.9.4
    optionalDependencies:
      jiti: 2.4.0
    transitivePeerDependencies:
      - supports-color

  espree@10.4.0:
    dependencies:
      acorn: 8.15.0
      acorn-jsx: 5.3.2(acorn@8.15.0)
      eslint-visitor-keys: 4.2.1

  esprima@4.0.1: {}

  esquery@1.6.0:
    dependencies:
      estraverse: 5.3.0

  esrecurse@4.3.0:
    dependencies:
      estraverse: 5.3.0

  estraverse@4.3.0: {}

  estraverse@5.3.0: {}

  esutils@2.0.3: {}

  events-universal@1.0.0:
    dependencies:
      bare-events: 2.7.0

  events@3.3.0: {}

  expand-template@2.0.3:
    optional: true

  exponential-backoff@3.1.2: {}

  fast-content-type-parse@3.0.0: {}

  fast-deep-equal@3.1.3: {}

  fast-fifo@1.3.2: {}

  fast-glob@3.3.3:
    dependencies:
      '@nodelib/fs.stat': 2.0.5
      '@nodelib/fs.walk': 1.2.8
      glob-parent: 5.1.2
      merge2: 1.4.1
      micromatch: 4.0.8

  fast-json-stable-stringify@2.1.0: {}

  fast-levenshtein@2.0.6: {}

  fast-uri@3.1.0: {}

  fastest-levenshtein@1.0.16: {}

  fastq@1.19.1:
    dependencies:
      reusify: 1.1.0

  fd-slicer@1.1.0:
    dependencies:
      pend: 1.2.0

  fdir@6.5.0(picomatch@4.0.3):
    optionalDependencies:
      picomatch: 4.0.3

  fflate@0.8.2: {}

  figures@3.2.0:
    dependencies:
      escape-string-regexp: 1.0.5

  file-entry-cache@8.0.0:
    dependencies:
      flat-cache: 4.0.1

  file-uri-to-path@1.0.0: {}

  fill-range@7.1.1:
    dependencies:
      to-regex-range: 5.0.1

  find-replace@3.0.0:
    dependencies:
      array-back: 3.1.0

  find-up@4.1.0:
    dependencies:
      locate-path: 5.0.0
      path-exists: 4.0.0

  find-up@5.0.0:
    dependencies:
      locate-path: 6.0.0
      path-exists: 4.0.0

  flat-cache@4.0.1:
    dependencies:
      flatted: 3.3.3
      keyv: 4.5.4

  flat@5.0.2: {}

  flatted@3.3.3: {}

  follow-redirects@1.15.11: {}

  for-each@0.3.5:
    dependencies:
      is-callable: 1.2.7
    optional: true

  foreground-child@3.3.1:
    dependencies:
      cross-spawn: 7.0.6
      signal-exit: 4.1.0

  fork-ts-checker-webpack-plugin@9.1.0(typescript@5.9.2)(webpack@5.101.3):
    dependencies:
      '@babel/code-frame': 7.27.1
      chalk: 4.1.2
      chokidar: 4.0.3
      cosmiconfig: 8.3.6(typescript@5.9.2)
      deepmerge: 4.3.1
      fs-extra: 10.1.0
      memfs: 3.5.3
      minimatch: 3.1.2
      node-abort-controller: 3.1.1
      schema-utils: 3.3.0
      semver: 7.7.2
      tapable: 2.2.3
      typescript: 5.9.2
      webpack: 5.101.3(@swc/core@1.13.5(@swc/helpers@0.5.17))(esbuild@0.25.10)(webpack-cli@6.0.1)

  form-data@4.0.4:
    dependencies:
      asynckit: 0.4.0
      combined-stream: 1.0.8
      es-set-tostringtag: 2.1.0
      hasown: 2.0.2
      mime-types: 2.1.35

  fraction.js@4.3.7: {}

  fresh@0.5.2: {}

  fs-constants@1.0.0:
    optional: true

  fs-extra@10.1.0:
    dependencies:
      graceful-fs: 4.2.11
      jsonfile: 6.2.0
      universalify: 2.0.1

  fs-extra@11.3.2:
    dependencies:
      graceful-fs: 4.2.11
      jsonfile: 6.2.0
      universalify: 2.0.1

  fs-minipass@2.1.0:
    dependencies:
      minipass: 3.3.6

  fs-monkey@1.1.0: {}

  fs.realpath@1.0.0: {}

  fsevents@2.3.2:
    optional: true

  fsevents@2.3.3:
    optional: true

  function-bind@1.1.2: {}

  function.prototype.name@1.1.8:
    dependencies:
      call-bind: 1.0.8
      call-bound: 1.0.4
      define-properties: 1.2.1
      functions-have-names: 1.2.3
      hasown: 2.0.2
      is-callable: 1.2.7
    optional: true

  functions-have-names@1.2.3:
    optional: true

  gauge@4.0.4:
    dependencies:
      aproba: 2.1.0
      color-support: 1.1.3
      console-control-strings: 1.1.0
      has-unicode: 2.0.1
      signal-exit: 3.0.7
      string-width: 4.2.3
      strip-ansi: 6.0.1
      wide-align: 1.1.5

  get-caller-file@2.0.5: {}

  get-east-asian-width@1.4.0: {}

  get-intrinsic@1.3.0:
    dependencies:
      call-bind-apply-helpers: 1.0.2
      es-define-property: 1.0.1
      es-errors: 1.3.0
      es-object-atoms: 1.1.1
      function-bind: 1.1.2
      get-proto: 1.0.1
      gopd: 1.2.0
      has-symbols: 1.1.0
      hasown: 2.0.2
      math-intrinsics: 1.1.0

  get-proto@1.0.1:
    dependencies:
      dunder-proto: 1.0.1
      es-object-atoms: 1.1.1

  get-symbol-description@1.1.0:
    dependencies:
      call-bound: 1.0.4
      es-errors: 1.3.0
      get-intrinsic: 1.3.0
    optional: true

  get-tsconfig@4.10.1:
    dependencies:
      resolve-pkg-maps: 1.0.0

  github-from-package@0.0.0:
    optional: true

  glob-parent@5.1.2:
    dependencies:
      is-glob: 4.0.3

  glob-parent@6.0.2:
    dependencies:
      is-glob: 4.0.3

  glob-to-regexp@0.4.1: {}

  glob@10.4.5:
    dependencies:
      foreground-child: 3.3.1
      jackspeak: 3.4.3
      minimatch: 9.0.5
      minipass: 7.1.2
      package-json-from-dist: 1.0.1
      path-scurry: 1.11.1

  glob@11.0.3:
    dependencies:
      foreground-child: 3.3.1
      jackspeak: 4.1.1
      minimatch: 10.0.3
      minipass: 7.1.2
      package-json-from-dist: 1.0.1
      path-scurry: 2.0.0

  glob@7.2.3:
    dependencies:
      fs.realpath: 1.0.0
      inflight: 1.0.6
      inherits: 2.0.4
      minimatch: 3.1.2
      once: 1.4.0
      path-is-absolute: 1.0.1

  glob@8.1.0:
    dependencies:
      fs.realpath: 1.0.0
      inflight: 1.0.6
      inherits: 2.0.4
      minimatch: 5.1.6
      once: 1.4.0

  globals@14.0.0: {}

  globals@16.4.0: {}

  globalthis@1.0.4:
    dependencies:
      define-properties: 1.2.1
      gopd: 1.2.0

  globby@11.0.4:
    dependencies:
      array-union: 2.1.0
      dir-glob: 3.0.1
      fast-glob: 3.3.3
      ignore: 5.3.2
      merge2: 1.4.1
      slash: 3.0.0

  globby@12.2.0:
    dependencies:
      array-union: 3.0.1
      dir-glob: 3.0.1
      fast-glob: 3.3.3
      ignore: 5.3.2
      merge2: 1.4.1
      slash: 4.0.0

  globby@14.1.0:
    dependencies:
      '@sindresorhus/merge-streams': 2.3.0
      fast-glob: 3.3.3
      ignore: 7.0.5
      path-type: 6.0.0
      slash: 5.1.0
      unicorn-magic: 0.3.0

  globby@6.1.0:
    dependencies:
      array-union: 1.0.2
      glob: 7.2.3
      object-assign: 4.1.1
      pify: 2.3.0
      pinkie-promise: 2.0.1

  gopd@1.2.0: {}

  graceful-fs@4.2.11: {}

  graphemer@1.4.0: {}

  graphql@15.10.1: {}

  gunzip-maybe@1.4.2:
    dependencies:
      browserify-zlib: 0.1.4
      is-deflate: 1.0.0
      is-gzip: 1.0.0
      peek-stream: 1.1.3
      pumpify: 1.5.1
      through2: 2.0.5

  gzip-size@6.0.0:
    dependencies:
      duplexer: 0.1.2

  handlebars@4.7.8:
    dependencies:
      minimist: 1.2.8
      neo-async: 2.6.2
      source-map: 0.6.1
      wordwrap: 1.0.0
    optionalDependencies:
      uglify-js: 3.19.3

  hard-rejection@2.1.0: {}

  has-bigints@1.1.0:
    optional: true

  has-flag@4.0.0: {}

  has-property-descriptors@1.0.2:
    dependencies:
      es-define-property: 1.0.1

  has-proto@1.2.0:
    dependencies:
      dunder-proto: 1.0.1
    optional: true

  has-symbols@1.1.0: {}

  has-tostringtag@1.0.2:
    dependencies:
      has-symbols: 1.1.0

  has-unicode@2.0.1: {}

  hasown@2.0.2:
    dependencies:
      function-bind: 1.1.2

  he@1.2.0: {}

  highlight.js@11.9.0:
    optional: true

  hogan.js@3.0.2:
    dependencies:
      mkdirp: 0.3.0
      nopt: 1.0.10

  hosted-git-info@4.1.0:
    dependencies:
      lru-cache: 6.0.0

  hosted-git-info@6.1.3:
    dependencies:
      lru-cache: 7.18.3

  hosted-git-info@7.0.2:
    dependencies:
      lru-cache: 10.4.3

  html-escaper@2.0.2: {}

  html-loader@5.1.0(webpack@5.101.3):
    dependencies:
      html-minifier-terser: 7.2.0
      parse5: 7.3.0
      webpack: 5.101.3(@swc/core@1.13.5(@swc/helpers@0.5.17))(esbuild@0.25.10)(webpack-cli@6.0.1)

  html-minifier-terser@6.1.0:
    dependencies:
      camel-case: 4.1.2
      clean-css: 5.3.3
      commander: 8.3.0
      he: 1.2.0
      param-case: 3.0.4
      relateurl: 0.2.7
      terser: 5.44.0

  html-minifier-terser@7.2.0:
    dependencies:
      camel-case: 4.1.2
      clean-css: 5.3.3
      commander: 10.0.1
      entities: 4.5.0
      param-case: 3.0.4
      relateurl: 0.2.7
      terser: 5.44.0

  html-webpack-plugin@5.6.4(webpack@5.101.3):
    dependencies:
      '@types/html-minifier-terser': 6.1.0
      html-minifier-terser: 6.1.0
      lodash: 4.17.21
      pretty-error: 4.0.0
      tapable: 2.2.3
    optionalDependencies:
      webpack: 5.101.3(@swc/core@1.13.5(@swc/helpers@0.5.17))(esbuild@0.25.10)(webpack-cli@6.0.1)

  htmlparser2@6.1.0:
    dependencies:
      domelementtype: 2.3.0
      domhandler: 4.3.1
      domutils: 2.8.0
      entities: 2.2.0

  htmlparser2@8.0.2:
    dependencies:
      domelementtype: 2.3.0
      domhandler: 5.0.3
      domutils: 3.2.2
      entities: 4.5.0

  http-assert@1.5.0:
    dependencies:
      deep-equal: 1.0.1
      http-errors: 1.8.1

  http-cache-semantics@4.2.0: {}

  http-errors@1.6.3:
    dependencies:
      depd: 1.1.2
      inherits: 2.0.3
      setprototypeof: 1.1.0
      statuses: 1.5.0

  http-errors@1.8.1:
    dependencies:
      depd: 1.1.2
      inherits: 2.0.4
      setprototypeof: 1.2.0
      statuses: 1.5.0
      toidentifier: 1.0.1

  http-errors@2.0.0:
    dependencies:
      depd: 2.0.0
      inherits: 2.0.4
      setprototypeof: 1.2.0
      statuses: 2.0.1
      toidentifier: 1.0.1

  http-proxy-agent@5.0.0:
    dependencies:
      '@tootallnate/once': 2.0.0
      agent-base: 6.0.2
      debug: 4.4.3(supports-color@8.1.1)
    transitivePeerDependencies:
      - supports-color

  http-proxy-agent@7.0.2:
    dependencies:
      agent-base: 7.1.4
      debug: 4.4.3(supports-color@8.1.1)
    transitivePeerDependencies:
      - supports-color

  https-proxy-agent@5.0.1:
    dependencies:
      agent-base: 6.0.2
      debug: 4.4.3(supports-color@8.1.1)
    transitivePeerDependencies:
      - supports-color

  humanize-ms@1.2.1:
    dependencies:
      ms: 2.1.3

  iconv-lite@0.6.3:
    dependencies:
      safer-buffer: 2.1.2

  icss-utils@5.1.0(postcss@8.5.6):
    dependencies:
      postcss: 8.5.6

  ieee754@1.2.1:
    optional: true

  ignore@5.3.2: {}

  ignore@7.0.5: {}

  image-minimizer-webpack-plugin@4.1.4(sharp@0.34.3)(svgo@4.0.0)(webpack@5.101.3):
    dependencies:
      schema-utils: 4.3.2
      serialize-javascript: 6.0.2
      webpack: 5.101.3(@swc/core@1.13.5(@swc/helpers@0.5.17))(esbuild@0.25.10)(webpack-cli@6.0.1)
    optionalDependencies:
      sharp: 0.34.3
      svgo: 4.0.0

  immediate@3.0.6: {}

  immutable@4.3.7: {}

  immutable@5.1.3: {}

  import-fresh@3.3.1:
    dependencies:
      parent-module: 1.0.1
      resolve-from: 4.0.0

  import-local@3.2.0:
    dependencies:
      pkg-dir: 4.2.0
      resolve-cwd: 3.0.0

  imurmurhash@0.1.4: {}

  indent-string@4.0.0: {}

  indent-string@5.0.0: {}

  index-to-position@1.1.0: {}

  infer-owner@1.0.4: {}

  inflight@1.0.6:
    dependencies:
      once: 1.4.0
      wrappy: 1.0.2

  inherits@2.0.3: {}

  inherits@2.0.4: {}

  ini@1.3.8:
    optional: true

  internal-slot@1.1.0:
    dependencies:
      es-errors: 1.3.0
      hasown: 2.0.2
      side-channel: 1.1.0
    optional: true

  internmap@2.0.3: {}

  interpret@3.1.1: {}

  invariant@2.2.4:
    dependencies:
      loose-envify: 1.4.0

  ip-address@10.0.1: {}

  is-array-buffer@3.0.5:
    dependencies:
      call-bind: 1.0.8
      call-bound: 1.0.4
      get-intrinsic: 1.3.0
    optional: true

  is-arrayish@0.2.1: {}

  is-arrayish@0.3.4: {}

  is-async-function@2.1.1:
    dependencies:
      async-function: 1.0.0
      call-bound: 1.0.4
      get-proto: 1.0.1
      has-tostringtag: 1.0.2
      safe-regex-test: 1.1.0
    optional: true

  is-bigint@1.1.0:
    dependencies:
      has-bigints: 1.1.0
    optional: true

  is-binary-path@2.1.0:
    dependencies:
      binary-extensions: 2.3.0

  is-boolean-object@1.2.2:
    dependencies:
      call-bound: 1.0.4
      has-tostringtag: 1.0.2
    optional: true

  is-bun-module@2.0.0:
    dependencies:
      semver: 7.7.2

  is-callable@1.2.7:
    optional: true

  is-ci@2.0.0:
    dependencies:
      ci-info: 2.0.0

  is-core-module@2.16.1:
    dependencies:
      hasown: 2.0.2

  is-data-view@1.0.2:
    dependencies:
      call-bound: 1.0.4
      get-intrinsic: 1.3.0
      is-typed-array: 1.1.15
    optional: true

  is-date-object@1.1.0:
    dependencies:
      call-bound: 1.0.4
      has-tostringtag: 1.0.2
    optional: true

  is-deflate@1.0.0: {}

  is-docker@3.0.0: {}

  is-extglob@2.1.1: {}

  is-finalizationregistry@1.1.1:
    dependencies:
      call-bound: 1.0.4
    optional: true

  is-fullwidth-code-point@3.0.0: {}

  is-generator-function@1.1.0:
    dependencies:
      call-bound: 1.0.4
      get-proto: 1.0.1
      has-tostringtag: 1.0.2
      safe-regex-test: 1.1.0
    optional: true

  is-glob@4.0.3:
    dependencies:
      is-extglob: 2.1.1

  is-gzip@1.0.0: {}

  is-inside-container@1.0.0:
    dependencies:
      is-docker: 3.0.0

  is-interactive@2.0.0: {}

  is-it-type@5.1.3:
    dependencies:
      globalthis: 1.0.4

  is-lambda@1.0.1: {}

  is-map@2.0.3:
    optional: true

  is-negative-zero@2.0.3:
    optional: true

  is-number-object@1.1.1:
    dependencies:
      call-bound: 1.0.4
      has-tostringtag: 1.0.2
    optional: true

  is-number@7.0.0: {}

  is-path-cwd@2.2.0: {}

  is-path-in-cwd@2.1.0:
    dependencies:
      is-path-inside: 2.1.0

  is-path-inside@2.1.0:
    dependencies:
      path-is-inside: 1.0.2

  is-plain-obj@1.1.0: {}

  is-plain-obj@2.1.0: {}

  is-plain-object@2.0.4:
    dependencies:
      isobject: 3.0.1

  is-potential-custom-element-name@1.0.1: {}

  is-regex@1.2.1:
    dependencies:
      call-bound: 1.0.4
      gopd: 1.2.0
      has-tostringtag: 1.0.2
      hasown: 2.0.2
    optional: true

  is-set@2.0.3:
    optional: true

  is-shared-array-buffer@1.0.4:
    dependencies:
      call-bound: 1.0.4
    optional: true

  is-string@1.1.1:
    dependencies:
      call-bound: 1.0.4
      has-tostringtag: 1.0.2
    optional: true

  is-symbol@1.1.1:
    dependencies:
      call-bound: 1.0.4
      has-symbols: 1.1.0
      safe-regex-test: 1.1.0
    optional: true

  is-typed-array@1.1.15:
    dependencies:
      which-typed-array: 1.1.19
    optional: true

  is-unicode-supported@0.1.0: {}

  is-unicode-supported@1.3.0: {}

  is-unicode-supported@2.1.0: {}

  is-valid-element-name@1.0.0:
    dependencies:
      is-potential-custom-element-name: 1.0.1

  is-weakmap@2.0.2:
    optional: true

  is-weakref@1.1.1:
    dependencies:
      call-bound: 1.0.4
    optional: true

  is-weakset@2.0.4:
    dependencies:
      call-bound: 1.0.4
      get-intrinsic: 1.3.0
    optional: true

  is-wsl@3.1.0:
    dependencies:
      is-inside-container: 1.0.0

  isarray@1.0.0: {}

  isarray@2.0.5:
    optional: true

  isexe@2.0.0: {}

  isobject@3.0.1: {}

  isomorphic-unfetch@3.1.0(encoding@0.1.13):
    dependencies:
      node-fetch: 2.7.0(encoding@0.1.13)
      unfetch: 4.2.0
    transitivePeerDependencies:
      - encoding

  istanbul-lib-coverage@3.2.2: {}

  istanbul-lib-report@3.0.1:
    dependencies:
      istanbul-lib-coverage: 3.2.2
      make-dir: 4.0.0
      supports-color: 7.2.0

  istanbul-reports@3.2.0:
    dependencies:
      html-escaper: 2.0.2
      istanbul-lib-report: 3.0.1

  istextorbinary@9.5.0:
    dependencies:
      binaryextensions: 6.11.0
      editions: 6.22.0
      textextensions: 6.11.0

  jackspeak@3.4.3:
    dependencies:
      '@isaacs/cliui': 8.0.2
    optionalDependencies:
      '@pkgjs/parseargs': 0.11.0

  jackspeak@4.1.1:
    dependencies:
      '@isaacs/cliui': 8.0.2

  jest-util@29.7.0:
    dependencies:
      '@jest/types': 29.6.3
      '@types/node': 20.14.15
      chalk: 4.1.2
      ci-info: 3.9.0
      graceful-fs: 4.2.11
      picomatch: 2.3.1

  jest-worker@27.5.1:
    dependencies:
      '@types/node': 20.14.15
      merge-stream: 2.0.0
      supports-color: 8.1.1

  jest-worker@29.7.0:
    dependencies:
      '@types/node': 20.14.15
      jest-util: 29.7.0
      merge-stream: 2.0.0
      supports-color: 8.1.1

  jiti@2.4.0:
    optional: true

  js-base64@3.7.5: {}

  js-levenshtein-esm@2.0.0: {}

  js-tokens@4.0.0: {}

  js-yaml@3.14.1:
    dependencies:
      argparse: 1.0.10
      esprima: 4.0.1

  js-yaml@4.1.0:
    dependencies:
      argparse: 2.0.1

  json-buffer@3.0.1: {}

  json-parse-even-better-errors@2.3.1: {}

  json-parse-even-better-errors@3.0.2: {}

  json-schema-traverse@0.4.1: {}

  json-schema-traverse@1.0.0: {}

  json-stable-stringify-without-jsonify@1.0.1: {}

  json5@1.0.2:
    dependencies:
      minimist: 1.2.8
    optional: true

  json5@2.2.3: {}

  jsonc-parser@3.3.1: {}

  jsonfile@6.2.0:
    dependencies:
      universalify: 2.0.1
    optionalDependencies:
      graceful-fs: 4.2.11

  jsonwebtoken@9.0.2:
    dependencies:
      jws: 3.2.2
      lodash.includes: 4.3.0
      lodash.isboolean: 3.0.3
      lodash.isinteger: 4.0.4
      lodash.isnumber: 3.0.3
      lodash.isplainobject: 4.0.6
      lodash.isstring: 4.0.1
      lodash.once: 4.1.1
      ms: 2.1.3
      semver: 7.7.2

  jszip@3.10.1:
    dependencies:
      lie: 3.3.0
      pako: 1.0.11
      readable-stream: 2.3.8
      setimmediate: 1.0.5

  jwa@1.4.2:
    dependencies:
      buffer-equal-constant-time: 1.0.1
      ecdsa-sig-formatter: 1.0.11
      safe-buffer: 5.2.1

  jws@3.2.2:
    dependencies:
      jwa: 1.4.2
      safe-buffer: 5.2.1

  keygrip@1.1.0:
    dependencies:
      tsscmp: 1.0.6

  keytar@7.9.0:
    dependencies:
      node-addon-api: 4.3.0
      prebuild-install: 7.1.3
    optional: true

  keyv@4.5.4:
    dependencies:
      json-buffer: 3.0.1

  kind-of@6.0.3: {}

  koa-compose@4.1.0: {}

  koa-morgan@1.0.1:
    dependencies:
      morgan: 1.10.1
    transitivePeerDependencies:
      - supports-color

  koa-mount@4.2.0:
    dependencies:
      debug: 4.4.3(supports-color@8.1.1)
      koa-compose: 4.1.0
    transitivePeerDependencies:
      - supports-color

  koa-send@5.0.1:
    dependencies:
      debug: 4.4.3(supports-color@8.1.1)
      http-errors: 1.8.1
      resolve-path: 1.4.0
    transitivePeerDependencies:
      - supports-color

  koa-static@5.0.0:
    dependencies:
      debug: 3.2.7
      koa-send: 5.0.1
    transitivePeerDependencies:
      - supports-color

  koa@3.0.1:
    dependencies:
      accepts: 1.3.8
      content-disposition: 0.5.4
      content-type: 1.0.5
      cookies: 0.9.1
      delegates: 1.0.0
      destroy: 1.2.0
      encodeurl: 2.0.0
      escape-html: 1.0.3
      fresh: 0.5.2
      http-assert: 1.5.0
      http-errors: 2.0.0
      koa-compose: 4.1.0
      mime-types: 3.0.1
      on-finished: 2.4.1
      parseurl: 1.3.3
      statuses: 2.0.2
      type-is: 2.0.1
      vary: 1.1.2

  leven@3.1.0: {}

  levn@0.4.1:
    dependencies:
      prelude-ls: 1.2.1
      type-check: 0.4.0

  license-checker-rseidelsohn@4.4.2:
    dependencies:
      chalk: 4.1.2
      debug: 4.4.3(supports-color@8.1.1)
      lodash.clonedeep: 4.5.0
      mkdirp: 1.0.4
      nopt: 7.2.1
      read-installed-packages: 2.0.1
      semver: 7.7.2
      spdx-correct: 3.2.0
      spdx-expression-parse: 3.0.1
      spdx-satisfies: 5.0.1
      treeify: 1.1.0
    transitivePeerDependencies:
      - supports-color

  lie@3.3.0:
    dependencies:
      immediate: 3.0.6

  lilconfig@3.1.3: {}

  lines-and-columns@1.2.4: {}

  linkify-it@5.0.0:
    dependencies:
      uc.micro: 2.1.0

  lit-element@4.2.1:
    dependencies:
      '@lit-labs/ssr-dom-shim': 1.4.0
      '@lit/reactive-element': 2.1.1
      lit-html: 3.3.1

  lit-html@3.3.1:
    dependencies:
      '@types/trusted-types': 2.0.7

  lit@3.3.1:
    dependencies:
      '@lit/reactive-element': 2.1.1
      lit-element: 4.2.1
      lit-html: 3.3.1

  loader-runner@4.3.0: {}

  loader-utils@2.0.4:
    dependencies:
      big.js: 5.2.2
      emojis-list: 3.0.0
      json5: 2.2.3

  locate-path@5.0.0:
    dependencies:
      p-locate: 4.1.0

  locate-path@6.0.0:
    dependencies:
      p-locate: 5.0.0

  lodash.camelcase@4.3.0: {}

  lodash.clonedeep@4.5.0: {}

  lodash.includes@4.3.0: {}

  lodash.isboolean@3.0.3: {}

  lodash.isinteger@4.0.4: {}

  lodash.isnumber@3.0.3: {}

  lodash.isplainobject@4.0.6: {}

  lodash.isstring@4.0.1: {}

  lodash.memoize@4.1.2: {}

  lodash.merge@4.6.2: {}

  lodash.once@4.1.1: {}

  lodash.truncate@4.4.2: {}

  lodash.uniq@4.5.0: {}

  lodash@4.17.21: {}

  log-symbols@4.1.0:
    dependencies:
      chalk: 4.1.2
      is-unicode-supported: 0.1.0

  log-symbols@6.0.0:
    dependencies:
      chalk: 5.6.2
      is-unicode-supported: 1.3.0

  long@5.3.2: {}

  loose-envify@1.4.0:
    dependencies:
      js-tokens: 4.0.0

  lower-case@2.0.2:
    dependencies:
      tslib: 2.8.1

  lru-cache@10.4.3: {}

  lru-cache@11.2.1: {}

  lru-cache@6.0.0:
    dependencies:
      yallist: 4.0.0

  lru-cache@7.18.3: {}

  lz-string@1.5.0: {}

  make-dir@4.0.0:
    dependencies:
      semver: 7.7.2

  make-fetch-happen@10.2.1:
    dependencies:
      agentkeepalive: 4.6.0
      cacache: 16.1.3
      http-cache-semantics: 4.2.0
      http-proxy-agent: 5.0.0
      https-proxy-agent: 5.0.1
      is-lambda: 1.0.1
      lru-cache: 7.18.3
      minipass: 3.3.6
      minipass-collect: 1.0.2
      minipass-fetch: 2.1.2
      minipass-flush: 1.0.5
      minipass-pipeline: 1.2.4
      negotiator: 0.6.4
      promise-retry: 2.0.1
      socks-proxy-agent: 7.0.0
      ssri: 9.0.1
    transitivePeerDependencies:
      - bluebird
      - supports-color

  map-obj@1.0.1: {}

  map-obj@4.3.0: {}

  markdown-it@14.1.0:
    dependencies:
      argparse: 2.0.1
      entities: 4.5.0
      linkify-it: 5.0.0
      mdurl: 2.0.0
      punycode.js: 2.3.1
      uc.micro: 2.1.0

  marked@16.3.0: {}

  math-intrinsics@1.1.0: {}

  mdn-data@2.0.28: {}

  mdn-data@2.12.2: {}

  mdurl@2.0.0: {}

  media-typer@1.1.0: {}

  memfs@3.5.3:
    dependencies:
      fs-monkey: 1.1.0

  meow@10.1.5:
    dependencies:
      '@types/minimist': 1.2.5
      camelcase-keys: 7.0.2
      decamelize: 5.0.1
      decamelize-keys: 1.1.1
      hard-rejection: 2.1.0
      minimist-options: 4.1.0
      normalize-package-data: 3.0.3
      read-pkg-up: 8.0.0
      redent: 4.0.0
      trim-newlines: 4.1.1
      type-fest: 1.4.0
      yargs-parser: 20.2.9

  merge-stream@2.0.0: {}

  merge2@1.4.1: {}

  microbuffer@1.0.0: {}

  micromatch@4.0.8:
    dependencies:
      braces: 3.0.3
      picomatch: 2.3.1

  mime-db@1.52.0: {}

  mime-db@1.54.0: {}

  mime-types@2.1.35:
    dependencies:
      mime-db: 1.52.0

  mime-types@3.0.1:
    dependencies:
      mime-db: 1.54.0

  mime@1.6.0: {}

  mimic-function@5.0.1: {}

  mimic-response@3.1.0:
    optional: true

  mini-css-extract-plugin@2.9.4(webpack@5.101.3):
    dependencies:
      schema-utils: 4.3.2
      tapable: 2.2.3
      webpack: 5.101.3(@swc/core@1.13.5(@swc/helpers@0.5.17))(esbuild@0.25.10)(webpack-cli@6.0.1)

  minimatch@10.0.3:
    dependencies:
      '@isaacs/brace-expansion': 5.0.0

  minimatch@3.1.2:
    dependencies:
      brace-expansion: 1.1.12

  minimatch@5.1.6:
    dependencies:
      brace-expansion: 2.0.2

  minimatch@9.0.5:
    dependencies:
      brace-expansion: 2.0.2

  minimist-options@4.1.0:
    dependencies:
      arrify: 1.0.1
      is-plain-obj: 1.1.0
      kind-of: 6.0.3

  minimist@1.2.8: {}

  minipass-collect@1.0.2:
    dependencies:
      minipass: 3.3.6

  minipass-fetch@2.1.2:
    dependencies:
      minipass: 3.3.6
      minipass-sized: 1.0.3
      minizlib: 2.1.2
    optionalDependencies:
      encoding: 0.1.13

  minipass-flush@1.0.5:
    dependencies:
      minipass: 3.3.6

  minipass-pipeline@1.2.4:
    dependencies:
      minipass: 3.3.6

  minipass-sized@1.0.3:
    dependencies:
      minipass: 3.3.6

  minipass@3.3.6:
    dependencies:
      yallist: 4.0.0

  minipass@5.0.0: {}

  minipass@7.1.2: {}

  minizlib@2.1.2:
    dependencies:
      minipass: 3.3.6
      yallist: 4.0.0

  mkdirp-classic@0.5.3:
    optional: true

  mkdirp@0.3.0: {}

  mkdirp@1.0.4: {}

  mnemonist@0.39.8:
    dependencies:
      obliterator: 2.0.5

  mocha@11.7.2:
    dependencies:
      browser-stdout: 1.3.1
      chokidar: 4.0.3
      debug: 4.4.3(supports-color@8.1.1)
      diff: 7.0.0
      escape-string-regexp: 4.0.0
      find-up: 5.0.0
      glob: 10.4.5
      he: 1.2.0
      js-yaml: 4.1.0
      log-symbols: 4.1.0
      minimatch: 9.0.5
      ms: 2.1.3
      picocolors: 1.1.1
      serialize-javascript: 6.0.2
      strip-json-comments: 3.1.1
      supports-color: 8.1.1
      workerpool: 9.3.4
      yargs: 17.7.2
      yargs-parser: 21.1.1
      yargs-unparser: 2.0.0

  morgan@1.10.1:
    dependencies:
      basic-auth: 2.0.1
      debug: 2.6.9
      depd: 2.0.0
      on-finished: 2.3.0
      on-headers: 1.1.0
    transitivePeerDependencies:
      - supports-color

  mrmime@2.0.1: {}

  ms@2.0.0: {}

  ms@2.1.3: {}

  mute-stream@0.0.8: {}

  nan@2.23.0: {}

  nanoid@3.3.11: {}

  napi-build-utils@2.0.0:
    optional: true

  napi-postinstall@0.3.3: {}

  natural-compare@1.4.0: {}

  negotiator@0.6.3: {}

  negotiator@0.6.4: {}

  neo-async@2.6.2: {}

  no-case@3.0.4:
    dependencies:
      lower-case: 2.0.2
      tslib: 2.8.1

  node-abi@3.77.0:
    dependencies:
      semver: 7.7.2
    optional: true

  node-abort-controller@3.1.1: {}

  node-addon-api@4.3.0:
    optional: true

  node-addon-api@7.1.1:
    optional: true

  node-fetch@2.7.0(encoding@0.1.13):
    dependencies:
      whatwg-url: 5.0.0
    optionalDependencies:
      encoding: 0.1.13

  node-gyp@9.4.1:
    dependencies:
      env-paths: 2.2.1
      exponential-backoff: 3.1.2
      glob: 7.2.3
      graceful-fs: 4.2.11
      make-fetch-happen: 10.2.1
      nopt: 6.0.0
      npmlog: 6.0.2
      rimraf: 3.0.2
      semver: 7.7.2
      tar: 6.2.1
      which: 2.0.2
    transitivePeerDependencies:
      - bluebird
      - supports-color

  node-releases@2.0.21: {}

  node-sarif-builder@3.2.0:
    dependencies:
      '@types/sarif': 2.1.7
      fs-extra: 11.3.2

  nopt@1.0.10:
    dependencies:
      abbrev: 1.1.1

  nopt@6.0.0:
    dependencies:
      abbrev: 1.1.1

  nopt@7.2.1:
    dependencies:
      abbrev: 2.0.0

  normalize-package-data@3.0.3:
    dependencies:
      hosted-git-info: 4.1.0
      is-core-module: 2.16.1
      semver: 7.7.2
      validate-npm-package-license: 3.0.4

  normalize-package-data@5.0.0:
    dependencies:
      hosted-git-info: 6.1.3
      is-core-module: 2.16.1
      semver: 7.7.2
      validate-npm-package-license: 3.0.4

  normalize-package-data@6.0.2:
    dependencies:
      hosted-git-info: 7.0.2
      semver: 7.7.2
      validate-npm-package-license: 3.0.4

  normalize-path@3.0.0: {}

  normalize-range@0.1.2: {}

  npm-normalize-package-bin@3.0.1: {}

  npmlog@6.0.2:
    dependencies:
      are-we-there-yet: 3.0.1
      console-control-strings: 1.1.0
      gauge: 4.0.4
      set-blocking: 2.0.0

  nth-check@2.1.1:
    dependencies:
      boolbase: 1.0.0

  object-assign@4.1.1: {}

  object-inspect@1.13.4: {}

  object-keys@1.1.1: {}

  object.assign@4.1.7:
    dependencies:
      call-bind: 1.0.8
      call-bound: 1.0.4
      define-properties: 1.2.1
      es-object-atoms: 1.1.1
      has-symbols: 1.1.0
      object-keys: 1.1.1
    optional: true

  object.fromentries@2.0.8:
    dependencies:
      call-bind: 1.0.8
      define-properties: 1.2.1
      es-abstract: 1.24.0
      es-object-atoms: 1.1.1
    optional: true

  object.groupby@1.0.3:
    dependencies:
      call-bind: 1.0.8
      define-properties: 1.2.1
      es-abstract: 1.24.0
    optional: true

  object.values@1.2.1:
    dependencies:
      call-bind: 1.0.8
      call-bound: 1.0.4
      define-properties: 1.2.1
      es-object-atoms: 1.1.1
    optional: true

  obliterator@2.0.5: {}

  on-finished@2.3.0:
    dependencies:
      ee-first: 1.1.1

  on-finished@2.4.1:
    dependencies:
      ee-first: 1.1.1

  on-headers@1.1.0: {}

  once@1.4.0:
    dependencies:
      wrappy: 1.0.2

  onetime@7.0.0:
    dependencies:
      mimic-function: 5.0.1

  open@10.2.0:
    dependencies:
      default-browser: 5.2.1
      define-lazy-prop: 3.0.0
      is-inside-container: 1.0.0
      wsl-utils: 0.1.0

  opener@1.5.2: {}

  optionator@0.9.4:
    dependencies:
      deep-is: 0.1.4
      fast-levenshtein: 2.0.6
      levn: 0.4.1
      prelude-ls: 1.2.1
      type-check: 0.4.0
      word-wrap: 1.2.5

  ora@8.2.0:
    dependencies:
      chalk: 5.6.2
      cli-cursor: 5.0.0
      cli-spinners: 2.9.2
      is-interactive: 2.0.0
      is-unicode-supported: 2.1.0
      log-symbols: 6.0.0
      stdin-discarder: 0.2.2
      string-width: 7.2.0
      strip-ansi: 7.1.2

  os-browserify@0.3.0: {}

  ovsx@0.10.5:
    dependencies:
      '@vscode/vsce': 3.6.2
      commander: 6.2.1
      follow-redirects: 1.15.11
      is-ci: 2.0.0
      leven: 3.1.0
      semver: 7.7.2
      tmp: 0.2.5
      yauzl-promise: 4.0.0
    transitivePeerDependencies:
      - debug
      - supports-color

  own-keys@1.0.1:
    dependencies:
      get-intrinsic: 1.3.0
      object-keys: 1.1.1
      safe-push-apply: 1.0.0
    optional: true

  oxc-parser@0.74.0:
    dependencies:
      '@oxc-project/types': 0.74.0
    optionalDependencies:
      '@oxc-parser/binding-android-arm64': 0.74.0
      '@oxc-parser/binding-darwin-arm64': 0.74.0
      '@oxc-parser/binding-darwin-x64': 0.74.0
      '@oxc-parser/binding-freebsd-x64': 0.74.0
      '@oxc-parser/binding-linux-arm-gnueabihf': 0.74.0
      '@oxc-parser/binding-linux-arm-musleabihf': 0.74.0
      '@oxc-parser/binding-linux-arm64-gnu': 0.74.0
      '@oxc-parser/binding-linux-arm64-musl': 0.74.0
      '@oxc-parser/binding-linux-riscv64-gnu': 0.74.0
      '@oxc-parser/binding-linux-s390x-gnu': 0.74.0
      '@oxc-parser/binding-linux-x64-gnu': 0.74.0
      '@oxc-parser/binding-linux-x64-musl': 0.74.0
      '@oxc-parser/binding-wasm32-wasi': 0.74.0
      '@oxc-parser/binding-win32-arm64-msvc': 0.74.0
      '@oxc-parser/binding-win32-x64-msvc': 0.74.0

  p-limit@2.3.0:
    dependencies:
      p-try: 2.2.0

  p-limit@3.1.0:
    dependencies:
      yocto-queue: 0.1.0

  p-locate@4.1.0:
    dependencies:
      p-limit: 2.3.0

  p-locate@5.0.0:
    dependencies:
      p-limit: 3.1.0

  p-map@2.1.0: {}

  p-map@4.0.0:
    dependencies:
      aggregate-error: 3.1.0

  p-map@7.0.3: {}

  p-try@2.2.0: {}

  package-json-from-dist@1.0.1: {}

  pako@0.2.9: {}

  pako@1.0.11: {}

  pandemonium@2.4.1:
    dependencies:
      mnemonist: 0.39.8

  param-case@3.0.4:
    dependencies:
      dot-case: 3.0.4
      tslib: 2.8.1

  parent-module@1.0.1:
    dependencies:
      callsites: 3.1.0

  parse-json@5.2.0:
    dependencies:
      '@babel/code-frame': 7.27.1
      error-ex: 1.3.4
      json-parse-even-better-errors: 2.3.1
      lines-and-columns: 1.2.4

  parse-json@8.3.0:
    dependencies:
      '@babel/code-frame': 7.27.1
      index-to-position: 1.1.0
      type-fest: 4.41.0

  parse-semver@1.1.1:
    dependencies:
      semver: 5.7.2

  parse5-htmlparser2-tree-adapter@6.0.1:
    dependencies:
      parse5: 6.0.1

  parse5-htmlparser2-tree-adapter@7.1.0:
    dependencies:
      domhandler: 5.0.3
      parse5: 7.3.0

  parse5@6.0.1: {}

  parse5@7.3.0:
    dependencies:
      entities: 6.0.1

  parseurl@1.3.3: {}

  pascal-case@3.1.2:
    dependencies:
      no-case: 3.0.4
      tslib: 2.8.1

  path-browserify@1.0.1: {}

  path-exists@4.0.0: {}

  path-is-absolute@1.0.1: {}

  path-is-inside@1.0.2: {}

  path-key@3.1.1: {}

  path-parse@1.0.7: {}

  path-scurry@1.11.1:
    dependencies:
      lru-cache: 10.4.3
      minipass: 7.1.2

  path-scurry@2.0.0:
    dependencies:
      lru-cache: 11.2.1
      minipass: 7.1.2

  path-to-regexp@8.3.0: {}

  path-type@4.0.0: {}

  path-type@6.0.0: {}

  peek-stream@1.1.3:
    dependencies:
      buffer-from: 1.1.2
      duplexify: 3.7.1
      through2: 2.0.5

  pend@1.2.0: {}

  picocolors@1.1.1: {}

  picomatch@2.3.1: {}

  picomatch@4.0.3: {}

  pify@2.3.0: {}

  pify@4.0.1: {}

  pinkie-promise@2.0.1:
    dependencies:
      pinkie: 2.0.4

  pinkie@2.0.4: {}

  pkg-dir@4.2.0:
    dependencies:
      find-up: 4.1.0

  playwright-core@1.55.0: {}

  playwright@1.55.0:
    dependencies:
      playwright-core: 1.55.0
    optionalDependencies:
      fsevents: 2.3.2

  pluralize@2.0.0: {}

  pluralize@8.0.0: {}

  possible-typed-array-names@1.1.0:
    optional: true

  postcss-calc@10.1.1(postcss@8.5.6):
    dependencies:
      postcss: 8.5.6
      postcss-selector-parser: 7.1.0
      postcss-value-parser: 4.2.0

  postcss-colormin@7.0.4(postcss@8.5.6):
    dependencies:
      browserslist: 4.26.2
      caniuse-api: 3.0.0
      colord: 2.9.3
      postcss: 8.5.6
      postcss-value-parser: 4.2.0

  postcss-convert-values@7.0.7(postcss@8.5.6):
    dependencies:
      browserslist: 4.26.2
      postcss: 8.5.6
      postcss-value-parser: 4.2.0

  postcss-discard-comments@7.0.4(postcss@8.5.6):
    dependencies:
      postcss: 8.5.6
      postcss-selector-parser: 7.1.0

  postcss-discard-duplicates@7.0.2(postcss@8.5.6):
    dependencies:
      postcss: 8.5.6

  postcss-discard-empty@7.0.1(postcss@8.5.6):
    dependencies:
      postcss: 8.5.6

  postcss-discard-overridden@7.0.1(postcss@8.5.6):
    dependencies:
      postcss: 8.5.6

  postcss-discard-unused@7.0.4(postcss@8.5.6):
    dependencies:
      postcss: 8.5.6
      postcss-selector-parser: 7.1.0

  postcss-merge-idents@7.0.1(postcss@8.5.6):
    dependencies:
      cssnano-utils: 5.0.1(postcss@8.5.6)
      postcss: 8.5.6
      postcss-value-parser: 4.2.0

  postcss-merge-longhand@7.0.5(postcss@8.5.6):
    dependencies:
      postcss: 8.5.6
      postcss-value-parser: 4.2.0
      stylehacks: 7.0.6(postcss@8.5.6)

  postcss-merge-rules@7.0.6(postcss@8.5.6):
    dependencies:
      browserslist: 4.26.2
      caniuse-api: 3.0.0
      cssnano-utils: 5.0.1(postcss@8.5.6)
      postcss: 8.5.6
      postcss-selector-parser: 7.1.0

  postcss-minify-font-values@7.0.1(postcss@8.5.6):
    dependencies:
      postcss: 8.5.6
      postcss-value-parser: 4.2.0

  postcss-minify-gradients@7.0.1(postcss@8.5.6):
    dependencies:
      colord: 2.9.3
      cssnano-utils: 5.0.1(postcss@8.5.6)
      postcss: 8.5.6
      postcss-value-parser: 4.2.0

  postcss-minify-params@7.0.4(postcss@8.5.6):
    dependencies:
      browserslist: 4.26.2
      cssnano-utils: 5.0.1(postcss@8.5.6)
      postcss: 8.5.6
      postcss-value-parser: 4.2.0

  postcss-minify-selectors@7.0.5(postcss@8.5.6):
    dependencies:
      cssesc: 3.0.0
      postcss: 8.5.6
      postcss-selector-parser: 7.1.0

  postcss-modules-extract-imports@3.1.0(postcss@8.5.6):
    dependencies:
      postcss: 8.5.6

  postcss-modules-local-by-default@4.2.0(postcss@8.5.6):
    dependencies:
      icss-utils: 5.1.0(postcss@8.5.6)
      postcss: 8.5.6
      postcss-selector-parser: 7.1.0
      postcss-value-parser: 4.2.0

  postcss-modules-scope@3.2.1(postcss@8.5.6):
    dependencies:
      postcss: 8.5.6
      postcss-selector-parser: 7.1.0

  postcss-modules-values@4.0.0(postcss@8.5.6):
    dependencies:
      icss-utils: 5.1.0(postcss@8.5.6)
      postcss: 8.5.6

  postcss-normalize-charset@7.0.1(postcss@8.5.6):
    dependencies:
      postcss: 8.5.6

  postcss-normalize-display-values@7.0.1(postcss@8.5.6):
    dependencies:
      postcss: 8.5.6
      postcss-value-parser: 4.2.0

  postcss-normalize-positions@7.0.1(postcss@8.5.6):
    dependencies:
      postcss: 8.5.6
      postcss-value-parser: 4.2.0

  postcss-normalize-repeat-style@7.0.1(postcss@8.5.6):
    dependencies:
      postcss: 8.5.6
      postcss-value-parser: 4.2.0

  postcss-normalize-string@7.0.1(postcss@8.5.6):
    dependencies:
      postcss: 8.5.6
      postcss-value-parser: 4.2.0

  postcss-normalize-timing-functions@7.0.1(postcss@8.5.6):
    dependencies:
      postcss: 8.5.6
      postcss-value-parser: 4.2.0

  postcss-normalize-unicode@7.0.4(postcss@8.5.6):
    dependencies:
      browserslist: 4.26.2
      postcss: 8.5.6
      postcss-value-parser: 4.2.0

  postcss-normalize-url@7.0.1(postcss@8.5.6):
    dependencies:
      postcss: 8.5.6
      postcss-value-parser: 4.2.0

  postcss-normalize-whitespace@7.0.1(postcss@8.5.6):
    dependencies:
      postcss: 8.5.6
      postcss-value-parser: 4.2.0

  postcss-ordered-values@7.0.2(postcss@8.5.6):
    dependencies:
      cssnano-utils: 5.0.1(postcss@8.5.6)
      postcss: 8.5.6
      postcss-value-parser: 4.2.0

  postcss-reduce-idents@7.0.1(postcss@8.5.6):
    dependencies:
      postcss: 8.5.6
      postcss-value-parser: 4.2.0

  postcss-reduce-initial@7.0.4(postcss@8.5.6):
    dependencies:
      browserslist: 4.26.2
      caniuse-api: 3.0.0
      postcss: 8.5.6

  postcss-reduce-transforms@7.0.1(postcss@8.5.6):
    dependencies:
      postcss: 8.5.6
      postcss-value-parser: 4.2.0

  postcss-selector-parser@7.1.0:
    dependencies:
      cssesc: 3.0.0
      util-deprecate: 1.0.2

  postcss-svgo@7.1.0(postcss@8.5.6):
    dependencies:
      postcss: 8.5.6
      postcss-value-parser: 4.2.0
      svgo: 4.0.0

  postcss-unique-selectors@7.0.4(postcss@8.5.6):
    dependencies:
      postcss: 8.5.6
      postcss-selector-parser: 7.1.0

  postcss-value-parser@4.2.0: {}

  postcss-zindex@7.0.1(postcss@8.5.6):
    dependencies:
      postcss: 8.5.6

  postcss@8.5.6:
    dependencies:
      nanoid: 3.3.11
      picocolors: 1.1.1
      source-map-js: 1.2.1

  prebuild-install@7.1.3:
    dependencies:
      detect-libc: 2.1.0
      expand-template: 2.0.3
      github-from-package: 0.0.0
      minimist: 1.2.8
      mkdirp-classic: 0.5.3
      napi-build-utils: 2.0.0
      node-abi: 3.77.0
      pump: 3.0.3
      rc: 1.2.8
      simple-get: 4.0.1
      tar-fs: 2.1.4
      tunnel-agent: 0.6.0
    optional: true

  prelude-ls@1.2.1: {}

  prettier@3.6.2: {}

  pretty-error@4.0.0:
    dependencies:
      lodash: 4.17.21
      renderkid: 3.0.0

  process-nextick-args@2.0.1: {}

  promise-inflight@1.0.1: {}

  promise-retry@2.0.1:
    dependencies:
      err-code: 2.0.3
      retry: 0.12.0

  prop-types-extra@1.1.1(react@19.0.0):
    dependencies:
      react: 19.0.0
      react-is: 16.13.1
      warning: 4.0.3

  prop-types@15.8.1:
    dependencies:
      loose-envify: 1.4.0
      object-assign: 4.1.1
      react-is: 16.13.1

  protobufjs@7.5.4:
    dependencies:
      '@protobufjs/aspromise': 1.1.2
      '@protobufjs/base64': 1.1.2
      '@protobufjs/codegen': 2.0.4
      '@protobufjs/eventemitter': 1.1.0
      '@protobufjs/fetch': 1.1.0
      '@protobufjs/float': 1.0.2
      '@protobufjs/inquire': 1.1.0
      '@protobufjs/path': 1.1.2
      '@protobufjs/pool': 1.1.0
      '@protobufjs/utf8': 1.1.0
      '@types/node': 20.14.15
      long: 5.3.2

  pump@2.0.1:
    dependencies:
      end-of-stream: 1.4.5
      once: 1.4.0

  pump@3.0.3:
    dependencies:
      end-of-stream: 1.4.5
      once: 1.4.0

  pumpify@1.5.1:
    dependencies:
      duplexify: 3.7.1
      inherits: 2.0.4
      pump: 2.0.1

  punycode.js@2.3.1: {}

  punycode@2.3.1: {}

  qr-creator@1.0.0: {}

  qs@6.14.0:
    dependencies:
      side-channel: 1.1.0

  queue-microtask@1.2.3: {}

  quick-lru@5.1.1: {}

  randombytes@2.1.0:
    dependencies:
      safe-buffer: 5.2.1

  rc-config-loader@4.1.3:
    dependencies:
      debug: 4.4.3(supports-color@8.1.1)
      js-yaml: 4.1.0
      json5: 2.2.3
      require-from-string: 2.0.2
    transitivePeerDependencies:
      - supports-color

  rc@1.2.8:
    dependencies:
      deep-extend: 0.6.0
      ini: 1.3.8
      minimist: 1.2.8
      strip-json-comments: 2.0.1
    optional: true

  re-resizable@6.11.2(react-dom@19.0.0(react@19.0.0))(react@19.0.0):
    dependencies:
      react: 19.0.0
      react-dom: 19.0.0(react@19.0.0)

  react-bootstrap@2.10.7(@types/react@19.0.12)(react-dom@19.0.0(react@19.0.0))(react@19.0.0):
    dependencies:
      '@babel/runtime': 7.28.4
      '@restart/hooks': 0.4.16(react@19.0.0)
      '@restart/ui': 1.9.4(react-dom@19.0.0(react@19.0.0))(react@19.0.0)
      '@types/prop-types': 15.7.15
      '@types/react-transition-group': 4.4.12(@types/react@19.0.12)
      classnames: 2.5.1
      dom-helpers: 5.2.1
      invariant: 2.2.4
      prop-types: 15.8.1
      prop-types-extra: 1.1.1(react@19.0.0)
      react: 19.0.0
      react-dom: 19.0.0(react@19.0.0)
      react-transition-group: 4.4.5(react-dom@19.0.0(react@19.0.0))(react@19.0.0)
      uncontrollable: 7.2.1(react@19.0.0)
      warning: 4.0.3
    optionalDependencies:
      '@types/react': 19.0.12

  react-dom@19.0.0(react@19.0.0):
    dependencies:
      react: 19.0.0
      scheduler: 0.25.0

  react-dragula@1.1.17:
    dependencies:
      atoa: 1.0.0
      dragula: 3.7.2

  react-is@16.13.1: {}

  react-lifecycles-compat@3.0.4: {}

  react-onclickoutside@6.13.2(react-dom@19.0.0(react@19.0.0))(react@19.0.0):
    dependencies:
      react: 19.0.0
      react-dom: 19.0.0(react@19.0.0)

  react-transition-group@4.4.5(react-dom@19.0.0(react@19.0.0))(react@19.0.0):
    dependencies:
      '@babel/runtime': 7.28.4
      dom-helpers: 5.2.1
      loose-envify: 1.4.0
      prop-types: 15.8.1
      react: 19.0.0
      react-dom: 19.0.0(react@19.0.0)

  react@19.0.0: {}

  read-installed-packages@2.0.1:
    dependencies:
      '@npmcli/fs': 3.1.1
      debug: 4.4.3(supports-color@8.1.1)
      read-package-json: 6.0.4
      semver: 7.7.2
      slide: 1.1.6
    optionalDependencies:
      graceful-fs: 4.2.11
    transitivePeerDependencies:
      - supports-color

  read-package-json@6.0.4:
    dependencies:
      glob: 10.4.5
      json-parse-even-better-errors: 3.0.2
      normalize-package-data: 5.0.0
      npm-normalize-package-bin: 3.0.1

  read-pkg-up@8.0.0:
    dependencies:
      find-up: 5.0.0
      read-pkg: 6.0.0
      type-fest: 1.4.0

  read-pkg@6.0.0:
    dependencies:
      '@types/normalize-package-data': 2.4.4
      normalize-package-data: 3.0.3
      parse-json: 5.2.0
      type-fest: 1.4.0

  read-pkg@9.0.1:
    dependencies:
      '@types/normalize-package-data': 2.4.4
      normalize-package-data: 6.0.2
      parse-json: 8.3.0
      type-fest: 4.41.0
      unicorn-magic: 0.1.0

  read@1.0.7:
    dependencies:
      mute-stream: 0.0.8

  readable-stream@2.3.8:
    dependencies:
      core-util-is: 1.0.3
      inherits: 2.0.4
      isarray: 1.0.0
      process-nextick-args: 2.0.1
      safe-buffer: 5.1.2
      string_decoder: 1.1.1
      util-deprecate: 1.0.2

  readable-stream@3.6.2:
    dependencies:
      inherits: 2.0.4
      string_decoder: 1.3.0
      util-deprecate: 1.0.2

  readdirp@3.6.0:
    dependencies:
      picomatch: 2.3.1

  readdirp@4.1.2: {}

  rechoir@0.8.0:
    dependencies:
      resolve: 1.22.10

  redent@4.0.0:
    dependencies:
      indent-string: 5.0.0
      strip-indent: 4.1.0

  reflect.getprototypeof@1.0.10:
    dependencies:
      call-bind: 1.0.8
      define-properties: 1.2.1
      es-abstract: 1.24.0
      es-errors: 1.3.0
      es-object-atoms: 1.1.1
      get-intrinsic: 1.3.0
      get-proto: 1.0.1
      which-builtin-type: 1.2.1
    optional: true

  regex-to-strings@2.1.0:
    dependencies:
      escape-string-regexp: 4.0.0
      pandemonium: 2.4.1
      regexp-tree: 0.1.27

  regexp-tree@0.1.27: {}

  regexp.prototype.flags@1.5.4:
    dependencies:
      call-bind: 1.0.8
      define-properties: 1.2.1
      es-errors: 1.3.0
      get-proto: 1.0.1
      gopd: 1.2.0
      set-function-name: 2.0.2
    optional: true

  relateurl@0.2.7: {}

  renderkid@3.0.0:
    dependencies:
      css-select: 4.3.0
      dom-converter: 0.2.0
      htmlparser2: 6.1.0
      lodash: 4.17.21
      strip-ansi: 6.0.1

  require-directory@2.1.1: {}

  require-from-string@2.0.2: {}

  resolve-cwd@3.0.0:
    dependencies:
      resolve-from: 5.0.0

  resolve-from@4.0.0: {}

  resolve-from@5.0.0: {}

  resolve-path@1.4.0:
    dependencies:
      http-errors: 1.6.3
      path-is-absolute: 1.0.1

  resolve-pkg-maps@1.0.0: {}

  resolve@1.22.10:
    dependencies:
      is-core-module: 2.16.1
      path-parse: 1.0.7
      supports-preserve-symlinks-flag: 1.0.0

  restore-cursor@5.1.0:
    dependencies:
      onetime: 7.0.0
      signal-exit: 4.1.0

  retry@0.12.0: {}

  reusify@1.1.0: {}

  rimraf@2.7.1:
    dependencies:
      glob: 7.2.3

  rimraf@3.0.2:
    dependencies:
      glob: 7.2.3

  run-applescript@7.1.0: {}

  run-parallel@1.2.0:
    dependencies:
      queue-microtask: 1.2.3

  rw@1.3.3: {}

  rxjs@7.8.2:
    dependencies:
      tslib: 2.8.1

  safe-array-concat@1.1.3:
    dependencies:
      call-bind: 1.0.8
      call-bound: 1.0.4
      get-intrinsic: 1.3.0
      has-symbols: 1.1.0
      isarray: 2.0.5
    optional: true

  safe-buffer@5.1.2: {}

  safe-buffer@5.2.1: {}

  safe-identifier@0.4.2: {}

  safe-push-apply@1.0.0:
    dependencies:
      es-errors: 1.3.0
      isarray: 2.0.5
    optional: true

  safe-regex-test@1.1.0:
    dependencies:
      call-bound: 1.0.4
      es-errors: 1.3.0
      is-regex: 1.2.1
    optional: true

  safer-buffer@2.1.2: {}

  sass-embedded-android-arm64@1.77.8:
    optional: true

  sass-embedded-android-arm@1.77.8:
    optional: true

  sass-embedded-android-ia32@1.77.8:
    optional: true

  sass-embedded-android-x64@1.77.8:
    optional: true

  sass-embedded-darwin-arm64@1.77.8:
    optional: true

  sass-embedded-darwin-x64@1.77.8:
    optional: true

  sass-embedded-linux-arm64@1.77.8:
    optional: true

  sass-embedded-linux-arm@1.77.8:
    optional: true

  sass-embedded-linux-ia32@1.77.8:
    optional: true

  sass-embedded-linux-musl-arm64@1.77.8:
    optional: true

  sass-embedded-linux-musl-arm@1.77.8:
    optional: true

  sass-embedded-linux-musl-ia32@1.77.8:
    optional: true

  sass-embedded-linux-musl-x64@1.77.8:
    optional: true

  sass-embedded-linux-x64@1.77.8:
    optional: true

  sass-embedded-win32-arm64@1.77.8:
    optional: true

  sass-embedded-win32-ia32@1.77.8:
    optional: true

  sass-embedded-win32-x64@1.77.8:
    optional: true

  sass-embedded@1.77.8:
    dependencies:
      '@bufbuild/protobuf': 1.10.1
      buffer-builder: 0.2.0
      immutable: 4.3.7
      rxjs: 7.8.2
      supports-color: 8.1.1
      varint: 6.0.0
    optionalDependencies:
      sass-embedded-android-arm: 1.77.8
      sass-embedded-android-arm64: 1.77.8
      sass-embedded-android-ia32: 1.77.8
      sass-embedded-android-x64: 1.77.8
      sass-embedded-darwin-arm64: 1.77.8
      sass-embedded-darwin-x64: 1.77.8
      sass-embedded-linux-arm: 1.77.8
      sass-embedded-linux-arm64: 1.77.8
      sass-embedded-linux-ia32: 1.77.8
      sass-embedded-linux-musl-arm: 1.77.8
      sass-embedded-linux-musl-arm64: 1.77.8
      sass-embedded-linux-musl-ia32: 1.77.8
      sass-embedded-linux-musl-x64: 1.77.8
      sass-embedded-linux-x64: 1.77.8
      sass-embedded-win32-arm64: 1.77.8
      sass-embedded-win32-ia32: 1.77.8
      sass-embedded-win32-x64: 1.77.8

  sass-loader@16.0.5(sass-embedded@1.77.8)(sass@1.90.0)(webpack@5.101.3):
    dependencies:
      neo-async: 2.6.2
    optionalDependencies:
      sass: 1.90.0
      sass-embedded: 1.77.8
      webpack: 5.101.3(@swc/core@1.13.5(@swc/helpers@0.5.17))(esbuild@0.25.10)(webpack-cli@6.0.1)

  sass@1.90.0:
    dependencies:
      chokidar: 4.0.3
      immutable: 5.1.3
      source-map-js: 1.2.1
    optionalDependencies:
      '@parcel/watcher': 2.5.1

  sax@1.4.1: {}

  scheduler@0.25.0: {}

  schema-utils@3.3.0:
    dependencies:
      '@types/json-schema': 7.0.15
      ajv: 6.12.6
      ajv-keywords: 3.5.2(ajv@6.12.6)

  schema-utils@4.3.2:
    dependencies:
      '@types/json-schema': 7.0.15
      ajv: 8.17.1
      ajv-formats: 2.1.1(ajv@8.17.1)
      ajv-keywords: 5.1.0(ajv@8.17.1)

  secretlint@10.2.2:
    dependencies:
      '@secretlint/config-creator': 10.2.2
      '@secretlint/formatter': 10.2.2
      '@secretlint/node': 10.2.2
      '@secretlint/profiler': 10.2.2
      debug: 4.4.3(supports-color@8.1.1)
      globby: 14.1.0
      read-pkg: 9.0.1
    transitivePeerDependencies:
      - supports-color

  semver@5.7.2: {}

  semver@6.3.1:
    optional: true

  semver@7.7.2: {}

  serialize-javascript@6.0.2:
    dependencies:
      randombytes: 2.1.0

  set-blocking@2.0.0: {}

  set-function-length@1.2.2:
    dependencies:
      define-data-property: 1.1.4
      es-errors: 1.3.0
      function-bind: 1.1.2
      get-intrinsic: 1.3.0
      gopd: 1.2.0
      has-property-descriptors: 1.0.2
    optional: true

  set-function-name@2.0.2:
    dependencies:
      define-data-property: 1.1.4
      es-errors: 1.3.0
      functions-have-names: 1.2.3
      has-property-descriptors: 1.0.2
    optional: true

  set-proto@1.0.0:
    dependencies:
      dunder-proto: 1.0.1
      es-errors: 1.3.0
      es-object-atoms: 1.1.1
    optional: true

  setimmediate@1.0.5: {}

  setprototypeof@1.1.0: {}

  setprototypeof@1.2.0: {}

  shallow-clone@3.0.1:
    dependencies:
      kind-of: 6.0.3

  sharp@0.34.3:
    dependencies:
      color: 4.2.3
      detect-libc: 2.1.0
      semver: 7.7.2
    optionalDependencies:
      '@img/sharp-darwin-arm64': 0.34.3
      '@img/sharp-darwin-x64': 0.34.3
      '@img/sharp-libvips-darwin-arm64': 1.2.0
      '@img/sharp-libvips-darwin-x64': 1.2.0
      '@img/sharp-libvips-linux-arm': 1.2.0
      '@img/sharp-libvips-linux-arm64': 1.2.0
      '@img/sharp-libvips-linux-ppc64': 1.2.0
      '@img/sharp-libvips-linux-s390x': 1.2.0
      '@img/sharp-libvips-linux-x64': 1.2.0
      '@img/sharp-libvips-linuxmusl-arm64': 1.2.0
      '@img/sharp-libvips-linuxmusl-x64': 1.2.0
      '@img/sharp-linux-arm': 0.34.3
      '@img/sharp-linux-arm64': 0.34.3
      '@img/sharp-linux-ppc64': 0.34.3
      '@img/sharp-linux-s390x': 0.34.3
      '@img/sharp-linux-x64': 0.34.3
      '@img/sharp-linuxmusl-arm64': 0.34.3
      '@img/sharp-linuxmusl-x64': 0.34.3
      '@img/sharp-wasm32': 0.34.3
      '@img/sharp-win32-arm64': 0.34.3
      '@img/sharp-win32-ia32': 0.34.3
      '@img/sharp-win32-x64': 0.34.3

  shebang-command@2.0.0:
    dependencies:
      shebang-regex: 3.0.0

  shebang-regex@3.0.0: {}

  side-channel-list@1.0.0:
    dependencies:
      es-errors: 1.3.0
      object-inspect: 1.13.4

  side-channel-map@1.0.1:
    dependencies:
      call-bound: 1.0.4
      es-errors: 1.3.0
      get-intrinsic: 1.3.0
      object-inspect: 1.13.4

  side-channel-weakmap@1.0.2:
    dependencies:
      call-bound: 1.0.4
      es-errors: 1.3.0
      get-intrinsic: 1.3.0
      object-inspect: 1.13.4
      side-channel-map: 1.0.1

  side-channel@1.1.0:
    dependencies:
      es-errors: 1.3.0
      object-inspect: 1.13.4
      side-channel-list: 1.0.0
      side-channel-map: 1.0.1
      side-channel-weakmap: 1.0.2

  signal-exit@3.0.7: {}

  signal-exit@4.1.0: {}

  signal-polyfill@0.2.2: {}

  signal-utils@0.21.1(signal-polyfill@0.2.2):
    dependencies:
      signal-polyfill: 0.2.2

  simple-concat@1.0.1:
    optional: true

  simple-get@4.0.1:
    dependencies:
      decompress-response: 6.0.0
      once: 1.4.0
      simple-concat: 1.0.1
    optional: true

  simple-invariant@2.0.1: {}

  simple-swizzle@0.2.4:
    dependencies:
      is-arrayish: 0.3.4

  sinon@21.0.0:
    dependencies:
      '@sinonjs/commons': 3.0.1
      '@sinonjs/fake-timers': 13.0.5
      '@sinonjs/samsam': 8.0.3
      diff: 7.0.0
      supports-color: 7.2.0

  sirv@2.0.4:
    dependencies:
      '@polka/url': 1.0.0-next.29
      mrmime: 2.0.1
      totalist: 3.0.1

  slash@3.0.0: {}

  slash@4.0.0: {}

  slash@5.1.0: {}

  slice-ansi@4.0.0:
    dependencies:
      ansi-styles: 4.3.0
      astral-regex: 2.0.0
      is-fullwidth-code-point: 3.0.0

  slide@1.1.6: {}

  slug@11.0.0: {}

  slugify@1.6.6: {}

  smart-buffer@4.2.0: {}

  socks-proxy-agent@7.0.0:
    dependencies:
      agent-base: 6.0.2
      debug: 4.4.3(supports-color@8.1.1)
      socks: 2.8.7
    transitivePeerDependencies:
      - supports-color

  socks@2.8.7:
    dependencies:
      ip-address: 10.0.1
      smart-buffer: 4.2.0

  sortablejs@1.15.6: {}

  source-list-map@2.0.1: {}

  source-map-js@1.2.1: {}

  source-map-support@0.5.21:
    dependencies:
      buffer-from: 1.1.2
      source-map: 0.6.1

  source-map@0.6.1: {}

  source-map@0.7.6: {}

  spdx-compare@1.0.0:
    dependencies:
      array-find-index: 1.0.2
      spdx-expression-parse: 3.0.1
      spdx-ranges: 2.1.1

  spdx-correct@3.2.0:
    dependencies:
      spdx-expression-parse: 3.0.1
      spdx-license-ids: 3.0.22

  spdx-exceptions@2.5.0: {}

  spdx-expression-parse@3.0.1:
    dependencies:
      spdx-exceptions: 2.5.0
      spdx-license-ids: 3.0.22

  spdx-license-ids@3.0.22: {}

  spdx-ranges@2.1.1: {}

  spdx-satisfies@5.0.1:
    dependencies:
      spdx-compare: 1.0.0
      spdx-expression-parse: 3.0.1
      spdx-ranges: 2.1.1

  sprintf-js@1.0.3: {}

  ssri@9.0.1:
    dependencies:
      minipass: 3.3.6

  stable-hash-x@0.2.0: {}

  statuses@1.5.0: {}

  statuses@2.0.1: {}

  statuses@2.0.2: {}

  stdin-discarder@0.2.2: {}

  stop-iteration-iterator@1.1.0:
    dependencies:
      es-errors: 1.3.0
      internal-slot: 1.1.0
    optional: true

  stream-shift@1.0.3: {}

  streamx@2.23.0:
    dependencies:
      events-universal: 1.0.0
      fast-fifo: 1.3.2
      text-decoder: 1.2.3
    transitivePeerDependencies:
      - react-native-b4a

  string-width@4.2.3:
    dependencies:
      emoji-regex: 8.0.0
      is-fullwidth-code-point: 3.0.0
      strip-ansi: 6.0.1

  string-width@5.1.2:
    dependencies:
      eastasianwidth: 0.2.0
      emoji-regex: 9.2.2
      strip-ansi: 7.1.2

  string-width@7.2.0:
    dependencies:
      emoji-regex: 10.5.0
      get-east-asian-width: 1.4.0
      strip-ansi: 7.1.2

  string.prototype.trim@1.2.10:
    dependencies:
      call-bind: 1.0.8
      call-bound: 1.0.4
      define-data-property: 1.1.4
      define-properties: 1.2.1
      es-abstract: 1.24.0
      es-object-atoms: 1.1.1
      has-property-descriptors: 1.0.2
    optional: true

  string.prototype.trimend@1.0.9:
    dependencies:
      call-bind: 1.0.8
      call-bound: 1.0.4
      define-properties: 1.2.1
      es-object-atoms: 1.1.1
    optional: true

  string.prototype.trimstart@1.0.8:
    dependencies:
      call-bind: 1.0.8
      define-properties: 1.2.1
      es-object-atoms: 1.1.1
    optional: true

  string_decoder@1.1.1:
    dependencies:
      safe-buffer: 5.1.2

  string_decoder@1.3.0:
    dependencies:
      safe-buffer: 5.2.1

  strip-ansi@6.0.1:
    dependencies:
      ansi-regex: 5.0.1

  strip-ansi@7.1.2:
    dependencies:
      ansi-regex: 6.2.2

  strip-bom@3.0.0:
    optional: true

  strip-indent@4.1.0: {}

  strip-json-comments@2.0.1:
    optional: true

  strip-json-comments@3.1.1: {}

  structured-source@4.0.0:
    dependencies:
      boundary: 2.0.0

  stylehacks@7.0.6(postcss@8.5.6):
    dependencies:
      browserslist: 4.26.2
      postcss: 8.5.6
      postcss-selector-parser: 7.1.0

  supports-color@7.2.0:
    dependencies:
      has-flag: 4.0.0

  supports-color@8.1.1:
    dependencies:
      has-flag: 4.0.0

  supports-color@9.4.0: {}

  supports-hyperlinks@3.2.0:
    dependencies:
      has-flag: 4.0.0
      supports-color: 7.2.0

  supports-preserve-symlinks-flag@1.0.0: {}

  svg-pathdata@6.0.3: {}

  svg2ttf@6.0.3:
    dependencies:
      '@xmldom/xmldom': 0.7.13
      argparse: 2.0.1
      cubic2quad: 1.2.1
      lodash: 4.17.21
      microbuffer: 1.0.0
      svgpath: 2.6.0

  svgicons2svgfont@12.0.0:
    dependencies:
      commander: 9.5.0
      glob: 8.1.0
      sax: 1.4.1
      svg-pathdata: 6.0.3

  svgo@4.0.0:
    dependencies:
      commander: 11.1.0
      css-select: 5.2.2
      css-tree: 3.1.0
      css-what: 6.2.2
      csso: 5.0.5
      picocolors: 1.1.1
      sax: 1.4.1

  svgpath@2.6.0: {}

  table@6.9.0:
    dependencies:
      ajv: 8.17.1
      lodash.truncate: 4.4.2
      slice-ansi: 4.0.0
      string-width: 4.2.3
      strip-ansi: 6.0.1

  tapable@2.2.3: {}

  tar-fs@2.1.4:
    dependencies:
      chownr: 1.1.4
      mkdirp-classic: 0.5.3
      pump: 3.0.3
      tar-stream: 2.2.0
    optional: true

  tar-fs@3.1.1:
    dependencies:
      pump: 3.0.3
      tar-stream: 3.1.7
    optionalDependencies:
      bare-fs: 4.4.4
      bare-path: 3.0.0
    transitivePeerDependencies:
      - bare-buffer
      - react-native-b4a

  tar-stream@2.2.0:
    dependencies:
      bl: 4.1.0
      end-of-stream: 1.4.5
      fs-constants: 1.0.0
      inherits: 2.0.4
      readable-stream: 3.6.2
    optional: true

  tar-stream@3.1.7:
    dependencies:
      b4a: 1.7.1
      fast-fifo: 1.3.2
      streamx: 2.23.0
    transitivePeerDependencies:
      - react-native-b4a

  tar@6.2.1:
    dependencies:
      chownr: 2.0.0
      fs-minipass: 2.1.0
      minipass: 5.0.0
      minizlib: 2.1.2
      mkdirp: 1.0.4
      yallist: 4.0.0

  terminal-link@4.0.0:
    dependencies:
      ansi-escapes: 7.1.0
      supports-hyperlinks: 3.2.0

  terser-webpack-plugin@5.3.14(@swc/core@1.13.5(@swc/helpers@0.5.17))(esbuild@0.25.10)(webpack@5.101.3):
    dependencies:
      '@jridgewell/trace-mapping': 0.3.31
      jest-worker: 27.5.1
      schema-utils: 4.3.2
      serialize-javascript: 6.0.2
      terser: 5.44.0
      webpack: 5.101.3(@swc/core@1.13.5(@swc/helpers@0.5.17))(esbuild@0.25.10)(webpack-cli@6.0.1)
    optionalDependencies:
      '@swc/core': 1.13.5(@swc/helpers@0.5.17)
      esbuild: 0.25.10

  terser@5.44.0:
    dependencies:
      '@jridgewell/source-map': 0.3.11
      acorn: 8.15.0
      commander: 2.20.3
      source-map-support: 0.5.21

  test-exclude@6.0.0:
    dependencies:
      '@istanbuljs/schema': 0.1.3
      glob: 7.2.3
      minimatch: 3.1.2

  text-decoder@1.2.3:
    dependencies:
      b4a: 1.7.1
    transitivePeerDependencies:
      - react-native-b4a

  text-table@0.2.0: {}

  textextensions@6.11.0:
    dependencies:
      editions: 6.22.0

  through2@2.0.5:
    dependencies:
      readable-stream: 2.3.8
      xtend: 4.0.2

  ticky@1.0.1: {}

  tinyglobby@0.2.14:
    dependencies:
      fdir: 6.5.0(picomatch@4.0.3)
      picomatch: 4.0.3

  tinyglobby@0.2.15:
    dependencies:
      fdir: 6.5.0(picomatch@4.0.3)
      picomatch: 4.0.3

  tmp@0.2.5: {}

  to-regex-range@5.0.1:
    dependencies:
      is-number: 7.0.0

  toidentifier@1.0.1: {}

  totalist@3.0.1: {}

  tr46@0.0.3: {}

  treeify@1.1.0: {}

  trim-newlines@4.1.1: {}

  ts-api-utils@2.1.0(typescript@5.9.2):
    dependencies:
      typescript: 5.9.2

  ts-loader@9.5.4(typescript@5.9.2)(webpack@5.101.3):
    dependencies:
      chalk: 4.1.2
      enhanced-resolve: 5.18.3
      micromatch: 4.0.8
      semver: 7.7.2
      source-map: 0.7.6
      typescript: 5.9.2
      webpack: 5.101.3(@swc/core@1.13.5(@swc/helpers@0.5.17))(esbuild@0.25.10)(webpack-cli@6.0.1)

  tsconfig-paths@3.15.0:
    dependencies:
      '@types/json5': 0.0.29
      json5: 1.0.2
      minimist: 1.2.8
      strip-bom: 3.0.0
    optional: true

  tslib@2.8.1: {}

  tsscmp@1.0.6: {}

  ttf2eot@3.1.0:
    dependencies:
      argparse: 2.0.1

  ttf2woff2@5.0.0:
    dependencies:
      bindings: 1.5.0
      bufferstreams: 3.0.0
      nan: 2.23.0
      node-gyp: 9.4.1
    transitivePeerDependencies:
      - bluebird
      - supports-color

  ttf2woff@3.0.0:
    dependencies:
      argparse: 2.0.1
      pako: 1.0.11

  tunnel-agent@0.6.0:
    dependencies:
      safe-buffer: 5.2.1
    optional: true

  tunnel@0.0.6: {}

  type-check@0.4.0:
    dependencies:
      prelude-ls: 1.2.1

  type-detect@4.0.8: {}

  type-detect@4.1.0: {}

  type-fest@1.4.0: {}

  type-fest@4.41.0: {}

  type-is@2.0.1:
    dependencies:
      content-type: 1.0.5
      media-typer: 1.1.0
      mime-types: 3.0.1

  typed-array-buffer@1.0.3:
    dependencies:
      call-bound: 1.0.4
      es-errors: 1.3.0
      is-typed-array: 1.1.15
    optional: true

  typed-array-byte-length@1.0.3:
    dependencies:
      call-bind: 1.0.8
      for-each: 0.3.5
      gopd: 1.2.0
      has-proto: 1.2.0
      is-typed-array: 1.1.15
    optional: true

  typed-array-byte-offset@1.0.4:
    dependencies:
      available-typed-arrays: 1.0.7
      call-bind: 1.0.8
      for-each: 0.3.5
      gopd: 1.2.0
      has-proto: 1.2.0
      is-typed-array: 1.1.15
      reflect.getprototypeof: 1.0.10
    optional: true

  typed-array-length@1.0.7:
    dependencies:
      call-bind: 1.0.8
      for-each: 0.3.5
      gopd: 1.2.0
      is-typed-array: 1.1.15
      possible-typed-array-names: 1.1.0
      reflect.getprototypeof: 1.0.10
    optional: true

  typed-rest-client@1.8.11:
    dependencies:
      qs: 6.14.0
      tunnel: 0.0.6
      underscore: 1.13.7

  typescript-eslint@8.45.0(eslint@9.36.0(jiti@2.4.0))(typescript@5.9.2):
    dependencies:
      '@typescript-eslint/eslint-plugin': 8.45.0(@typescript-eslint/parser@8.45.0(eslint@9.36.0(jiti@2.4.0))(typescript@5.9.2))(eslint@9.36.0(jiti@2.4.0))(typescript@5.9.2)
      '@typescript-eslint/parser': 8.45.0(eslint@9.36.0(jiti@2.4.0))(typescript@5.9.2)
      '@typescript-eslint/typescript-estree': 8.45.0(typescript@5.9.2)
      '@typescript-eslint/utils': 8.45.0(eslint@9.36.0(jiti@2.4.0))(typescript@5.9.2)
      eslint: 9.36.0(jiti@2.4.0)
      typescript: 5.9.2
    transitivePeerDependencies:
      - supports-color

  typescript@4.9.5: {}

  typescript@5.4.5: {}

  typescript@5.9.2: {}

  typical@4.0.0: {}

  uc.micro@2.1.0: {}

  uglify-js@3.19.3:
    optional: true

  unbox-primitive@1.1.0:
    dependencies:
      call-bound: 1.0.4
      has-bigints: 1.1.0
      has-symbols: 1.1.0
      which-boxed-primitive: 1.1.1
    optional: true

  uncontrollable@7.2.1(react@19.0.0):
    dependencies:
      '@babel/runtime': 7.28.4
      '@types/react': 19.0.12
      invariant: 2.2.4
      react: 19.0.0
      react-lifecycles-compat: 3.0.4

  uncontrollable@8.0.4(react@19.0.0):
    dependencies:
      react: 19.0.0

  underscore@1.13.7: {}

  undici-types@5.26.5: {}

  unfetch@4.2.0: {}

  unicorn-magic@0.1.0: {}

  unicorn-magic@0.3.0: {}

  unique-filename@2.0.1:
    dependencies:
      unique-slug: 3.0.0

  unique-slug@3.0.0:
    dependencies:
      imurmurhash: 0.1.4

  universal-user-agent@7.0.3: {}

  universalify@2.0.1: {}

  unrs-resolver@1.11.1:
    dependencies:
      napi-postinstall: 0.3.3
    optionalDependencies:
      '@unrs/resolver-binding-android-arm-eabi': 1.11.1
      '@unrs/resolver-binding-android-arm64': 1.11.1
      '@unrs/resolver-binding-darwin-arm64': 1.11.1
      '@unrs/resolver-binding-darwin-x64': 1.11.1
      '@unrs/resolver-binding-freebsd-x64': 1.11.1
      '@unrs/resolver-binding-linux-arm-gnueabihf': 1.11.1
      '@unrs/resolver-binding-linux-arm-musleabihf': 1.11.1
      '@unrs/resolver-binding-linux-arm64-gnu': 1.11.1
      '@unrs/resolver-binding-linux-arm64-musl': 1.11.1
      '@unrs/resolver-binding-linux-ppc64-gnu': 1.11.1
      '@unrs/resolver-binding-linux-riscv64-gnu': 1.11.1
      '@unrs/resolver-binding-linux-riscv64-musl': 1.11.1
      '@unrs/resolver-binding-linux-s390x-gnu': 1.11.1
      '@unrs/resolver-binding-linux-x64-gnu': 1.11.1
      '@unrs/resolver-binding-linux-x64-musl': 1.11.1
      '@unrs/resolver-binding-wasm32-wasi': 1.11.1
      '@unrs/resolver-binding-win32-arm64-msvc': 1.11.1
      '@unrs/resolver-binding-win32-ia32-msvc': 1.11.1
      '@unrs/resolver-binding-win32-x64-msvc': 1.11.1

  update-browserslist-db@1.1.3(browserslist@4.26.2):
    dependencies:
      browserslist: 4.26.2
      escalade: 3.2.0
      picocolors: 1.1.1

  uri-js@4.4.1:
    dependencies:
      punycode: 2.3.1

  url-join@4.0.1: {}

  util-deprecate@1.0.2: {}

  utila@0.4.0: {}

  uuid@8.3.2: {}

  v8-to-istanbul@9.3.0:
    dependencies:
      '@jridgewell/trace-mapping': 0.3.31
      '@types/istanbul-lib-coverage': 2.0.6
      convert-source-map: 2.0.0

  validate-npm-package-license@3.0.4:
    dependencies:
      spdx-correct: 3.2.0
      spdx-expression-parse: 3.0.1

  varint@6.0.0: {}

  vary@1.1.2: {}

  version-range@4.15.0: {}

  vscode-uri@3.1.0: {}

  warning@4.0.3:
    dependencies:
      loose-envify: 1.4.0

  watchpack@2.4.4:
    dependencies:
      glob-to-regexp: 0.4.1
      graceful-fs: 4.2.11

  webidl-conversions@3.0.1: {}

  webpack-bundle-analyzer@4.10.2:
    dependencies:
      '@discoveryjs/json-ext': 0.5.7
      acorn: 8.15.0
      acorn-walk: 8.3.4
      commander: 7.2.0
      debounce: 1.2.1
      escape-string-regexp: 4.0.0
      gzip-size: 6.0.0
      html-escaper: 2.0.2
      opener: 1.5.2
      picocolors: 1.1.1
      sirv: 2.0.4
      ws: 7.5.10
    transitivePeerDependencies:
      - bufferutil
      - utf-8-validate

  webpack-cli@6.0.1(webpack-bundle-analyzer@4.10.2)(webpack@5.101.3):
    dependencies:
      '@discoveryjs/json-ext': 0.6.3
      '@webpack-cli/configtest': 3.0.1(webpack-cli@6.0.1)(webpack@5.101.3)
      '@webpack-cli/info': 3.0.1(webpack-cli@6.0.1)(webpack@5.101.3)
      '@webpack-cli/serve': 3.0.1(webpack-cli@6.0.1)(webpack@5.101.3)
      colorette: 2.0.20
      commander: 12.1.0
      cross-spawn: 7.0.6
      envinfo: 7.14.0
      fastest-levenshtein: 1.0.16
      import-local: 3.2.0
      interpret: 3.1.1
      rechoir: 0.8.0
      webpack: 5.101.3(@swc/core@1.13.5(@swc/helpers@0.5.17))(esbuild@0.25.10)(webpack-cli@6.0.1)
      webpack-merge: 6.0.1
    optionalDependencies:
      webpack-bundle-analyzer: 4.10.2

  webpack-merge@6.0.1:
    dependencies:
      clone-deep: 4.0.1
      flat: 5.0.2
      wildcard: 2.0.1

  webpack-node-externals@3.0.0: {}

  webpack-require-from@1.8.6(tapable@2.2.3):
    dependencies:
      tapable: 2.2.3

  webpack-sources@1.4.3:
    dependencies:
      source-list-map: 2.0.1
      source-map: 0.6.1

  webpack-sources@3.3.3: {}

  webpack@5.101.3(@swc/core@1.13.5(@swc/helpers@0.5.17))(esbuild@0.25.10)(webpack-cli@6.0.1):
    dependencies:
      '@types/eslint-scope': 3.7.7
      '@types/estree': 1.0.8
      '@types/json-schema': 7.0.15
      '@webassemblyjs/ast': 1.14.1
      '@webassemblyjs/wasm-edit': 1.14.1
      '@webassemblyjs/wasm-parser': 1.14.1
      acorn: 8.15.0
      acorn-import-phases: 1.0.4(acorn@8.15.0)
      browserslist: 4.26.2
      chrome-trace-event: 1.0.4
      enhanced-resolve: 5.18.3
      es-module-lexer: 1.7.0
      eslint-scope: 5.1.1
      events: 3.3.0
      glob-to-regexp: 0.4.1
      graceful-fs: 4.2.11
      json-parse-even-better-errors: 2.3.1
      loader-runner: 4.3.0
      mime-types: 2.1.35
      neo-async: 2.6.2
      schema-utils: 4.3.2
      tapable: 2.2.3
      terser-webpack-plugin: 5.3.14(@swc/core@1.13.5(@swc/helpers@0.5.17))(esbuild@0.25.10)(webpack@5.101.3)
      watchpack: 2.4.4
      webpack-sources: 3.3.3
    optionalDependencies:
      webpack-cli: 6.0.1(webpack-bundle-analyzer@4.10.2)(webpack@5.101.3)
    transitivePeerDependencies:
      - '@swc/core'
      - esbuild
      - uglify-js

  whatwg-url@5.0.0:
    dependencies:
      tr46: 0.0.3
      webidl-conversions: 3.0.1

  which-boxed-primitive@1.1.1:
    dependencies:
      is-bigint: 1.1.0
      is-boolean-object: 1.2.2
      is-number-object: 1.1.1
      is-string: 1.1.1
      is-symbol: 1.1.1
    optional: true

  which-builtin-type@1.2.1:
    dependencies:
      call-bound: 1.0.4
      function.prototype.name: 1.1.8
      has-tostringtag: 1.0.2
      is-async-function: 2.1.1
      is-date-object: 1.1.0
      is-finalizationregistry: 1.1.1
      is-generator-function: 1.1.0
      is-regex: 1.2.1
      is-weakref: 1.1.1
      isarray: 2.0.5
      which-boxed-primitive: 1.1.1
      which-collection: 1.0.2
      which-typed-array: 1.1.19
    optional: true

  which-collection@1.0.2:
    dependencies:
      is-map: 2.0.3
      is-set: 2.0.3
      is-weakmap: 2.0.2
      is-weakset: 2.0.4
    optional: true

  which-typed-array@1.1.19:
    dependencies:
      available-typed-arrays: 1.0.7
      call-bind: 1.0.8
      call-bound: 1.0.4
      for-each: 0.3.5
      get-proto: 1.0.1
      gopd: 1.2.0
      has-tostringtag: 1.0.2
    optional: true

  which@2.0.2:
    dependencies:
      isexe: 2.0.0

  wide-align@1.1.5:
    dependencies:
      string-width: 4.2.3

  wildcard@2.0.1: {}

  word-wrap@1.2.5: {}

  wordwrap@1.0.0: {}

  workerpool@9.3.4: {}

  wrap-ansi@7.0.0:
    dependencies:
      ansi-styles: 4.3.0
      string-width: 4.2.3
      strip-ansi: 6.0.1

  wrap-ansi@8.1.0:
    dependencies:
      ansi-styles: 6.2.3
      string-width: 5.1.2
      strip-ansi: 7.1.2

  wrappy@1.0.2: {}

  ws@7.5.10: {}

  wsl-utils@0.1.0:
    dependencies:
      is-wsl: 3.1.0

  xml2js@0.5.0:
    dependencies:
      sax: 1.4.1
      xmlbuilder: 11.0.1

  xmlbuilder@11.0.1: {}

  xtend@4.0.2: {}

  y18n@5.0.8: {}

  yallist@4.0.0: {}

  yargs-parser@20.2.9: {}

  yargs-parser@21.1.1: {}

  yargs-unparser@2.0.0:
    dependencies:
      camelcase: 6.3.0
      decamelize: 4.0.0
      flat: 5.0.2
      is-plain-obj: 2.1.0

  yargs@17.7.2:
    dependencies:
      cliui: 8.0.1
      escalade: 3.2.0
      get-caller-file: 2.0.5
      require-directory: 2.1.1
      string-width: 4.2.3
      y18n: 5.0.8
      yargs-parser: 21.1.1

  yauzl-promise@4.0.0:
    dependencies:
      '@node-rs/crc32': 1.10.6
      is-it-type: 5.1.3
      simple-invariant: 2.0.1

  yauzl@2.10.0:
    dependencies:
      buffer-crc32: 0.2.13
      fd-slicer: 1.1.0

  yazl@2.5.1:
    dependencies:
      buffer-crc32: 0.2.13

  yocto-queue@0.1.0: {}<|MERGE_RESOLUTION|>--- conflicted
+++ resolved
@@ -7735,10 +7735,7 @@
       minimist: 1.2.8
       playwright: 1.55.0
       tar-fs: 3.1.1
-<<<<<<< HEAD
-
-=======
->>>>>>> 297b6559
+
       tinyglobby: 0.2.14
       vscode-uri: 3.1.0
     transitivePeerDependencies:

{
    "name": "gitlens",
    "version": "8.0.0-beta2",
    "author": {
        "name": "Eric Amodio",
        "email": "eamodio@gmail.com"
    },
    "publisher": "eamodio",
    "engines": {
        "vscode": "^1.19.0"
    },
    "license": "SEE LICENSE IN LICENSE",
    "displayName": "GitLens \u2014 git supercharged",
    "description": "Supercharge Visual Studio Code's Git capabilities \u2014 Visualize code authorship at a glance via Git blame annotations and code lens, seamlessly navigate and explore Git repositories, gain valuable insights via powerful comparison commands, and so much more",
    "badges": [
        {
            "url": "https://img.shields.io/badge/vscode--dev--community-gitlens-blue.svg?logo=slack",
            "href": "https://join.slack.com/t/vscode-dev-community/shared_invite/enQtMjIxOTgxNDE3NzM0LWU5M2ZiZDU1YjBlMzdlZjA2YjBjYzRhYTM5NTgzMTAxMjdiNWU0ZmQzYWI3MWU5N2Q1YjBiYmQ4MzY0NDE1MzY",
            "description": "Join us in the #gitlens channel"
        }
    ],
    "categories": [
        "Other"
    ],
    "keywords": [
        "gitlens",
        "git",
        "blame",
        "log",
        "annotation",
        "multi-root ready"
    ],
    "galleryBanner": {
        "color": "#8647ae",
        "theme": "dark"
    },
    "icon": "images/gitlens-icon.png",
    "preview": false,
    "homepage": "https://github.com/eamodio/vscode-gitlens/blob/master/README.md",
    "bugs": {
        "url": "https://github.com/eamodio/vscode-gitlens/issues"
    },
    "repository": {
        "type": "git",
        "url": "https://github.com/eamodio/vscode-gitlens.git"
    },
    "main": "./out/extension",
    "contributes": {
        "configuration": {
            "type": "object",
            "title": "GitLens configuration",
            "properties": {
                "gitlens.blame.avatars": {
                    "type": "boolean",
                    "default": true,
                    "description": "Specifies whether or not to show avatar images in the gutter blame annotations",
                    "scope": "window"
                },
                "gitlens.blame.compact": {
                    "type": "boolean",
                    "default": true,
                    "description": "Specifies whether or not to compact (deduplicate) matching adjacent gutter blame annotations",
                    "scope": "window"
                },
                "gitlens.blame.dateFormat": {
                    "type": "string",
                    "default": null,
                    "description": "Specifies how to format absolute dates (using the `${date}` token) in gutter blame annotations\nSee https://momentjs.com/docs/#/displaying/format/ for valid formats",
                    "scope": "window"
                },
                "gitlens.blame.format": {
                    "type": "string",
                    "default": "${message|40?} ${ago|14-}",
                    "description": "Specifies the format of the gutter blame annotations\nAvailable tokens\n ${id} - commit id\n ${author} - commit author\n ${message} - commit message\n ${ago} - relative commit date (e.g. 1 day ago)\n ${date} - formatted commit date (format specified by `gitlens.blame.dateFormat`)\n ${authorAgo} - commit author, relative commit date\nSee https://github.com/eamodio/vscode-gitlens/wiki/Advanced-Formatting for advanced formatting",
                    "scope": "window"
                },
                "gitlens.blame.heatmap.enabled": {
                    "type": "boolean",
                    "default": true,
                    "description": "Specifies whether or not to provide a heatmap indicator in the gutter blame annotations",
                    "scope": "window"
                },
                "gitlens.blame.heatmap.location": {
                    "type": "string",
                    "default": "right",
                    "enum": [
                        "left",
                        "right"
                    ],
                    "description": "Specifies where the heatmap indicators will be shown in the gutter blame annotations\n `left` - adds a heatmap indicator on the left edge of the gutter blame annotations\n `right` - adds a heatmap indicator on the right edge of the gutter blame annotations",
                    "scope": "window"
                },
                "gitlens.blame.highlight.enabled": {
                    "type": "boolean",
                    "default": true,
                    "description": "Specifies whether or not to highlight lines associated with the current line",
                    "scope": "window"
                },
                "gitlens.blame.highlight.locations": {
                    "type": "array",
                    "default": [
                        "gutter",
                        "line",
                        "overviewRuler"
                    ],
                    "items": {
                        "type": "string",
                        "enum": [
                            "gutter",
                            "line",
                            "overviewRuler"
                        ]
                    },
                    "minItems": 1,
                    "maxItems": 3,
                    "uniqueItems": true,
                    "description": "Specifies where the associated line highlights will be shown\n `gutter` - adds a gutter glyph\n `line` - adds a full-line highlight background color\n `overviewRuler` - adds a decoration to the overviewRuler (scroll bar)",
                    "scope": "window"
                },
                "gitlens.blame.ignoreWhitespace": {
                    "type": "boolean",
                    "default": false,
                    "description": "Specifies whether or not to ignore whitespace when comparing revisions during blame operations",
                    "scope": "resource"
                },
                "gitlens.blame.separateLines": {
                    "type": "boolean",
                    "default": true,
                    "description": "Specifies whether or not gutter blame annotations will be separated by a small gap",
                    "scope": "window"
                },
                "gitlens.codeLens.authors.command": {
                    "type": "string",
                    "default": "gitlens.toggleFileBlame",
                    "enum": [
                        "gitlens.toggleFileBlame",
                        "gitlens.diffWithPrevious",
                        "gitlens.showQuickCommitDetails",
                        "gitlens.showQuickCommitFileDetails",
                        "gitlens.showQuickFileHistory",
                        "gitlens.showQuickRepoHistory"
                    ],
                    "description": "Specifies the command to be executed when the `authors` code lens is clicked\n `gitlens.toggleFileBlame` - toggles file blame annotations\n `gitlens.diffWithPrevious` - compares the current committed file with the previous commit\n `gitlens.showQuickCommitDetails` - shows a commit details quick pick\n `gitlens.showQuickCommitFileDetails` - shows a commit file details quick pick\n `gitlens.showQuickFileHistory` - shows a file history quick pick\n `gitlens.showQuickRepoHistory` - shows a branch history quick pick",
                    "scope": "window"
                },
                "gitlens.codeLens.authors.enabled": {
                    "type": "boolean",
                    "default": true,
                    "description": "Specifies whether or not to show an `authors` code lens showing number of authors of the file or code block and the most prominent author (if there is more than one)",
                    "scope": "window"
                },
                "gitlens.codeLens.enabled": {
                    "type": "boolean",
                    "default": true,
                    "description": "Specifies whether or not to provide any Git code lens, by default\nUse the `Toggle Git Code Lens` command (`gitlens.toggleCodeLens`) to toggle the Git code lens on and off for the current window",
                    "scope": "window"
                },
                "gitlens.codeLens.recentChange.command": {
                    "type": "string",
                    "default": "gitlens.showQuickCommitFileDetails",
                    "enum": [
                        "gitlens.toggleFileBlame",
                        "gitlens.diffWithPrevious",
                        "gitlens.showQuickCommitDetails",
                        "gitlens.showQuickCommitFileDetails",
                        "gitlens.showQuickFileHistory",
                        "gitlens.showQuickRepoHistory"
                    ],
                    "description": "Specifies the command to be executed when the `recent change` code lens is clicked\n `gitlens.toggleFileBlame` - toggles file blame annotations\n `gitlens.diffWithPrevious` - compares the current committed file with the previous commit\n `gitlens.showQuickCommitDetails` - shows a commit details quick pick\n `gitlens.showQuickCommitFileDetails` - shows a commit file details quick pick\n `gitlens.showQuickFileHistory` - shows a file history quick pick\n `gitlens.showQuickRepoHistory` - shows a branch history quick pick",
                    "scope": "window"
                },
                "gitlens.codeLens.recentChange.enabled": {
                    "type": "boolean",
                    "default": true,
                    "description": "Specifies whether or not to show a `recent change` code lens showing the author and date of the most recent commit for the file or code block",
                    "scope": "window"
                },
                "gitlens.codeLens.scopes": {
                    "type": "array",
                    "default": [
                        "document",
                        "containers"
                    ],
                    "items": {
                        "type": "string",
                        "enum": [
                            "document",
                            "containers",
                            "blocks"
                        ]
                    },
                    "minItems": 1,
                    "maxItems": 4,
                    "uniqueItems": true,
                    "description": "Specifies where Git code lens will be shown in the document\n `document` - adds code lens at the top of the document\n `containers` - adds code lens at the start of container-like symbols (modules, classes, interfaces, etc)\n `blocks` - adds code lens at the start of block-like symbols (functions, methods, etc) lines",
                    "scope": "resource"
                },
                "gitlens.codeLens.scopesByLanguage": {
                    "type": "array",
                    "default": [
                        {
                            "language": "css",
                            "scopes": [
                                "document"
                            ]
                        },
                        {
                            "language": "html",
                            "scopes": [
                                "document"
                            ]
                        },
                        {
                            "language": "json",
                            "scopes": [
                                "document"
                            ]
                        },
                        {
                            "language": "jsonc",
                            "scopes": [
                                "document"
                            ]
                        },
                        {
                            "language": "less",
                            "scopes": [
                                "document"
                            ]
                        },
                        {
                            "language": "scss",
                            "scopes": [
                                "document"
                            ]
                        },
                        {
                            "language": "vue",
                            "scopes": [
                                "document"
                            ]
                        },
                        {
                            "language": "stylus",
                            "scopes": [
                                "document"
                            ]
                        }
                    ],
                    "items": {
                        "type": "object",
                        "required": [
                            "language",
                            "scopes"
                        ],
                        "properties": {
                            "language": {
                                "type": "string",
                                "description": "Specifies the language to which this code lens override applies"
                            },
                            "scopes": {
                                "type": "array",
                                "default": [
                                    "document",
                                    "containers"
                                ],
                                "items": {
                                    "type": "string",
                                    "enum": [
                                        "document",
                                        "containers",
                                        "blocks",
                                        "custom"
                                    ]
                                },
                                "minItems": 1,
                                "maxItems": 4,
                                "uniqueItems": true,
                                "description": "Specifies where Git code lens will be shown in the document for the specified language\n `document` - adds code lens at the top of the document\n `containers` - adds code lens at the start of container-like symbols (modules, classes, interfaces, etc)\n `blocks` - adds code lens at the start of block-like symbols (functions, methods, properties, etc) lines\n `custom` - adds code lens at the start of symbols contained in `customSymbols`"
                            },
                            "customSymbols": {
                                "type": "array",
                                "items": {
                                    "type": "string"
                                },
                                "uniqueItems": true,
                                "description": "Specifies the set of document symbols where Git code lens will be shown in the document for the specified language\nMust be a member of `SymbolKind`"
                            }
                        }
                    },
                    "uniqueItems": true,
                    "description": "Specifies where Git code lens will be shown in the document for the specified languages",
                    "scope": "resource"
                },
                "gitlens.codeLens.symbolScopes": {
                    "type": "array",
                    "items": {
                        "type": "string"
                    },
                    "uniqueItems": true,
                    "description": "Specifies a set of document symbols where Git code lens will or will not be shown in the document\nPrefix with `!` to not show Git code lens for the symbol\nMust be a member of `SymbolKind`",
                    "scope": "resource"
                },
                "gitlens.currentLine.dateFormat": {
                    "type": "string",
                    "default": null,
                    "description": "Specifies how to format absolute dates (using the `${date}` token) for the current line blame annotation\nSee https://momentjs.com/docs/#/displaying/format/ for valid formats",
                    "scope": "window"
                },
                "gitlens.currentLine.enabled": {
                    "type": "boolean",
                    "default": true,
                    "description": "Specifies whether or not to provide a blame annotation for the current line, by default\nUse the `Toggle Line Blame Annotations` command (`gitlens.toggleLineBlame`) to toggle the annotations on and off for the current window",
                    "scope": "window"
                },
                "gitlens.currentLine.format": {
                    "type": "string",
                    "default": "${authorAgo} \u2022 ${message}",
                    "description": "Specifies the format of the current line blame annotation\nAvailable tokens\n ${id} - commit id\n ${author} - commit author\n ${message} - commit message\n ${ago} - relative commit date (e.g. 1 day ago)\n ${date} - formatted commit date (format specified by `gitlens.annotations.line.trailing.dateFormat`)\n ${authorAgo} - commit author, relative commit date\nSee https://github.com/eamodio/vscode-gitlens/wiki/Advanced-Formatting for advanced formatting",
                    "scope": "window"
                },
                "gitlens.debug": {
                    "type": "boolean",
                    "default": false,
                    "description": "Specifies debug mode",
                    "scope": "window"
                },
                "gitlens.defaultDateFormat": {
                    "type": "string",
                    "default": null,
                    "description": "Specifies how absolute dates will be formatted by default\nSee https://momentjs.com/docs/#/displaying/format/ for valid formats",
                    "scope": "window"
                },
                "gitlens.defaultDateStyle": {
                    "type": "string",
                    "default": "relative",
                    "enum": [
                        "relative",
                        "absolute"
                    ],
                    "description": "Specifies how dates will be displayed by default",
                    "scope": "window"
                },
                "gitlens.defaultGravatarsStyle": {
                    "type": "string",
                    "default": "robohash",
                    "enum": [
                        "identicon",
                        "mm",
                        "monsterid",
                        "retro",
                        "robohash",
                        "wavatar"
                    ],
                    "description": "Specifies the style of the gravatar default (fallback) images\n `identicon` - a geometric pattern\n `mm` - (mystery-man) a simple, cartoon-style silhouetted outline of a person (does not vary by email hash)\n `monsterid` - a monster with different colors, faces, etc\n `retro` - 8-bit arcade-style pixelated faces\n `robohash` - a robot with different colors, faces, etc\n `wavatar` - faces with differing features and backgrounds",
                    "scope": "window"
                },
                "gitlens.explorers.avatars": {
                    "type": "boolean",
                    "default": true,
                    "description": "Specifies whether or not to show avatar images instead of commit (or status) icons in the `GitLens` and `GitLens Results` views",
                    "scope": "window"
                },
                "gitlens.explorers.commitFileFormat": {
                    "type": "string",
                    "default": "${filePath}",
                    "description": "Specifies the format of a committed file in the `GitLens` and `GitLens Results` views\nAvailable tokens\n ${directory} - directory name\n ${file} - file name\n ${filePath} - formatted file name and path\n ${path} - full file path",
                    "scope": "window"
                },
                "gitlens.explorers.commitFormat": {
                    "type": "string",
                    "default": "${message} \u00a0\u2022\u00a0 ${authorAgo} \u00a0 (${id})",
                    "description": "Specifies the format of committed changes in the `GitLens` and `GitLens Results` views\nAvailable tokens\n ${id} - commit id\n ${author} - commit author\n ${message} - commit message\n ${ago} - relative commit date (e.g. 1 day ago)\n ${date} - formatted commit date (format specified by `gitlens.statusBar.dateFormat`)\n ${authorAgo} - commit author, relative commit date\nSee https://github.com/eamodio/vscode-gitlens/wiki/Advanced-Formatting for advanced formatting",
                    "scope": "window"
                },
                "gitlens.explorers.stashFileFormat": {
                    "type": "string",
                    "default": "${filePath}",
                    "description": "Specifies the format of a stashed file in the `GitLens` and `GitLens Results` views\nAvailable tokens\n ${directory} - directory name\n ${file} - file name\n ${filePath} - formatted file name and path\n ${path} - full file path",
                    "scope": "window"
                },
                "gitlens.explorers.stashFormat": {
                    "type": "string",
                    "default": "${message}",
                    "description": "Specifies the format of stashed changes in the `GitLens` and `GitLens Results` views\nAvailable tokens\n ${id} - commit id\n ${author} - commit author\n ${message} - commit message\n ${ago} - relative commit date (e.g. 1 day ago)\n ${date} - formatted commit date (format specified by `gitlens.statusBar.dateFormat`)\n ${authorAgo} - commit author, relative commit date\nSee https://github.com/eamodio/vscode-gitlens/wiki/Advanced-Formatting for advanced formatting",
                    "scope": "window"
                },
                "gitlens.explorers.statusFileFormat": {
                    "type": "string",
                    "default": "${working}${filePath}",
                    "description": "Specifies the format of the status of a working or committed file in the `GitLens` and `GitLens Results` views\nAvailable tokens\n ${directory} - directory name\n ${file} - file name\n ${filePath} - formatted file name and path\n ${path} - full file path\n ${working} - optional indicator if the file is uncommitted",
                    "scope": "window"
                },
                "gitlens.gitExplorer.autoRefresh": {
                    "type": "boolean",
                    "default": true,
                    "description": "Specifies whether or not to automatically refresh the `GitLens` explorer when the repository or the file system changes",
                    "scope": "window"
                },
                "gitlens.gitExplorer.enabled": {
                    "type": "boolean",
                    "default": true,
                    "description": "Specifies whether or not to show the `GitLens` explorer",
                    "scope": "window"
                },
                "gitlens.gitExplorer.files.compact": {
                    "type": "boolean",
                    "default": true,
                    "description": "Specifies whether or not to compact (flatten) unnecessary file nesting in the `GitLens` explorer\nOnly applies when displaying files as a `tree` or `auto`",
                    "scope": "window"
                },
                "gitlens.gitExplorer.files.layout": {
                    "type": "string",
                    "default": "auto",
                    "enum": [
                        "auto",
                        "list",
                        "tree"
                    ],
                    "description": "Specifies how the `GitLens` explorer will display files\n `auto` - automatically switches between displaying files as a `tree` or `list` based on the `gitlens.gitExplorer.files.threshold` setting and the number of files at each nesting level\n `list` - displays files as a list\n `tree` - displays files as a tree",
                    "scope": "window"
                },
                "gitlens.gitExplorer.files.threshold": {
                    "type": "number",
                    "default": 5,
                    "description": "Specifies when to switch between displaying files as a `tree` or `list` based on the number of files in a nesting level in the `GitLens` explorer\nOnly applies when displaying files as `auto`",
                    "scope": "window"
                },
                "gitlens.gitExplorer.includeWorkingTree": {
                    "type": "boolean",
                    "default": true,
                    "description": "Specifies whether or not to include working tree files inside the `Repository Status` node of the `GitLens` explorer",
                    "scope": "window"
                },
                "gitlens.gitExplorer.showTrackingBranch": {
                    "type": "boolean",
                    "default": true,
                    "description": "Specifies whether or not to show the tracking branch when displaying local branches in the `GitLens` explorer",
                    "scope": "window"
                },
                "gitlens.gitExplorer.view": {
                    "type": "string",
                    "default": "auto",
                    "enum": [
                        "auto",
                        "history",
                        "repository"
                    ],
                    "description": "Specifies the starting view (mode) of the `GitLens` explorer\n `auto` - shows the last selected view, defaults to `repository`\n `history` - shows the commit history of the active file\n `repository` - shows a repository explorer",
                    "scope": "window"
                },
<<<<<<< HEAD
                "gitlens.gitExplorer.branches.layout": {
                    "type": "string",
                    "default": "list",
                    "enum": [
                        "list",
                        "tree",
                        "mix-tree"
                    ],
                    "description": "Specifies how the `Branches` view will display branches\n `list` - display all branches \n`tree` - organize branch as folder if branch name contains slashes \"\/\"\n `mix-tree` - display branch folders along with normal branch alphabetically",
                    "scope": "window"
                },
                "gitlens.gitExplorer.gravatars": {
=======
                "gitlens.hovers.annotations.changes": {
>>>>>>> cd7a9ced
                    "type": "boolean",
                    "default": true,
                    "description": "Specifies whether or not to provide a changes (diff) hover for all lines when showing blame annotations",
                    "scope": "window"
                },
                "gitlens.hovers.annotations.details": {
                    "type": "boolean",
                    "default": true,
                    "description": "Specifies whether or not to provide a commit details hover for all lines when showing blame annotations",
                    "scope": "window"
                },
                "gitlens.hovers.annotations.enabled": {
                    "type": "boolean",
                    "default": true,
                    "description": "Specifies whether or not to provide any hovers when showing blame annotations",
                    "scope": "window"
                },
                "gitlens.hovers.annotations.over": {
                    "type": "string",
                    "default": "line",
                    "enum": [
                        "annotation",
                        "line"
                    ],
                    "description": "Specifies when to trigger hovers when showing blame annotations\n `annotation` - only shown when hovering over the line annotation\n `line` - shown when hovering anywhere over the line",
                    "scope": "window"
                },
                "gitlens.hovers.currentLine.changes": {
                    "type": "boolean",
                    "default": true,
                    "description": "Specifies whether or not to provide a changes (diff) hover for the current line",
                    "scope": "window"
                },
                "gitlens.hovers.currentLine.details": {
                    "type": "boolean",
                    "default": true,
                    "description": "Specifies whether or not to provide a commit details hover for the current line",
                    "scope": "window"
                },
                "gitlens.hovers.currentLine.enabled": {
                    "type": "boolean",
                    "default": true,
                    "description": "Specifies whether or not to provide any hovers for the current line",
                    "scope": "window"
                },
                "gitlens.hovers.currentLine.over": {
                    "type": "string",
                    "default": "annotation",
                    "enum": [
                        "annotation",
                        "line"
                    ],
                    "description": "Specifies when to trigger hovers for the current line\n `annotation` - only shown when hovering over the line annotation\n `line` - shown when hovering anywhere over the line",
                    "scope": "window"
                },
                "gitlens.hovers.enabled": {
                    "type": "boolean",
                    "default": true,
                    "description": "Specifies whether or not to provide any hovers",
                    "scope": "window"
                },
                "gitlens.insiders": {
                    "type": "boolean",
                    "default": false,
                    "description": "Specifies whether or not to enable new experimental features (expect there to be issues)",
                    "scope": "window"
                },
                "gitlens.keymap": {
                    "type": "string",
                    "default": "standard",
                    "enum": [
                        "standard",
                        "chorded",
                        "none"
                    ],
                    "description": "Specifies the keymap to use for GitLens shortcut keys\n `standard` - adds a standard set of shortcut keys\n `chorded` - adds a chorded set of shortcut keys that all start with `Ctrl+Alt+G` (`??G` on macOS)\n `none` - no shortcut keys will be added",
                    "scope": "window"
                },
                "gitlens.outputLevel": {
                    "type": "string",
                    "default": "silent",
                    "enum": [
                        "silent",
                        "errors",
                        "verbose",
                        "debug"
                    ],
                    "description": "Specifies how much (if any) output will be sent to the GitLens output channel",
                    "scope": "window"
                },
                "gitlens.recentChanges.highlight.locations": {
                    "type": "array",
                    "default": [
                        "gutter",
                        "line",
                        "overviewRuler"
                    ],
                    "items": {
                        "type": "string",
                        "enum": [
                            "gutter",
                            "line",
                            "overviewRuler"
                        ]
                    },
                    "minItems": 1,
                    "maxItems": 3,
                    "uniqueItems": true,
                    "description": "Specifies where the highlights of the recently changed lines will be shown\n `gutter` - adds a gutter glyph\n `line` - adds a full-line highlight background color\n `overviewRuler` - adds a decoration to the overviewRuler (scroll bar)",
                    "scope": "window"
                },
                "gitlens.remotes": {
                    "type": "array",
                    "default": null,
                    "items": {
                        "type": "object",
                        "required": [
                            "type",
                            "domain"
                        ],
                        "properties": {
                            "type": {
                                "type": "string",
                                "enum": [
                                    "Bitbucket",
                                    "BitbucketServer",
                                    "Custom",
                                    "GitHub",
                                    "GitLab"
                                ],
                                "description": "Specifies the type of the custom remote service\n `Bitbucket`, `BitbucketServer`, `GitHub`, or `GitLab`"
                            },
                            "domain": {
                                "type": "string",
                                "description": "Specifies the domain name of the custom remote service"
                            },
                            "name": {
                                "type": "string",
                                "description": "Specifies an optional friendly name for the custom remote service"
                            },
                            "protocol": {
                                "type": "string",
                                "default": "https",
                                "description": "Specifies an optional url protocol for the custom remote service"
                            },
                            "urls": {
                                "type": "object",
                                "required": [
                                    "repository",
                                    "branches",
                                    "branch",
                                    "commit",
                                    "file",
                                    "fileInCommit",
                                    "fileInBranch",
                                    "fileLine",
                                    "fileRange"
                                ],
                                "properties": {
                                    "repository": {
                                        "type": "string",
                                        "description": "Specifies the format of a respository url for the custom remote service\nAvailable tokens\n ${repo} - repository path"
                                    },
                                    "branches": {
                                        "type": "string",
                                        "description": "Specifies the format of a branches url for the custom remote service\nAvailable tokens\n ${repo} - repository path\n ${branch} - branch"
                                    },
                                    "branch": {
                                        "type": "string",
                                        "description": "Specifies the format of a branch url for the custom remote service\nAvailable tokens\n ${repo} - repository path\n ${branch} - branch"
                                    },
                                    "commit": {
                                        "type": "string",
                                        "description": "Specifies the format of a commit url for the custom remote service\nAvailable tokens\n ${repo} - repository path\n ${id} - commit id"
                                    },
                                    "file": {
                                        "type": "string",
                                        "description": "Specifies the format of a file url for the custom remote service\nAvailable tokens\n ${repo} - repository path\n ${file} - file name\n ${line} - formatted line information"
                                    },
                                    "fileInBranch": {
                                        "type": "string",
                                        "description": "Specifies the format of a branch file url for the custom remote service\nAvailable tokens\n ${repo} - repository path\n ${file} - file name\n ${branch} - branch\n ${line} - formatted line information"
                                    },
                                    "fileInCommit": {
                                        "type": "string",
                                        "description": "Specifies the format of a commit file url for the custom remote service\nAvailable tokens\n ${repo} - repository path\n ${file} - file name\n ${id} - commit id\n ${line} - formatted line information"
                                    },
                                    "fileLine": {
                                        "type": "string",
                                        "description": "Specifies the format of a line in a file url for the custom remote service\nAvailable tokens\n ${line} - line"
                                    },
                                    "fileRange": {
                                        "type": "string",
                                        "description": "Specifies the format of a range in a file url for the custom remote service\nAvailable tokens\n ${start} - starting line\n ${end} - ending line"
                                    }
                                }
                            },
                            "description": "Specifies the url formats of the custom remote service"
                        }
                    },
                    "uniqueItems": true,
                    "description": "Specifies user-defined remote (code-hosting) services or custom domains for built-in remote services",
                    "scope": "resource"
                },
                "gitlens.resultsExplorer.files.compact": {
                    "type": "boolean",
                    "default": true,
                    "description": "Specifies whether or not to compact (flatten) unnecessary file nesting in the `GitLens Results` view\nOnly applies when displaying files as a `tree` or `auto`",
                    "scope": "window"
                },
                "gitlens.resultsExplorer.files.layout": {
                    "type": "string",
                    "default": "auto",
                    "enum": [
                        "auto",
                        "list",
                        "tree"
                    ],
                    "description": "Specifies how the `GitLens Results` view will display files\n `auto` - automatically switches between displaying files as a `tree` or `list` based on the `gitlens.gitExplorer.files.threshold` setting and the number of files at each nesting level\n `list` - displays files as a list\n `tree` - displays files as a tree",
                    "scope": "window"
                },
                "gitlens.resultsExplorer.files.threshold": {
                    "type": "number",
                    "default": 5,
                    "description": "Specifies when to switch between displaying files as a `tree` or `list` based on the number of files in a nesting level in the `GitLens Results` view\nOnly applies when displaying files as `auto`",
                    "scope": "window"
                },
                "gitlens.showWhatsNewAfterUpgrades": {
                    "type": "boolean",
                    "default": true,
                    "description": "Specifies whether or not to show What's New after upgrading to new feature releases",
                    "scope": "window"
                },
                "gitlens.statusBar.alignment": {
                    "type": "string",
                    "default": "right",
                    "enum": [
                        "left",
                        "right"
                    ],
                    "description": "Specifies the blame alignment in the status bar\n `left` - align to the left\n `right` - align to the right",
                    "scope": "window"
                },
                "gitlens.statusBar.command": {
                    "type": "string",
                    "default": "gitlens.showQuickCommitDetails",
                    "enum": [
                        "gitlens.toggleFileBlame",
                        "gitlens.diffWithPrevious",
                        "gitlens.diffWithWorking",
                        "gitlens.toggleCodeLens",
                        "gitlens.showQuickCommitDetails",
                        "gitlens.showQuickCommitFileDetails",
                        "gitlens.showQuickFileHistory",
                        "gitlens.showQuickRepoHistory"
                    ],
                    "description": "Specifies the command to be executed when the blame status bar item is clicked\n `gitlens.toggleFileBlame` - toggles file blame annotations\n `gitlens.diffWithPrevious` - compares the current line commit with the previous\n `gitlens.diffWithWorking` - compares the current line commit with the working tree\n `gitlens.toggleCodeLens` - toggles Git code lens\n `gitlens.showQuickCommitDetails` - shows a commit details quick pick\n `gitlens.showQuickCommitFileDetails` - shows a commit file details quick pick\n `gitlens.showQuickFileHistory` - shows a file history quick pick\n `gitlens.showQuickRepoHistory` - shows a branch history quick pick",
                    "scope": "window"
                },
                "gitlens.statusBar.dateFormat": {
                    "type": "string",
                    "default": null,
                    "description": "Specifies the date format of absolute dates shown in the blame information on the status bar. See https://momentjs.com/docs/#/displaying/format/ for valid formats",
                    "scope": "window"
                },
                "gitlens.statusBar.enabled": {
                    "type": "boolean",
                    "default": true,
                    "description": "Specifies whether or not to provide blame information on the status bar",
                    "scope": "window"
                },
                "gitlens.statusBar.format": {
                    "type": "string",
                    "default": "${authorAgo}",
                    "description": "Specifies the format of the status bar blame information\nAvailable tokens\n ${id} - commit id\n ${author} - commit author\n ${message} - commit message\n ${ago} - relative commit date (e.g. 1 day ago)\n ${date} - formatted commit date (format specified by `gitlens.statusBar.dateFormat`)\n ${authorAgo} - commit author, relative commit date\nSee https://github.com/eamodio/vscode-gitlens/wiki/Advanced-Formatting for advanced formatting",
                    "scope": "window"
                },
                "gitlens.strings.codeLens.unsavedChanges.recentChangeAndAuthors": {
                    "type": "string",
                    "default": "Unsaved changes (cannot determine recent change or authors)",
                    "description": "Specifies the string to be shown in place of both the `recent change` and `authors` code lens when there are unsaved changes",
                    "scope": "window"
                },
                "gitlens.strings.codeLens.unsavedChanges.recentChangeOnly": {
                    "type": "string",
                    "default": "Unsaved changes (cannot determine recent change)",
                    "description": "Specifies the string to be shown in place of the `recent change` code lens when there are unsaved changes",
                    "scope": "window"
                },
                "gitlens.strings.codeLens.unsavedChanges.authorsOnly": {
                    "type": "string",
                    "default": "Unsaved changes (cannot determine authors)",
                    "description": "Specifies the string to be shown in place of the `authors` code lens when there are unsaved changes",
                    "scope": "window"
                },
                "gitlens.advanced.blame.delayAfterEdit": {
                    "type": "number",
                    "default": 5000,
                    "description": "Specifies the time (in milliseconds) to wait before re-blaming an unsaved document after an edit. Use 0 to specify an infinite wait",
                    "scope": "window"
                },
                "gitlens.advanced.blame.sizeThresholdAfterEdit": {
                    "type": "number",
                    "default": 5000,
                    "description": "Specifies the maximum document size (in lines) allowed to be re-blamed after an edit while still unsaved. Use 0 to specify no maximum",
                    "scope": "window"
                },
                "gitlens.advanced.caching.enabled": {
                    "type": "boolean",
                    "default": true,
                    "description": "Specifies whether git output will be cached -- changing the default is not recommended",
                    "scope": "window"
                },
                "gitlens.advanced.git": {
                    "type": "string",
                    "default": null,
                    "description": "Specifies the git path to use",
                    "scope": "window"
                },
                "gitlens.advanced.maxListItems": {
                    "type": "number",
                    "default": 200,
                    "description": "Specifies the maximum number of items to show in a list. Use 0 to specify no maximum",
                    "scope": "window"
                },
                "gitlens.advanced.menus": {
                    "type": "object",
                    "default": {
                        "editorContext": {
                            "blame": true,
                            "copy": true,
                            "details": true,
                            "fileDiff": true,
                            "history": true,
                            "lineDiff": true,
                            "remote": true
                        },
                        "editorTitle": {
                            "blame": true,
                            "fileDiff": false,
                            "history": false,
                            "remote": false,
                            "status": false
                        },
                        "editorTitleContext": {
                            "blame": false,
                            "fileDiff": false,
                            "history": false,
                            "remote": false
                        },
                        "explorerContext": {
                            "fileDiff": true,
                            "history": true,
                            "remote": true
                        }
                    },
                    "properties": {
                        "editorContext": {
                            "type": "object",
                            "default": {
                                "blame": true,
                                "copy": true,
                                "details": true,
                                "fileDiff": true,
                                "history": true,
                                "lineDiff": true,
                                "remote": true
                            },
                            "properties": {
                                "blame": {
                                    "type": "boolean",
                                    "default": true
                                },
                                "copy": {
                                    "type": "boolean",
                                    "default": true
                                },
                                "details": {
                                    "type": "boolean",
                                    "default": true
                                },
                                "fileDiff": {
                                    "type": "boolean",
                                    "default": true
                                },
                                "history": {
                                    "type": "boolean",
                                    "default": true
                                },
                                "lineDiff": {
                                    "type": "boolean",
                                    "default": true
                                },
                                "remote": {
                                    "type": "boolean",
                                    "default": true
                                }
                            }
                        },
                        "editorTitle": {
                            "type": "object",
                            "default": {
                                "blame": true,
                                "fileDiff": true,
                                "history": true,
                                "remote": true,
                                "status": true
                            },
                            "properties": {
                                "blame": {
                                    "type": "boolean",
                                    "default": true
                                },
                                "fileDiff": {
                                    "type": "boolean",
                                    "default": true
                                },
                                "history": {
                                    "type": "boolean",
                                    "default": true
                                },
                                "remote": {
                                    "type": "boolean",
                                    "default": true
                                },
                                "status": {
                                    "type": "boolean",
                                    "default": true
                                }
                            }
                        },
                        "editorTitleContext": {
                            "type": "object",
                            "default": {
                                "blame": true,
                                "fileDiff": true,
                                "history": true,
                                "remote": true
                            },
                            "properties": {
                                "blame": {
                                    "type": "boolean",
                                    "default": true
                                },
                                "fileDiff": {
                                    "type": "boolean",
                                    "default": true
                                },
                                "history": {
                                    "type": "boolean",
                                    "default": true
                                },
                                "remote": {
                                    "type": "boolean",
                                    "default": true
                                }
                            }
                        },
                        "explorerContext": {
                            "type": "object",
                            "default": {
                                "fileDiff": true,
                                "history": true,
                                "remote": true
                            },
                            "properties": {
                                "fileDiff": {
                                    "type": "boolean",
                                    "default": true
                                },
                                "history": {
                                    "type": "boolean",
                                    "default": true
                                },
                                "remote": {
                                    "type": "boolean",
                                    "default": true
                                }
                            }
                        }
                    },
                    "description": "Specifies which commands will be added to which menus",
                    "scope": "window"
                },
                "gitlens.advanced.messages": {
                    "type": "object",
                    "default": {
                        "suppressCommitHasNoPreviousCommitWarning": false,
                        "suppressCommitNotFoundWarning": false,
                        "suppressFileNotUnderSourceControlWarning": false,
                        "suppressGitVersionWarning": false,
                        "suppressLineUncommittedWarning": false,
                        "suppressNoRepositoryWarning": false,
                        "suppressResultsExplorerNotice": false
                    },
                    "properties": {
                        "suppressCommitHasNoPreviousCommitWarning": {
                            "type": "boolean",
                            "default": false
                        },
                        "suppressCommitNotFoundWarning": {
                            "type": "boolean",
                            "default": false
                        },
                        "suppressFileNotUnderSourceControlWarning": {
                            "type": "boolean",
                            "default": false
                        },
                        "suppressGitVersionWarning": {
                            "type": "boolean",
                            "default": false
                        },
                        "suppressLineUncommittedWarning": {
                            "type": "boolean",
                            "default": false
                        },
                        "suppressNoRepositoryWarning": {
                            "type": "boolean",
                            "default": false
                        },
                        "suppressResultsExplorerNotice": {
                            "type": "boolean",
                            "default": false
                        }
                    },
                    "description": "Specifies which messages should be suppressed",
                    "scope": "window"
                },
                "gitlens.advanced.quickPick.closeOnFocusOut": {
                    "type": "boolean",
                    "default": true,
                    "description": "Specifies whether or not to close QuickPick menus when focus is lost",
                    "scope": "window"
                },
                "gitlens.advanced.repositorySearchDepth": {
                    "type": "number",
                    "default": 1,
                    "description": "Specifies how many folders deep to search for repositories",
                    "scope": "resource"
                },
                "gitlens.advanced.telemetry.enabled": {
                    "type": "boolean",
                    "default": true,
                    "description": "Specifies whether or not to enable GitLens telemetry (even if enabled still abides by the overall `telemetry.enableTelemetry` setting",
                    "scope": "window"
                }
            }
        },
        "colors": [
            {
                "id": "gitlens.gutterBackgroundColor",
                "description": "Specifies the background color of the gutter blame annotations",
                "defaults": {
                    "dark": "#FFFFFF13",
                    "light": "#0000000C",
                    "highContrast": "#FFFFFF13"
                }
            },
            {
                "id": "gitlens.gutterForegroundColor",
                "description": "Specifies the foreground color of the gutter blame annotations",
                "defaults": {
                    "dark": "#BEBEBE",
                    "light": "#747474",
                    "highContrast": "#BEBEBE"
                }
            },
            {
                "id": "gitlens.gutterUncommittedForegroundColor",
                "description": "Specifies the foreground color of an uncommitted line in the gutter blame annotations",
                "defaults": {
                    "dark": "#00BCF299",
                    "light": "#00BCF299",
                    "highContrast": "#00BCF2FF"
                }
            },
            {
                "id": "gitlens.trailingLineBackgroundColor",
                "description": "Specifies the background color of the trailing blame annotation",
                "defaults": {
                    "dark": "#00000000",
                    "light": "#00000000",
                    "highContrast": "#00000000"
                }
            },
            {
                "id": "gitlens.trailingLineForegroundColor",
                "description": "Specifies the foreground color of the trailing blame annotation",
                "defaults": {
                    "dark": "#99999959",
                    "light": "#99999959",
                    "highContrast": "#99999999"
                }
            },
            {
                "id": "gitlens.lineHighlightBackgroundColor",
                "description": "Specifies the background color of the associated line highlights in blame annotations",
                "defaults": {
                    "dark": "#00BCF233",
                    "light": "#00BCF233",
                    "highContrast": "#00BCF233"
                }
            },
            {
                "id": "gitlens.lineHighlightOverviewRulerColor",
                "description": "Specifies the overview ruler color of the associated line highlights in blame annotations",
                "defaults": {
                    "dark": "#00BCF299",
                    "light": "#00BCF299",
                    "highContrast": "#00BCF299"
                }
            }
        ],
        "commands": [
            {
                "command": "gitlens.showSettingsPage",
                "title": "Open Settings",
                "category": "GitLens"
            },
            {
                "command": "gitlens.showWelcomePage",
                "title": "Welcome",
                "category": "GitLens"
            },
            {
                "command": "gitlens.diffDirectory",
                "title": "Directory Compare Working Tree with...",
                "category": "GitLens"
            },
            {
                "command": "gitlens.diffWith",
                "title": "Compare File Revisions",
                "category": "GitLens"
            },
            {
                "command": "gitlens.diffWithBranch",
                "title": "Compare File with Branch or Tag...",
                "category": "GitLens"
            },
            {
                "command": "gitlens.diffWithNext",
                "title": "Compare File with Next Revision",
                "category": "GitLens"
            },
            {
                "command": "gitlens.diffWithPrevious",
                "title": "Compare File with Previous Revision",
                "category": "GitLens"
            },
            {
                "command": "gitlens.diffLineWithPrevious",
                "title": "Compare Line Revision with Previous",
                "category": "GitLens"
            },
            {
                "command": "gitlens.diffWithRevision",
                "title": "Compare File with Revision...",
                "category": "GitLens"
            },
            {
                "command": "gitlens.diffWithWorking",
                "title": "Compare File with Working Revision",
                "category": "GitLens"
            },
            {
                "command": "gitlens.diffLineWithWorking",
                "title": "Compare Line Revision with Working File",
                "category": "GitLens"
            },
            {
                "command": "gitlens.showFileBlame",
                "title": "Show File Blame Annotations",
                "category": "GitLens"
            },
            {
                "command": "gitlens.showLineBlame",
                "title": "Show Line Blame Annotations",
                "category": "GitLens"
            },
            {
                "command": "gitlens.toggleFileBlame",
                "title": "Toggle File Blame Annotations",
                "category": "GitLens",
                "icon": {
                    "dark": "images/dark/git-icon.svg",
                    "light": "images/light/git-icon.svg"
                }
            },
            {
                "command": "gitlens.clearFileAnnotations",
                "title": "Clear File Annotations",
                "category": "GitLens",
                "icon": {
                    "dark": "images/dark/git-icon-orange.svg",
                    "light": "images/light/git-icon-orange.svg"
                }
            },
            {
                "command": "gitlens.computingFileAnnotations",
                "title": "Computing File Annotations...",
                "category": "GitLens",
                "icon": {
                    "dark": "images/dark/git-icon-progress.svg",
                    "light": "images/light/git-icon-progress.svg"
                }
            },
            {
                "command": "gitlens.toggleFileHeatmap",
                "title": "Toggle File Heatmap Annotations",
                "category": "GitLens"
            },
            {
                "command": "gitlens.toggleFileRecentChanges",
                "title": "Toggle Recent File Changes Annotations",
                "category": "GitLens",
                "icon": {
                    "dark": "images/dark/git-icon.svg",
                    "light": "images/light/git-icon.svg"
                }
            },
            {
                "command": "gitlens.toggleLineBlame",
                "title": "Toggle Line Blame Annotations",
                "category": "GitLens"
            },
            {
                "command": "gitlens.toggleCodeLens",
                "title": "Toggle Git Code Lens",
                "category": "GitLens"
            },
            {
                "command": "gitlens.showCommitSearch",
                "title": "Search Commits",
                "category": "GitLens",
                "icon": {
                    "dark": "images/dark/icon-search.svg",
                    "light": "images/light/icon-search.svg"
                }
            },
            {
                "command": "gitlens.showLastQuickPick",
                "title": "Show Last Opened Quick Pick",
                "category": "GitLens"
            },
            {
                "command": "gitlens.showQuickCommitDetails",
                "title": "Show Commit Details",
                "category": "GitLens"
            },
            {
                "command": "gitlens.showQuickCommitFileDetails",
                "title": "Show Commit File Details",
                "category": "GitLens"
            },
            {
                "command": "gitlens.showQuickFileHistory",
                "title": "Show File History",
                "category": "GitLens"
            },
            {
                "command": "gitlens.showQuickBranchHistory",
                "title": "Show Branch History",
                "category": "GitLens"
            },
            {
                "command": "gitlens.showQuickRepoHistory",
                "title": "Show Current Branch History",
                "category": "GitLens"
            },
            {
                "command": "gitlens.showQuickRepoStatus",
                "title": "Show Repository Status",
                "category": "GitLens"
            },
            {
                "command": "gitlens.showQuickStashList",
                "title": "Show Stashed Changes",
                "category": "GitLens"
            },
            {
                "command": "gitlens.copyShaToClipboard",
                "title": "Copy Commit ID to Clipboard",
                "category": "GitLens"
            },
            {
                "command": "gitlens.copyMessageToClipboard",
                "title": "Copy Commit Message to Clipboard",
                "category": "GitLens"
            },
            {
                "command": "gitlens.closeUnchangedFiles",
                "title": "Close Unchanged Files",
                "category": "GitLens"
            },
            {
                "command": "gitlens.openChangedFiles",
                "title": "Open Changed Files",
                "category": "GitLens"
            },
            {
                "command": "gitlens.openBranchesInRemote",
                "title": "Open Branches in Remote",
                "category": "GitLens"
            },
            {
                "command": "gitlens.openBranchInRemote",
                "title": "Open Branch in Remote",
                "category": "GitLens"
            },
            {
                "command": "gitlens.openCommitInRemote",
                "title": "Open Commit in Remote",
                "category": "GitLens"
            },
            {
                "command": "gitlens.openFileInRemote",
                "title": "Open File in Remote",
                "category": "GitLens"
            },
            {
                "command": "gitlens.openFileRevision",
                "title": "Open Revision...",
                "category": "GitLens"
            },
            {
                "command": "gitlens.openRepoInRemote",
                "title": "Open Repository in Remote",
                "category": "GitLens"
            },
            {
                "command": "gitlens.openWorkingFile",
                "title": "Open Working File",
                "category": "GitLens",
                "icon": {
                    "dark": "images/dark/open-file.svg",
                    "light": "images/light/open-file.svg"
                }
            },
            {
                "command": "gitlens.stashApply",
                "title": "Apply Stashed Changes",
                "category": "GitLens"
            },
            {
                "command": "gitlens.stashDelete",
                "title": "Delete Stashed Changes",
                "category": "GitLens"
            },
            {
                "command": "gitlens.stashSave",
                "title": "Stash Changes",
                "category": "GitLens",
                "icon": {
                    "dark": "images/dark/icon-add.svg",
                    "light": "images/light/icon-add.svg"
                }
            },
            {
                "command": "gitlens.externalDiff",
                "title": "Open Changes (with difftool)",
                "category": "GitLens"
            },
            {
                "command": "gitlens.externalDiffAll",
                "title": "Open All Changes (with difftool)",
                "category": "GitLens"
            },
            {
                "command": "gitlens.resetSuppressedWarnings",
                "title": "Reset Suppressed Warnings",
                "category": "GitLens"
            },
            {
                "command": "gitlens.explorers.openDirectoryDiff",
                "title": "Open Directory Compare",
                "category": "GitLens"
            },
            {
                "command": "gitlens.explorers.openDirectoryDiffWithWorking",
                "title": "Open Directory Compare with Working Tree",
                "category": "GitLens"
            },
            {
                "command": "gitlens.explorers.openChanges",
                "title": "Open Changes",
                "category": "GitLens"
            },
            {
                "command": "gitlens.explorers.openChangesWithWorking",
                "title": "Open Changes with Working File",
                "category": "GitLens"
            },
            {
                "command": "gitlens.explorers.openFile",
                "title": "Open File",
                "category": "GitLens"
            },
            {
                "command": "gitlens.explorers.openFileRevision",
                "title": "Open Revision",
                "category": "GitLens"
            },
            {
                "command": "gitlens.explorers.openFileRevisionInRemote",
                "title": "Open Revision in Remote",
                "category": "GitLens"
            },
            {
                "command": "gitlens.explorers.openChangedFiles",
                "title": "Open Files",
                "category": "GitLens"
            },
            {
                "command": "gitlens.explorers.openChangedFileChanges",
                "title": "Open All Changes",
                "category": "GitLens"
            },
            {
                "command": "gitlens.explorers.openChangedFileChangesWithWorking",
                "title": "Open All Changes with Working Tree",
                "category": "GitLens"
            },
            {
                "command": "gitlens.explorers.openChangedFileRevisions",
                "title": "Open Revisions",
                "category": "GitLens"
            },
            {
                "command": "gitlens.explorers.applyChanges",
                "title": "Apply Changes",
                "category": "GitLens"
            },
            {
                "command": "gitlens.explorers.compareSelectedAncestorWithWorking",
                "title": "Compare Selected Ancestor with Working Tree",
                "category": "GitLens"
            },
            {
                "command": "gitlens.explorers.compareWithHead",
                "title": "Compare with Index (HEAD)",
                "category": "GitLens"
            },
            {
                "command": "gitlens.explorers.compareWithRemote",
                "title": "Compare with Remote",
                "category": "GitLens"
            },
            {
                "command": "gitlens.explorers.compareWithSelected",
                "title": "Compare with Selected",
                "category": "GitLens"
            },
            {
                "command": "gitlens.explorers.compareWithWorking",
                "title": "Compare with Working Tree",
                "category": "GitLens"
            },
            {
                "command": "gitlens.explorers.selectForCompare",
                "title": "Select for Compare",
                "category": "GitLens"
            },
            {
                "command": "gitlens.explorers.terminalCheckoutBranch",
                "title": "Checkout Branch (via Terminal)",
                "category": "GitLens"
            },
            {
                "command": "gitlens.explorers.terminalCreateBranch",
                "title": "Create Branch (via Terminal)...",
                "category": "GitLens"
            },
            {
                "command": "gitlens.explorers.terminalDeleteBranch",
                "title": "Delete Branch (via Terminal)",
                "category": "GitLens"
            },
            {
                "command": "gitlens.explorers.terminalMergeBranch",
                "title": "Merge Branch (via Terminal)",
                "category": "GitLens"
            },
            {
                "command": "gitlens.explorers.terminalRebaseBranch",
                "title": "Rebase (Interactive) Branch (via Terminal)",
                "category": "GitLens"
            },
            {
                "command": "gitlens.explorers.terminalRebaseBranchToRemote",
                "title": "Rebase (Interactive) Branch to Remote (via Terminal)",
                "category": "GitLens"
            },
            {
                "command": "gitlens.explorers.terminalSquashBranchIntoCommit",
                "title": "Squash Branch into Commit (via Terminal)",
                "category": "GitLens"
            },
            {
                "command": "gitlens.explorers.terminalCherryPickCommit",
                "title": "Cherry Pick Commit (via Terminal)",
                "category": "GitLens"
            },
            {
                "command": "gitlens.explorers.terminalRebaseCommit",
                "title": "Rebase to Commit (via Terminal)",
                "category": "GitLens"
            },
            {
                "command": "gitlens.explorers.terminalResetCommit",
                "title": "Reset to Commit (via Terminal)",
                "category": "GitLens"
            },
            {
                "command": "gitlens.explorers.terminalRevertCommit",
                "title": "Revert Commit (via Terminal)",
                "category": "GitLens"
            },
            {
                "command": "gitlens.explorers.terminalRemoveRemote",
                "title": "Remove Remote (via Terminal)",
                "category": "GitLens"
            },
            {
                "command": "gitlens.explorers.terminalCreateTag",
                "title": "Create Tag (via Terminal)...",
                "category": "GitLens"
            },
            {
                "command": "gitlens.explorers.terminalDeleteTag",
                "title": "Delete Tag (via Terminal)",
                "category": "GitLens"
            },
            {
                "command": "gitlens.gitExplorer.refresh",
                "title": "Refresh",
                "category": "GitLens",
                "icon": {
                    "dark": "images/dark/icon-refresh.svg",
                    "light": "images/light/icon-refresh.svg"
                }
            },
            {
                "command": "gitlens.gitExplorer.refreshNode",
                "title": "Refresh",
                "category": "GitLens"
            },
            {
                "command": "gitlens.gitExplorer.setFilesLayoutToAuto",
                "title": "Automatic Layout",
                "category": "GitLens"
            },
            {
                "command": "gitlens.gitExplorer.setFilesLayoutToList",
                "title": "List Layout",
                "category": "GitLens"
            },
            {
                "command": "gitlens.gitExplorer.setFilesLayoutToTree",
                "title": "Tree Layout",
                "category": "GitLens"
            },
            {
                "command": "gitlens.gitExplorer.setAutoRefreshToOn",
                "title": "Enable Automatic Refresh",
                "category": "GitLens"
            },
            {
                "command": "gitlens.gitExplorer.setAutoRefreshToOff",
                "title": "Disable Automatic Refresh",
                "category": "GitLens"
            },
            {
                "command": "gitlens.gitExplorer.switchToHistoryView",
                "title": "Switch to History View",
                "category": "GitLens",
                "icon": {
                    "dark": "images/dark/icon-history.svg",
                    "light": "images/light/icon-history.svg"
                }
            },
            {
                "command": "gitlens.gitExplorer.switchToRepositoryView",
                "title": "Switch to Repository View",
                "category": "GitLens",
                "icon": {
                    "dark": "images/dark/icon-repo.svg",
                    "light": "images/light/icon-repo.svg"
                }
            },
            {
                "command": "gitlens.resultsExplorer.clearResultsNode",
                "title": "Clear Results",
                "category": "GitLens"
            },
            {
                "command": "gitlens.resultsExplorer.close",
                "title": "Close",
                "category": "GitLens",
                "icon": {
                    "dark": "images/dark/icon-close.svg",
                    "light": "images/light/icon-close.svg"
                }
            },
            {
                "command": "gitlens.resultsExplorer.refresh",
                "title": "Refresh",
                "category": "GitLens",
                "icon": {
                    "dark": "images/dark/icon-refresh.svg",
                    "light": "images/light/icon-refresh.svg"
                }
            },
            {
                "command": "gitlens.resultsExplorer.refreshNode",
                "title": "Refresh",
                "category": "GitLens"
            },
            {
                "command": "gitlens.resultsExplorer.setFilesLayoutToAuto",
                "title": "Automatic Layout",
                "category": "GitLens"
            },
            {
                "command": "gitlens.resultsExplorer.setFilesLayoutToList",
                "title": "List Layout",
                "category": "GitLens"
            },
            {
                "command": "gitlens.resultsExplorer.setFilesLayoutToTree",
                "title": "Tree Layout",
                "category": "GitLens"
            },
            {
                "command": "gitlens.resultsExplorer.setKeepResultsToOn",
                "title": "Keep Results",
                "category": "GitLens",
                "icon": {
                    "dark": "images/dark/icon-lock.svg",
                    "light": "images/light/icon-lock.svg"
                }
            },
            {
                "command": "gitlens.resultsExplorer.setKeepResultsToOff",
                "title": "Keep Results",
                "category": "GitLens",
                "icon": {
                    "dark": "images/dark/icon-locked.svg",
                    "light": "images/light/icon-locked.svg"
                }
            }
        ],
        "menus": {
            "commandPalette": [
                {
                    "command": "gitlens.diffDirectory",
                    "when": "gitlens:enabled"
                },
                {
                    "command": "gitlens.diffWith",
                    "when": "false"
                },
                {
                    "command": "gitlens.diffWithBranch",
                    "when": "gitlens:activeIsTracked"
                },
                {
                    "command": "gitlens.diffWithNext",
                    "when": "gitlens:activeIsTracked"
                },
                {
                    "command": "gitlens.diffWithPrevious",
                    "when": "gitlens:activeIsTracked"
                },
                {
                    "command": "gitlens.diffLineWithPrevious",
                    "when": "gitlens:activeIsBlameable"
                },
                {
                    "command": "gitlens.diffWithRevision",
                    "when": "gitlens:activeIsTracked"
                },
                {
                    "command": "gitlens.diffWithWorking",
                    "when": "gitlens:activeIsTracked"
                },
                {
                    "command": "gitlens.diffLineWithWorking",
                    "when": "gitlens:activeIsBlameable"
                },
                {
                    "command": "gitlens.externalDiff",
                    "when": "gitlens:enabled"
                },
                {
                    "command": "gitlens.externalDiffAll",
                    "when": "gitlens:enabled"
                },
                {
                    "command": "gitlens.showFileBlame",
                    "when": "gitlens:activeIsBlameable"
                },
                {
                    "command": "gitlens.showLineBlame",
                    "when": "gitlens:activeIsBlameable"
                },
                {
                    "command": "gitlens.toggleFileBlame",
                    "when": "gitlens:activeIsBlameable"
                },
                {
                    "command": "gitlens.clearFileAnnotations",
                    "when": "gitlens:annotationStatus == computed"
                },
                {
                    "command": "gitlens.computingFileAnnotations",
                    "when": "false"
                },
                {
                    "command": "gitlens.toggleFileHeatmap",
                    "when": "gitlens:activeIsBlameable"
                },
                {
                    "command": "gitlens.toggleFileRecentChanges",
                    "when": "gitlens:activeIsBlameable"
                },
                {
                    "command": "gitlens.toggleLineBlame",
                    "when": "gitlens:enabled"
                },
                {
                    "command": "gitlens.toggleCodeLens",
                    "when": "gitlens:enabled && gitlens:canToggleCodeLens"
                },
                {
                    "command": "gitlens.showLastQuickPick",
                    "when": "gitlens:enabled"
                },
                {
                    "command": "gitlens.showCommitSearch",
                    "when": "gitlens:enabled"
                },
                {
                    "command": "gitlens.showQuickCommitDetails",
                    "when": "gitlens:activeIsBlameable"
                },
                {
                    "command": "gitlens.showQuickCommitFileDetails",
                    "when": "gitlens:activeIsBlameable"
                },
                {
                    "command": "gitlens.showQuickFileHistory",
                    "when": "gitlens:activeIsTracked"
                },
                {
                    "command": "gitlens.showQuickBranchHistory",
                    "when": "gitlens:enabled"
                },
                {
                    "command": "gitlens.showQuickRepoHistory",
                    "when": "gitlens:enabled"
                },
                {
                    "command": "gitlens.showQuickRepoStatus",
                    "when": "gitlens:enabled"
                },
                {
                    "command": "gitlens.showQuickStashList",
                    "when": "gitlens:enabled"
                },
                {
                    "command": "gitlens.copyShaToClipboard",
                    "when": "gitlens:activeIsBlameable"
                },
                {
                    "command": "gitlens.copyMessageToClipboard",
                    "when": "gitlens:activeIsBlameable"
                },
                {
                    "command": "gitlens.closeUnchangedFiles",
                    "when": "gitlens:enabled"
                },
                {
                    "command": "gitlens.openChangedFiles",
                    "when": "gitlens:enabled"
                },
                {
                    "command": "gitlens.openBranchesInRemote",
                    "when": "gitlens:activeHasRemote"
                },
                {
                    "command": "gitlens.openBranchInRemote",
                    "when": "gitlens:activeHasRemote"
                },
                {
                    "command": "gitlens.openCommitInRemote",
                    "when": "gitlens:activeIsBlameable && gitlens:activeHasRemote"
                },
                {
                    "command": "gitlens.openFileInRemote",
                    "when": "gitlens:activeIsTracked && gitlens:activeHasRemote"
                },
                {
                    "command": "gitlens.openFileRevision",
                    "when": "gitlens:activeIsTracked"
                },
                {
                    "command": "gitlens.openRepoInRemote",
                    "when": "gitlens:activeHasRemote"
                },
                {
                    "command": "gitlens.openWorkingFile",
                    "when": "gitlens:activeIsRevision"
                },
                {
                    "command": "gitlens.stashApply",
                    "when": "gitlens:enabled"
                },
                {
                    "command": "gitlens.stashDelete",
                    "when": "false"
                },
                {
                    "command": "gitlens.stashSave",
                    "when": "gitlens:enabled"
                },
                {
                    "command": "gitlens.resetSuppressedWarnings",
                    "when": "gitlens:enabled"
                },
                {
                    "command": "gitlens.explorers.openChanges",
                    "when": "false"
                },
                {
                    "command": "gitlens.explorers.openDirectoryDiff",
                    "when": "false"
                },
                {
                    "command": "gitlens.explorers.openDirectoryDiffWithWorking",
                    "when": "false"
                },
                {
                    "command": "gitlens.explorers.openChangesWithWorking",
                    "when": "false"
                },
                {
                    "command": "gitlens.explorers.openFile",
                    "when": "false"
                },
                {
                    "command": "gitlens.explorers.openFileRevision",
                    "when": "false"
                },
                {
                    "command": "gitlens.explorers.openFileRevisionInRemote",
                    "when": "false"
                },
                {
                    "command": "gitlens.explorers.openChangedFiles",
                    "when": "false"
                },
                {
                    "command": "gitlens.explorers.openChangedFileChanges",
                    "when": "false"
                },
                {
                    "command": "gitlens.explorers.openChangedFileChangesWithWorking",
                    "when": "false"
                },
                {
                    "command": "gitlens.explorers.openChangedFileRevisions",
                    "when": "false"
                },
                {
                    "command": "gitlens.explorers.applyChanges",
                    "when": "false"
                },
                {
                    "command": "gitlens.explorers.compareSelectedAncestorWithWorking",
                    "when": "false"
                },
                {
                    "command": "gitlens.explorers.compareWithHead",
                    "when": "false"
                },
                {
                    "command": "gitlens.explorers.compareWithRemote",
                    "when": "false"
                },
                {
                    "command": "gitlens.explorers.compareWithSelected",
                    "when": "false"
                },
                {
                    "command": "gitlens.explorers.compareWithWorking",
                    "when": "false"
                },
                {
                    "command": "gitlens.explorers.selectForCompare",
                    "when": "false"
                },
                {
                    "command": "gitlens.explorers.terminalCheckoutBranch",
                    "when": "false"
                },
                {
                    "command": "gitlens.explorers.terminalCreateBranch",
                    "when": "false"
                },
                {
                    "command": "gitlens.explorers.terminalDeleteBranch",
                    "when": "false"
                },
                {
                    "command": "gitlens.explorers.terminalMergeBranch",
                    "when": "false"
                },
                {
                    "command": "gitlens.explorers.terminalRebaseBranch",
                    "when": "false"
                },
                {
                    "command": "gitlens.explorers.terminalRebaseBranchToRemote",
                    "when": "false"
                },
                {
                    "command": "gitlens.explorers.terminalSquashBranchIntoCommit",
                    "when": "false"
                },
                {
                    "command": "gitlens.explorers.terminalCherryPickCommit",
                    "when": "false"
                },
                {
                    "command": "gitlens.explorers.terminalRebaseCommit",
                    "when": "false"
                },
                {
                    "command": "gitlens.explorers.terminalResetCommit",
                    "when": "false"
                },
                {
                    "command": "gitlens.explorers.terminalRevertCommit",
                    "when": "false"
                },
                {
                    "command": "gitlens.explorers.terminalRemoveRemote",
                    "when": "false"
                },
                {
                    "command": "gitlens.explorers.terminalCreateTag",
                    "when": "false"
                },
                {
                    "command": "gitlens.explorers.terminalDeleteTag",
                    "when": "false"
                },
                {
                    "command": "gitlens.gitExplorer.refresh",
                    "when": "false"
                },
                {
                    "command": "gitlens.gitExplorer.refreshNode",
                    "when": "false"
                },
                {
                    "command": "gitlens.gitExplorer.setFilesLayoutToAuto",
                    "when": "false"
                },
                {
                    "command": "gitlens.gitExplorer.setFilesLayoutToList",
                    "when": "false"
                },
                {
                    "command": "gitlens.gitExplorer.setFilesLayoutToTree",
                    "when": "false"
                },
                {
                    "command": "gitlens.gitExplorer.setAutoRefreshToOn",
                    "when": "false"
                },
                {
                    "command": "gitlens.gitExplorer.setAutoRefreshToOff",
                    "when": "false"
                },
                {
                    "command": "gitlens.gitExplorer.switchToHistoryView",
                    "when": "gitlens:enabled && gitlens:gitExplorer:view == repository"
                },
                {
                    "command": "gitlens.gitExplorer.switchToRepositoryView",
                    "when": "gitlens:enabled &&  gitlens:gitExplorer:view == history"
                },
                {
                    "command": "gitlens.resultsExplorer.clearResultsNode",
                    "when": "false"
                },
                {
                    "command": "gitlens.resultsExplorer.close",
                    "when": "false"
                },
                {
                    "command": "gitlens.resultsExplorer.refresh",
                    "when": "false"
                },
                {
                    "command": "gitlens.resultsExplorer.refreshNode",
                    "when": "false"
                },
                {
                    "command": "gitlens.resultsExplorer.setFilesLayoutToAuto",
                    "when": "false"
                },
                {
                    "command": "gitlens.resultsExplorer.setFilesLayoutToList",
                    "when": "false"
                },
                {
                    "command": "gitlens.resultsExplorer.setFilesLayoutToTree",
                    "when": "false"
                },
                {
                    "command": "gitlens.resultsExplorer.setKeepResultsToOn",
                    "when": "false"
                },
                {
                    "command": "gitlens.resultsExplorer.setKeepResultsToOff",
                    "when": "false"
                }
            ],
            "editor/context": [
                {
                    "command": "gitlens.openFileInRemote",
                    "when": "editorTextFocus && gitlens:activeHasRemote && config.gitlens.advanced.menus.editorContext.remote",
                    "group": "navigation@100"
                },
                {
                    "command": "gitlens.diffLineWithPrevious",
                    "when": "editorTextFocus && gitlens:activeIsBlameable && config.gitlens.advanced.menus.editorContext.lineDiff",
                    "group": "1_gitlens@1"
                },
                {
                    "command": "gitlens.diffLineWithWorking",
                    "when": "editorTextFocus && gitlens:activeIsBlameable && config.gitlens.advanced.menus.editorContext.lineDiff",
                    "group": "1_gitlens@2"
                },
                {
                    "command": "gitlens.showQuickCommitFileDetails",
                    "when": "editorTextFocus && gitlens:activeIsBlameable && config.gitlens.advanced.menus.editorContext.details",
                    "group": "1_gitlens@3"
                },
                {
                    "command": "gitlens.diffWithPrevious",
                    "when": "editorTextFocus && gitlens:activeIsTracked && config.gitlens.advanced.menus.editorContext.fileDiff",
                    "group": "1_gitlens_1@1"
                },
                {
                    "command": "gitlens.diffWithWorking",
                    "when": "editorTextFocus && gitlens:activeIsTracked && config.gitlens.advanced.menus.editorContext.fileDiff",
                    "group": "1_gitlens_1@2"
                },
                {
                    "command": "gitlens.showQuickFileHistory",
                    "when": "gitlens:activeIsTracked && config.gitlens.advanced.menus.editorContext.history",
                    "group": "3_gitlens@1"
                },
                {
                    "command": "gitlens.toggleFileBlame",
                    "when": "editorTextFocus && gitlens:activeIsBlameable && config.gitlens.advanced.menus.editorContext.blame",
                    "group": "3_gitlens@2"
                },
                {
                    "command": "gitlens.copyShaToClipboard",
                    "when": "editorTextFocus && gitlens:activeIsBlameable && config.gitlens.advanced.menus.editorContext.copy",
                    "group": "9_gitlens@1"
                },
                {
                    "command": "gitlens.copyMessageToClipboard",
                    "when": "editorTextFocus && gitlens:activeIsBlameable && config.gitlens.advanced.menus.editorContext.copy",
                    "group": "9_gitlens@2"
                }
            ],
            "editor/title": [
                {
                    "command": "gitlens.openWorkingFile",
                    "when": "gitlens:activeIsRevision",
                    "group": "navigation@1"
                },
                {
                    "command": "gitlens.toggleFileBlame",
                    "alt": "gitlens.toggleFileRecentChanges",
                    "when": "gitlens:activeIsBlameable && !gitlens:annotationStatus && config.gitlens.advanced.menus.editorTitle.blame",
                    "group": "navigation@100"
                },
                {
                    "command": "gitlens.computingFileAnnotations",
                    "when": "gitlens:annotationStatus == computing && config.gitlens.advanced.menus.editorTitle.blame",
                    "group": "navigation@100"
                },
                {
                    "command": "gitlens.clearFileAnnotations",
                    "when": "gitlens:annotationStatus == computed && config.gitlens.advanced.menus.editorTitle.blame",
                    "group": "navigation@100"
                },
                {
                    "command": "gitlens.openFileInRemote",
                    "when": "gitlens:enabled && gitlens:activeHasRemote && config.gitlens.advanced.menus.editorTitle.remote",
                    "group": "2_gitlens"
                },
                {
                    "command": "gitlens.openRepoInRemote",
                    "when": "gitlens:enabled && gitlens:activeHasRemote && config.gitlens.advanced.menus.editorTitle.remote",
                    "group": "2_gitlens"
                },
                {
                    "command": "gitlens.diffWithPrevious",
                    "when": "editorTextFocus && gitlens:activeIsTracked && config.gitlens.advanced.menus.editorTitle.fileDiff",
                    "group": "2_gitlens_1"
                },
                {
                    "command": "gitlens.diffWithWorking",
                    "when": "editorTextFocus && gitlens:activeIsTracked && config.gitlens.advanced.menus.editorTitle.fileDiff",
                    "group": "2_gitlens_1"
                },
                {
                    "command": "gitlens.showQuickFileHistory",
                    "when": "editorFocus && gitlens:activeIsTracked && config.gitlens.advanced.menus.editorTitle.history",
                    "group": "2_gitlens_2"
                },
                {
                    "command": "gitlens.showQuickRepoHistory",
                    "when": "!editorFocus && gitlens:enabled && config.gitlens.advanced.menus.editorTitle.history",
                    "group": "2_gitlens_2"
                },
                {
                    "command": "gitlens.showQuickRepoStatus",
                    "when": "gitlens:enabled && config.gitlens.advanced.menus.editorTitle.status",
                    "group": "2_gitlens_2"
                }
            ],
            "editor/title/context": [
                {
                    "command": "gitlens.openFileInRemote",
                    "when": "gitlens:enabled && gitlens:activeHasRemote && config.gitlens.advanced.menus.editorTitleContext.remote",
                    "group": "1_gitlens"
                },
                {
                    "command": "gitlens.diffWithPrevious",
                    "when": "gitlens:enabled && config.gitlens.advanced.menus.editorTitleContext.fileDiff",
                    "group": "1_gitlens_1@1"
                },
                {
                    "command": "gitlens.diffWithWorking",
                    "when": "gitlens:enabled && config.gitlens.advanced.menus.editorTitleContext.fileDiff",
                    "group": "1_gitlens_1@2"
                },
                {
                    "command": "gitlens.showQuickFileHistory",
                    "when": "gitlens:enabled && config.gitlens.advanced.menus.editorTitleContext.history",
                    "group": "1_gitlens_2@1"
                },
                {
                    "command": "gitlens.toggleFileBlame",
                    "when": "gitlens:enabled && config.gitlens.advanced.menus.editorTitleContext.blame",
                    "group": "1_gitlens_2@2"
                }
            ],
            "explorer/context": [
                {
                    "command": "gitlens.openFileInRemote",
                    "when": "!explorerResourceIsRoot && !explorerResourceIsFolder && gitlens:enabled && gitlens:hasRemotes && config.gitlens.advanced.menus.explorerContext.remote",
                    "group": "navigation@100"
                },
                {
                    "command": "gitlens.diffWithPrevious",
                    "when": "!explorerResourceIsRoot && !explorerResourceIsFolder && gitlens:enabled && config.gitlens.advanced.menus.explorerContext.fileDiff",
                    "group": "1_gitlens@1"
                },
                {
                    "command": "gitlens.diffWithWorking",
                    "when": "!explorerResourceIsRoot && !explorerResourceIsFolder && gitlens:enabled && config.gitlens.advanced.menus.explorerContext.fileDiff",
                    "group": "1_gitlens@2"
                },
                {
                    "command": "gitlens.showQuickFileHistory",
                    "when": "!explorerResourceIsRoot && !explorerResourceIsFolder && gitlens:enabled && config.gitlens.advanced.menus.explorerContext.history",
                    "group": "1_gitlens_1@1"
                }
            ],
            "scm/resourceGroup/context": [
                {
                    "command": "gitlens.openChangedFiles",
                    "when": "gitlens:enabled",
                    "group": "2_gitlens@1"
                },
                {
                    "command": "gitlens.closeUnchangedFiles",
                    "when": "gitlens:enabled",
                    "group": "2_gitlens@2"
                },
                {
                    "command": "gitlens.externalDiff",
                    "when": "gitlens:enabled",
                    "group": "2_gitlens@3"
                },
                {
                    "command": "gitlens.externalDiffAll",
                    "when": "gitlens:enabled",
                    "group": "2_gitlens@4"
                },
                {
                    "command": "gitlens.stashSave",
                    "when": "gitlens:enabled",
                    "group": "3_gitlens@1"
                }
            ],
            "scm/resourceState/context": [
                {
                    "command": "gitlens.openFileInRemote",
                    "when": "gitlens:enabled && gitlens:hasRemotes",
                    "group": "navigation"
                },
                {
                    "command": "gitlens.externalDiff",
                    "when": "gitlens:enabled",
                    "group": "navigation"
                },
                {
                    "command": "gitlens.diffWithRevision",
                    "when": "gitlens:enabled",
                    "group": "1_gitlens@1"
                },
                {
                    "command": "gitlens.diffWithBranch",
                    "when": "gitlens:enabled",
                    "group": "1_gitlens@2"
                },
                {
                    "command": "gitlens.showQuickFileHistory",
                    "when": "gitlens:enabled",
                    "group": "1_gitlens_1@1"
                },
                {
                    "command": "gitlens.stashSave",
                    "when": "gitlens:enabled",
                    "group": "2_gitlens@1"
                }
            ],
            "view/title": [
                {
                    "command": "gitlens.showCommitSearch",
                    "when": "view == gitlens.gitExplorer",
                    "group": "navigation@1"
                },
                {
                    "command": "gitlens.gitExplorer.switchToHistoryView",
                    "when": "view == gitlens.gitExplorer && gitlens:gitExplorer:view == repository",
                    "group": "navigation@2"
                },
                {
                    "command": "gitlens.gitExplorer.switchToRepositoryView",
                    "when": "view == gitlens.gitExplorer && gitlens:gitExplorer:view == history",
                    "group": "navigation@3"
                },
                {
                    "command": "gitlens.gitExplorer.refresh",
                    "when": "view == gitlens.gitExplorer",
                    "group": "navigation@4"
                },
                {
                    "command": "gitlens.gitExplorer.setFilesLayoutToAuto",
                    "when": "view == gitlens.gitExplorer && gitlens:gitExplorer:view == repository",
                    "group": "1_gitlens"
                },
                {
                    "command": "gitlens.gitExplorer.setFilesLayoutToList",
                    "when": "view == gitlens.gitExplorer && gitlens:gitExplorer:view == repository",
                    "group": "1_gitlens"
                },
                {
                    "command": "gitlens.gitExplorer.setFilesLayoutToTree",
                    "when": "view == gitlens.gitExplorer && gitlens:gitExplorer:view == repository",
                    "group": "1_gitlens"
                },
                {
                    "command": "gitlens.gitExplorer.setAutoRefreshToOn",
                    "when": "view == gitlens.gitExplorer && config.gitlens.gitExplorer.autoRefresh && !gitlens:gitExplorer:autoRefresh",
                    "group": "2_gitlens"
                },
                {
                    "command": "gitlens.gitExplorer.setAutoRefreshToOff",
                    "when": "view == gitlens.gitExplorer && config.gitlens.gitExplorer.autoRefresh && gitlens:gitExplorer:autoRefresh",
                    "group": "2_gitlens"
                },
                {
                    "command": "gitlens.showCommitSearch",
                    "when": "view == gitlens.resultsExplorer",
                    "group": "navigation@1"
                },
                {
                    "command": "gitlens.resultsExplorer.setKeepResultsToOn",
                    "when": "view == gitlens.resultsExplorer && !gitlens:resultsExplorer:keepResults",
                    "group": "navigation@2"
                },
                {
                    "command": "gitlens.resultsExplorer.setKeepResultsToOff",
                    "when": "view == gitlens.resultsExplorer && gitlens:resultsExplorer:keepResults",
                    "group": "navigation@2"
                },
                {
                    "command": "gitlens.resultsExplorer.refresh",
                    "when": "view == gitlens.resultsExplorer",
                    "group": "navigation@3"
                },
                {
                    "command": "gitlens.resultsExplorer.close",
                    "when": "view == gitlens.resultsExplorer",
                    "group": "navigation@9"
                },
                {
                    "command": "gitlens.resultsExplorer.setFilesLayoutToAuto",
                    "when": "view == gitlens.resultsExplorer",
                    "group": "1_gitlens"
                },
                {
                    "command": "gitlens.resultsExplorer.setFilesLayoutToList",
                    "when": "view == gitlens.resultsExplorer",
                    "group": "1_gitlens"
                },
                {
                    "command": "gitlens.resultsExplorer.setFilesLayoutToTree",
                    "when": "view == gitlens.resultsExplorer",
                    "group": "1_gitlens"
                }
            ],
            "view/item/context": [
                {
                    "command": "gitlens.openBranchesInRemote",
                    "when": "viewItem == gitlens:branches:remotes",
                    "group": "1_gitlens@1"
                },
                {
                    "command": "gitlens.explorers.compareWithHead",
                    "when": "viewItem == gitlens:branch",
                    "group": "7_gitlens@1"
                },
                {
                    "command": "gitlens.explorers.compareWithWorking",
                    "when": "viewItem == gitlens:branch",
                    "group": "7_gitlens@2"
                },
                {
                    "command": "gitlens.explorers.compareWithSelected",
                    "when": "viewItem == gitlens:branch && gitlens:explorers:canCompare",
                    "group": "7_gitlens_@1"
                },
                {
                    "command": "gitlens.explorers.compareSelectedAncestorWithWorking",
                    "when": "viewItem == gitlens:branch && gitlens:explorers:canCompare == branch",
                    "group": "7_gitlens_@2"
                },
                {
                    "command": "gitlens.explorers.selectForCompare",
                    "when": "viewItem == gitlens:branch",
                    "group": "7_gitlens_@3"
                },
                {
                    "command": "gitlens.explorers.openDirectoryDiffWithWorking",
                    "when": "viewItem == gitlens:branch",
                    "group": "7_gitlens_diff@1"
                },
                {
                    "command": "gitlens.explorers.terminalCheckoutBranch",
                    "when": "viewItem == gitlens:branch",
                    "group": "8_gitlens@1"
                },
                {
                    "command": "gitlens.explorers.terminalMergeBranch",
                    "when": "viewItem == gitlens:branch",
                    "group": "8_gitlens@2"
                },
                {
                    "command": "gitlens.explorers.terminalRebaseBranch",
                    "when": "viewItem == gitlens:branch",
                    "group": "8_gitlens@3"
                },
                {
                    "command": "gitlens.explorers.terminalSquashBranchIntoCommit",
                    "when": "viewItem == gitlens:branch",
                    "group": "8_gitlens@4"
                },
                {
                    "command": "gitlens.explorers.terminalCreateBranch",
                    "when": "viewItem == gitlens:branch",
                    "group": "8_gitlens@5"
                },
                {
                    "command": "gitlens.explorers.terminalDeleteBranch",
                    "when": "viewItem == gitlens:branch",
                    "group": "8_gitlens@6"
                },
                {
                    "command": "gitlens.explorers.terminalCreateTag",
                    "when": "viewItem == gitlens:branch",
                    "group": "8_gitlens@7"
                },
                {
                    "command": "gitlens.openBranchInRemote",
                    "when": "viewItem == gitlens:branch:tracking",
                    "group": "1_gitlens@1"
                },
                {
                    "command": "gitlens.explorers.compareWithRemote",
                    "when": "viewItem == gitlens:branch:tracking",
                    "group": "7_gitlens@1"
                },
                {
                    "command": "gitlens.explorers.compareWithHead",
                    "when": "viewItem == gitlens:branch:tracking",
                    "group": "7_gitlens@2"
                },
                {
                    "command": "gitlens.explorers.compareWithWorking",
                    "when": "viewItem == gitlens:branch:tracking",
                    "group": "7_gitlens@3"
                },
                {
                    "command": "gitlens.explorers.compareWithSelected",
                    "when": "viewItem == gitlens:branch:tracking && gitlens:explorers:canCompare",
                    "group": "7_gitlens_@1"
                },
                {
                    "command": "gitlens.explorers.compareSelectedAncestorWithWorking",
                    "when": "viewItem == gitlens:branch:tracking && gitlens:explorers:canCompare == branch",
                    "group": "7_gitlens_@2"
                },
                {
                    "command": "gitlens.explorers.selectForCompare",
                    "when": "viewItem == gitlens:branch:tracking",
                    "group": "7_gitlens_@3"
                },
                {
                    "command": "gitlens.explorers.openDirectoryDiffWithWorking",
                    "when": "viewItem == gitlens:branch:tracking",
                    "group": "7_gitlens_diff@1"
                },
                {
                    "command": "gitlens.explorers.terminalCheckoutBranch",
                    "when": "viewItem == gitlens:branch:tracking",
                    "group": "8_gitlens@1"
                },
                {
                    "command": "gitlens.explorers.terminalMergeBranch",
                    "when": "viewItem == gitlens:branch:tracking",
                    "group": "8_gitlens@2"
                },
                {
                    "command": "gitlens.explorers.terminalRebaseBranch",
                    "when": "viewItem == gitlens:branch:tracking",
                    "group": "8_gitlens@3"
                },
                {
                    "command": "gitlens.explorers.terminalSquashBranchIntoCommit",
                    "when": "viewItem == gitlens:branch:tracking",
                    "group": "8_gitlens@4"
                },
                {
                    "command": "gitlens.explorers.terminalCreateBranch",
                    "when": "viewItem == gitlens:branch:tracking",
                    "group": "8_gitlens@5"
                },
                {
                    "command": "gitlens.explorers.terminalDeleteBranch",
                    "when": "viewItem == gitlens:branch:tracking",
                    "group": "8_gitlens@6"
                },
                {
                    "command": "gitlens.explorers.terminalCreateTag",
                    "when": "viewItem == gitlens:branch:tracking",
                    "group": "8_gitlens@7"
                },
                {
                    "command": "gitlens.explorers.compareWithHead",
                    "when": "viewItem == gitlens:current-branch",
                    "group": "7_gitlens@1"
                },
                {
                    "command": "gitlens.explorers.compareWithWorking",
                    "when": "viewItem == gitlens:current-branch",
                    "group": "7_gitlens@2"
                },
                {
                    "command": "gitlens.explorers.compareWithSelected",
                    "when": "viewItem == gitlens:current-branch && gitlens:explorers:canCompare",
                    "group": "7_gitlens_@1"
                },
                {
                    "command": "gitlens.explorers.compareSelectedAncestorWithWorking",
                    "when": "viewItem == gitlens:current-branch && gitlens:explorers:canCompare == branch",
                    "group": "7_gitlens_@2"
                },
                {
                    "command": "gitlens.explorers.selectForCompare",
                    "when": "viewItem == gitlens:current-branch",
                    "group": "7_gitlens_@3"
                },
                {
                    "command": "gitlens.explorers.terminalCreateBranch",
                    "when": "viewItem == gitlens:current-branch",
                    "group": "8_gitlens@1"
                },
                {
                    "command": "gitlens.explorers.terminalCreateTag",
                    "when": "viewItem == gitlens:current-branch",
                    "group": "8_gitlens@2"
                },
                {
                    "command": "gitlens.openBranchInRemote",
                    "when": "viewItem == gitlens:current-branch:tracking",
                    "group": "1_gitlens@1"
                },
                {
                    "command": "gitlens.explorers.compareWithRemote",
                    "when": "viewItem == gitlens:current-branch:tracking",
                    "group": "7_gitlens@1"
                },
                {
                    "command": "gitlens.explorers.compareWithHead",
                    "when": "viewItem == gitlens:current-branch:tracking",
                    "group": "7_gitlens@2"
                },
                {
                    "command": "gitlens.explorers.compareWithWorking",
                    "when": "viewItem == gitlens:current-branch:tracking",
                    "group": "7_gitlens@3"
                },
                {
                    "command": "gitlens.explorers.compareWithSelected",
                    "when": "viewItem == gitlens:current-branch:tracking && gitlens:explorers:canCompare",
                    "group": "7_gitlens_@1"
                },
                {
                    "command": "gitlens.explorers.compareSelectedAncestorWithWorking",
                    "when": "viewItem == gitlens:current-branch:tracking && gitlens:explorers:canCompare == branch",
                    "group": "7_gitlens_@2"
                },
                {
                    "command": "gitlens.explorers.selectForCompare",
                    "when": "viewItem == gitlens:current-branch:tracking",
                    "group": "7_gitlens_@3"
                },
                {
                    "command": "gitlens.explorers.terminalRebaseBranchToRemote",
                    "when": "viewItem == gitlens:current-branch:tracking",
                    "group": "8_gitlens@1"
                },
                {
                    "command": "gitlens.explorers.terminalCreateBranch",
                    "when": "viewItem == gitlens:current-branch:tracking",
                    "group": "8_gitlens@2"
                },
                {
                    "command": "gitlens.explorers.terminalCreateTag",
                    "when": "viewItem == gitlens:current-branch:tracking",
                    "group": "8_gitlens@3"
                },
                {
                    "command": "gitlens.openBranchInRemote",
                    "when": "viewItem == gitlens:remote-branch",
                    "group": "1_gitlens@1"
                },
                {
                    "command": "gitlens.explorers.compareWithHead",
                    "when": "viewItem == gitlens:remote-branch",
                    "group": "7_gitlens@1"
                },
                {
                    "command": "gitlens.explorers.compareWithWorking",
                    "when": "viewItem == gitlens:remote-branch",
                    "group": "7_gitlens@2"
                },
                {
                    "command": "gitlens.explorers.compareWithSelected",
                    "when": "viewItem == gitlens:remote-branch && gitlens:explorers:canCompare",
                    "group": "7_gitlens_@1"
                },
                {
                    "command": "gitlens.explorers.compareSelectedAncestorWithWorking",
                    "when": "viewItem == gitlens:remote-branch && gitlens:explorers:canCompare == branch",
                    "group": "7_gitlens_@2"
                },
                {
                    "command": "gitlens.explorers.selectForCompare",
                    "when": "viewItem == gitlens:remote-branch",
                    "group": "7_gitlens_@3"
                },
                {
                    "command": "gitlens.explorers.openDirectoryDiffWithWorking",
                    "when": "viewItem == gitlens:remote-branch",
                    "group": "7_gitlens_diff@1"
                },
                {
                    "command": "gitlens.explorers.terminalCheckoutBranch",
                    "when": "viewItem == gitlens:remote-branch",
                    "group": "8_gitlens@1"
                },
                {
                    "command": "gitlens.explorers.terminalMergeBranch",
                    "when": "viewItem == gitlens:remote-branch",
                    "group": "8_gitlens@2"
                },
                {
                    "command": "gitlens.explorers.terminalRebaseBranch",
                    "when": "viewItem == gitlens:remote-branch",
                    "group": "8_gitlens@3"
                },
                {
                    "command": "gitlens.explorers.terminalSquashBranchIntoCommit",
                    "when": "viewItem == gitlens:remote-branch",
                    "group": "8_gitlens@4"
                },
                {
                    "command": "gitlens.explorers.terminalCreateBranch",
                    "when": "viewItem == gitlens:remote-branch",
                    "group": "8_gitlens@5"
                },
                {
                    "command": "gitlens.explorers.terminalDeleteBranch",
                    "when": "viewItem == gitlens:remote-branch",
                    "group": "8_gitlens@6"
                },
                {
                    "command": "gitlens.explorers.terminalCreateTag",
                    "when": "viewItem == gitlens:remote-branch",
                    "group": "8_gitlens@7"
                },
                {
                    "command": "gitlens.openCommitInRemote",
                    "when": "viewItem == gitlens:commit && gitlens:hasRemotes",
                    "group": "1_gitlens@1"
                },
                {
                    "command": "gitlens.explorers.openChangedFileChanges",
                    "when": "viewItem == gitlens:commit",
                    "group": "2_gitlens@1"
                },
                {
                    "command": "gitlens.explorers.openChangedFileChangesWithWorking",
                    "when": "viewItem == gitlens:commit",
                    "group": "2_gitlens@1"
                },
                {
                    "command": "gitlens.explorers.openChangedFiles",
                    "when": "viewItem == gitlens:commit",
                    "group": "3_gitlens@1"
                },
                {
                    "command": "gitlens.explorers.openChangedFileRevisions",
                    "when": "viewItem == gitlens:commit",
                    "group": "3_gitlens@2"
                },
                {
                    "command": "gitlens.copyShaToClipboard",
                    "when": "viewItem == gitlens:commit",
                    "group": "4_gitlens@1"
                },
                {
                    "command": "gitlens.copyMessageToClipboard",
                    "when": "viewItem == gitlens:commit",
                    "group": "4_gitlens@2"
                },
                {
                    "command": "gitlens.showQuickCommitDetails",
                    "when": "viewItem == gitlens:commit",
                    "group": "5_gitlens@1"
                },
                {
                    "command": "gitlens.explorers.compareWithHead",
                    "when": "viewItem == gitlens:commit",
                    "group": "7_gitlens@1"
                },
                {
                    "command": "gitlens.explorers.compareWithWorking",
                    "when": "viewItem == gitlens:commit",
                    "group": "7_gitlens@2"
                },
                {
                    "command": "gitlens.explorers.compareWithSelected",
                    "when": "viewItem == gitlens:commit && gitlens:explorers:canCompare",
                    "group": "7_gitlens_@1"
                },
                {
                    "command": "gitlens.explorers.selectForCompare",
                    "when": "viewItem == gitlens:commit",
                    "group": "7_gitlens_@2"
                },
                {
                    "command": "gitlens.explorers.terminalCherryPickCommit",
                    "when": "viewItem == gitlens:commit",
                    "group": "8_gitlens@1"
                },
                {
                    "command": "gitlens.explorers.terminalCreateBranch",
                    "when": "viewItem == gitlens:commit",
                    "group": "8_gitlens@2"
                },
                {
                    "command": "gitlens.explorers.terminalCreateTag",
                    "when": "viewItem == gitlens:commit",
                    "group": "8_gitlens@3"
                },
                {
                    "command": "gitlens.openCommitInRemote",
                    "when": "viewItem == gitlens:commit:current && gitlens:hasRemotes",
                    "group": "1_gitlens@1"
                },
                {
                    "command": "gitlens.explorers.openChangedFileChanges",
                    "when": "viewItem == gitlens:commit:current",
                    "group": "2_gitlens@1"
                },
                {
                    "command": "gitlens.explorers.openChangedFileChangesWithWorking",
                    "when": "viewItem == gitlens:commit:current",
                    "group": "2_gitlens@1"
                },
                {
                    "command": "gitlens.explorers.openChangedFiles",
                    "when": "viewItem == gitlens:commit:current",
                    "group": "3_gitlens@1"
                },
                {
                    "command": "gitlens.explorers.openChangedFileRevisions",
                    "when": "viewItem == gitlens:commit:current",
                    "group": "3_gitlens@2"
                },
                {
                    "command": "gitlens.copyShaToClipboard",
                    "when": "viewItem == gitlens:commit:current",
                    "group": "4_gitlens@1"
                },
                {
                    "command": "gitlens.copyMessageToClipboard",
                    "when": "viewItem == gitlens:commit:current",
                    "group": "4_gitlens@2"
                },
                {
                    "command": "gitlens.showQuickCommitDetails",
                    "when": "viewItem == gitlens:commit:current",
                    "group": "5_gitlens@1"
                },
                {
                    "command": "gitlens.explorers.compareWithHead",
                    "when": "viewItem == gitlens:commit:current",
                    "group": "7_gitlens@1"
                },
                {
                    "command": "gitlens.explorers.compareWithWorking",
                    "when": "viewItem == gitlens:commit:current",
                    "group": "7_gitlens@2"
                },
                {
                    "command": "gitlens.explorers.compareWithSelected",
                    "when": "viewItem == gitlens:commit:current && gitlens:explorers:canCompare",
                    "group": "7_gitlens_@1"
                },
                {
                    "command": "gitlens.explorers.selectForCompare",
                    "when": "viewItem == gitlens:commit:current",
                    "group": "7_gitlens_@2"
                },
                {
                    "command": "gitlens.explorers.terminalRevertCommit",
                    "when": "viewItem == gitlens:commit:current",
                    "group": "8_gitlens@1"
                },
                {
                    "command": "gitlens.explorers.terminalRebaseCommit",
                    "when": "viewItem == gitlens:commit:current",
                    "group": "8_gitlens@2"
                },
                {
                    "command": "gitlens.explorers.terminalResetCommit",
                    "when": "viewItem == gitlens:commit:current",
                    "group": "8_gitlens@3"
                },
                {
                    "command": "gitlens.explorers.terminalCreateBranch",
                    "when": "viewItem == gitlens:commit:current",
                    "group": "8_gitlens@4"
                },
                {
                    "command": "gitlens.explorers.terminalCreateTag",
                    "when": "viewItem == gitlens:commit:current",
                    "group": "8_gitlens@5"
                },
                {
                    "command": "gitlens.explorers.openChanges",
                    "when": "viewItem == gitlens:commit-file",
                    "group": "1_gitlens@1"
                },
                {
                    "command": "gitlens.explorers.openChangesWithWorking",
                    "when": "viewItem == gitlens:commit-file",
                    "group": "1_gitlens@2"
                },
                {
                    "command": "gitlens.explorers.openFile",
                    "when": "viewItem == gitlens:commit-file",
                    "group": "2_gitlens@1"
                },
                {
                    "command": "gitlens.explorers.openFileRevision",
                    "when": "viewItem == gitlens:commit-file",
                    "group": "2_gitlens@2"
                },
                {
                    "command": "gitlens.openFileInRemote",
                    "when": "viewItem == gitlens:commit-file && gitlens:hasRemotes",
                    "group": "3_gitlens@1"
                },
                {
                    "command": "gitlens.explorers.openFileRevisionInRemote",
                    "when": "viewItem == gitlens:commit-file && gitlens:hasRemotes",
                    "group": "3_gitlens@2"
                },
                {
                    "command": "gitlens.explorers.applyChanges",
                    "when": "viewItem == gitlens:commit-file",
                    "group": "4_gitlens@1"
                },
                {
                    "command": "gitlens.showQuickFileHistory",
                    "when": "viewItem == gitlens:commit-file && gitlens:gitExplorer:view == repository",
                    "group": "5_gitlens@1"
                },
                {
                    "command": "gitlens.showQuickCommitFileDetails",
                    "when": "viewItem == gitlens:commit-file",
                    "group": "5_gitlens@2"
                },
                {
                    "command": "gitlens.explorers.openFile",
                    "when": "viewItem == gitlens:file-history",
                    "group": "1_gitlens@1"
                },
                {
                    "command": "gitlens.openFileInRemote",
                    "when": "viewItem == gitlens:file-history && gitlens:hasRemotes",
                    "group": "1_gitlens@2"
                },
                {
                    "command": "gitlens.openBranchesInRemote",
                    "when": "viewItem == gitlens:remote",
                    "group": "1_gitlens@1"
                },
                {
                    "command": "gitlens.openRepoInRemote",
                    "when": "viewItem == gitlens:remote",
                    "group": "1_gitlens@2"
                },
                {
                    "command": "gitlens.explorers.terminalRemoveRemote",
                    "when": "viewItem == gitlens:remote",
                    "group": "8_gitlens@1"
                },
                {
                    "command": "gitlens.openRepoInRemote",
                    "when": "viewItem == gitlens:repository && gitlens:hasRemotes",
                    "group": "1_gitlens@1"
                },
                {
                    "command": "gitlens.resultsExplorer.clearResultsNode",
                    "when": "viewItem == gitlens:comparison-results",
                    "group": "1_gitlens@1"
                },
                {
                    "command": "gitlens.explorers.openDirectoryDiff",
                    "when": "viewItem == gitlens:comparison-results",
                    "group": "7_gitlens@1"
                },
                {
                    "command": "gitlens.resultsExplorer.clearResultsNode",
                    "when": "viewItem == gitlens:search-results",
                    "group": "1_gitlens@1"
                },
                {
                    "command": "gitlens.stashSave",
                    "when": "viewItem == gitlens:stashes",
                    "group": "1_gitlens@1"
                },
                {
                    "command": "gitlens.stashApply",
                    "when": "viewItem == gitlens:stash",
                    "group": "1_gitlens@1"
                },
                {
                    "command": "gitlens.stashDelete",
                    "when": "viewItem == gitlens:stash",
                    "group": "1_gitlens@2"
                },
                {
                    "command": "gitlens.explorers.openChangedFileChanges",
                    "when": "viewItem == gitlens:stash",
                    "group": "2_gitlens@1"
                },
                {
                    "command": "gitlens.explorers.openChangedFileChangesWithWorking",
                    "when": "viewItem == gitlens:stash",
                    "group": "2_gitlens@1"
                },
                {
                    "command": "gitlens.explorers.openChangedFiles",
                    "when": "viewItem == gitlens:stash",
                    "group": "3_gitlens@1"
                },
                {
                    "command": "gitlens.explorers.openChangedFileRevisions",
                    "when": "viewItem == gitlens:stash",
                    "group": "3_gitlens@2"
                },
                {
                    "command": "gitlens.copyMessageToClipboard",
                    "when": "viewItem == gitlens:stash",
                    "group": "4_gitlens@1"
                },
                {
                    "command": "gitlens.explorers.compareWithHead",
                    "when": "viewItem == gitlens:stash",
                    "group": "7_gitlens@1"
                },
                {
                    "command": "gitlens.explorers.compareWithWorking",
                    "when": "viewItem == gitlens:stash",
                    "group": "7_gitlens@2"
                },
                {
                    "command": "gitlens.explorers.compareWithSelected",
                    "when": "viewItem == gitlens:stash && gitlens:explorers:canCompare",
                    "group": "7_gitlens_@1"
                },
                {
                    "command": "gitlens.explorers.selectForCompare",
                    "when": "viewItem == gitlens:stash",
                    "group": "7_gitlens_@2"
                },
                {
                    "command": "gitlens.explorers.applyChanges",
                    "when": "viewItem == gitlens:stash-file",
                    "group": "1_gitlens@1"
                },
                {
                    "command": "gitlens.explorers.openChanges",
                    "when": "viewItem == gitlens:stash-file",
                    "group": "2_gitlens@1"
                },
                {
                    "command": "gitlens.explorers.openChangesWithWorking",
                    "when": "viewItem == gitlens:stash-file",
                    "group": "2_gitlens@2"
                },
                {
                    "command": "gitlens.explorers.openFile",
                    "when": "viewItem == gitlens:stash-file",
                    "group": "3_gitlens@1"
                },
                {
                    "command": "gitlens.explorers.openFileRevision",
                    "when": "viewItem == gitlens:stash-file",
                    "group": "3_gitlens@2"
                },
                {
                    "command": "gitlens.openFileInRemote",
                    "when": "viewItem == gitlens:stash-file && gitlens:hasRemotes",
                    "group": "4_gitlens@1"
                },
                {
                    "command": "gitlens.showQuickFileHistory",
                    "when": "viewItem == gitlens:stash-file",
                    "group": "5_gitlens@1"
                },
                {
                    "command": "gitlens.openRepoInRemote",
                    "when": "viewItem == gitlens:status && gitlens:hasRemotes",
                    "group": "1_gitlens@1"
                },
                {
                    "command": "gitlens.explorers.openChanges",
                    "when": "viewItem == gitlens:status-file",
                    "group": "1_gitlens@1"
                },
                {
                    "command": "gitlens.explorers.openChangesWithWorking",
                    "when": "viewItem == gitlens:status-file",
                    "group": "1_gitlens@2"
                },
                {
                    "command": "gitlens.explorers.openFile",
                    "when": "viewItem == gitlens:status-file",
                    "group": "2_gitlens@1"
                },
                {
                    "command": "gitlens.explorers.openFileRevision",
                    "when": "viewItem == gitlens:status-file",
                    "group": "2_gitlens@2"
                },
                {
                    "command": "gitlens.openFileInRemote",
                    "when": "viewItem == gitlens:status-file && gitlens:hasRemotes",
                    "group": "3_gitlens@1"
                },
                {
                    "command": "gitlens.showQuickFileHistory",
                    "when": "viewItem == gitlens:status-file && gitlens:gitExplorer:view == repository",
                    "group": "5_gitlens@1"
                },
                {
                    "command": "gitlens.showQuickCommitFileDetails",
                    "when": "viewItem == gitlens:status-file",
                    "group": "5_gitlens@2"
                },
                {
                    "command": "gitlens.explorers.openFile",
                    "when": "viewItem == gitlens:status-file-commits",
                    "group": "1_gitlens@1"
                },
                {
                    "command": "gitlens.openFileInRemote",
                    "when": "viewItem == gitlens:status-file-commits && gitlens:hasRemotes",
                    "group": "1_gitlens@2"
                },
                {
                    "command": "gitlens.explorers.terminalRebaseBranchToRemote",
                    "when": "viewItem == gitlens:status-upstream",
                    "group": "8_gitlens@1"
                },
                {
                    "command": "gitlens.explorers.terminalCreateBranch",
                    "when": "viewItem == gitlens:status-upstream",
                    "group": "8_gitlens@2"
                },
                {
                    "command": "gitlens.explorers.terminalCreateTag",
                    "when": "viewItem == gitlens:status-upstream",
                    "group": "8_gitlens@3"
                },
                {
                    "command": "gitlens.explorers.compareWithHead",
                    "when": "viewItem == gitlens:tag",
                    "group": "7_gitlens@1"
                },
                {
                    "command": "gitlens.explorers.compareWithWorking",
                    "when": "viewItem == gitlens:tag",
                    "group": "7_gitlens@2"
                },
                {
                    "command": "gitlens.explorers.compareWithSelected",
                    "when": "viewItem == gitlens:tag && gitlens:explorers:canCompare",
                    "group": "7_gitlens_@1"
                },
                {
                    "command": "gitlens.explorers.selectForCompare",
                    "when": "viewItem == gitlens:tag",
                    "group": "7_gitlens_@2"
                },
                {
                    "command": "gitlens.explorers.openDirectoryDiffWithWorking",
                    "when": "viewItem == gitlens:tag",
                    "group": "7_gitlens_diff@1"
                },
                {
                    "command": "gitlens.explorers.terminalDeleteTag",
                    "when": "viewItem == gitlens:tag",
                    "group": "8_gitlens"
                },
                {
                    "command": "gitlens.gitExplorer.refreshNode",
                    "when": "view == gitlens.gitExplorer && viewItem != gitlens:commit-file && viewItem != gitlens:stash-file && viewItem != gitlens:status-file",
                    "group": "9_gitlens@1"
                },
                {
                    "command": "gitlens.resultsExplorer.refreshNode",
                    "when": "view == gitlens.resultsExplorer && viewItem != gitlens:commit-file && viewItem != gitlens:stash-file && viewItem != gitlens:status-file",
                    "group": "9_gitlens@1"
                }
            ]
        },
        "keybindings": [
            {
                "command": "gitlens.key.left",
                "key": "alt+left",
                "when": "gitlens:key:left"
            },
            {
                "command": "gitlens.key.right",
                "key": "alt+right",
                "when": "gitlens:key:right"
            },
            {
                "command": "gitlens.key.,",
                "key": "alt+,",
                "when": "gitlens:key:,"
            },
            {
                "command": "gitlens.key..",
                "key": "alt+.",
                "when": "gitlens:key:."
            },
            {
                "command": "gitlens.key.escape",
                "key": "escape",
                "when": "gitlens:key:escape && editorTextFocus && !findWidgetVisible && !renameInputVisible && !suggestWidgetVisible && !isInEmbeddedEditor"
            },
            {
                "command": "gitlens.toggleFileBlame",
                "key": "ctrl+shift+g b",
                "mac": "cmd+alt+g b",
                "when": "gitlens:keymap == chorded && editorTextFocus && gitlens:activeIsBlameable"
            },
            {
                "command": "gitlens.toggleCodeLens",
                "key": "ctrl+shift+g shift+b",
                "mac": "cmd+alt+g shift+b",
                "when": "gitlens:keymap == chorded && editorTextFocus && gitlens:enabled && gitlens:canToggleCodeLens"
            },
            {
                "command": "gitlens.showLastQuickPick",
                "key": "ctrl+shift+g -",
                "mac": "cmd+alt+g -",
                "when": "gitlens:keymap == chorded && gitlens:enabled"
            },
            {
                "command": "gitlens.showCommitSearch",
                "key": "ctrl+shift+g /",
                "mac": "cmd+alt+g /",
                "when": "gitlens:keymap == chorded && gitlens:enabled"
            },
            {
                "command": "gitlens.showQuickFileHistory",
                "key": "ctrl+shift+g h",
                "mac": "cmd+alt+g h",
                "when": "gitlens:keymap == chorded && gitlens:enabled"
            },
            {
                "command": "gitlens.showQuickRepoHistory",
                "key": "ctrl+shift+g shift+h",
                "mac": "cmd+alt+g shift+h",
                "when": "gitlens:keymap == chorded && gitlens:enabled"
            },
            {
                "command": "gitlens.showQuickRepoStatus",
                "key": "ctrl+shift+g s",
                "mac": "cmd+alt+g s",
                "when": "gitlens:keymap == chorded && gitlens:enabled"
            },
            {
                "command": "gitlens.showQuickCommitFileDetails",
                "key": "ctrl+shift+g c",
                "mac": "cmd+alt+g c",
                "when": "gitlens:keymap == chorded && editorTextFocus && gitlens:enabled"
            },
            {
                "command": "gitlens.diffWithNext",
                "key": "ctrl+shift+g .",
                "mac": "cmd+alt+g .",
                "when": "gitlens:keymap == chorded && editorTextFocus && gitlens:activeIsTracked"
            },
            {
                "command": "gitlens.diffLineWithPrevious",
                "key": "ctrl+shift+g shift+,",
                "mac": "cmd+alt+g shift+,",
                "when": "gitlens:keymap == chorded && editorTextFocus && gitlens:activeIsTracked"
            },
            {
                "command": "gitlens.diffWithPrevious",
                "key": "ctrl+shift+g ,",
                "mac": "cmd+alt+g ,",
                "when": "gitlens:keymap == chorded && editorTextFocus && gitlens:activeIsTracked"
            },
            {
                "command": "gitlens.diffLineWithWorking",
                "key": "ctrl+shift+g w",
                "mac": "cmd+alt+g w",
                "when": "gitlens:keymap == chorded && editorTextFocus && gitlens:activeIsTracked"
            },
            {
                "command": "gitlens.diffWithWorking",
                "key": "ctrl+shift+g shift+w",
                "mac": "cmd+alt+g shift+w",
                "when": "gitlens:keymap == chorded && editorTextFocus && gitlens:activeIsTracked"
            },
            {
                "command": "gitlens.toggleFileBlame",
                "key": "alt+b",
                "when": "gitlens:keymap == standard && editorTextFocus && gitlens:activeIsBlameable"
            },
            {
                "command": "gitlens.toggleCodeLens",
                "key": "shift+alt+b",
                "when": "gitlens:keymap == standard && editorTextFocus && gitlens:enabled && gitlens:canToggleCodeLens"
            },
            {
                "command": "gitlens.showLastQuickPick",
                "key": "alt+-",
                "when": "gitlens:keymap == standard && gitlens:enabled"
            },
            {
                "command": "gitlens.showCommitSearch",
                "key": "alt+/",
                "when": "gitlens:keymap == standard && gitlens:enabled"
            },
            {
                "command": "gitlens.showQuickFileHistory",
                "key": "alt+h",
                "when": "gitlens:keymap == standard && gitlens:enabled"
            },
            {
                "command": "gitlens.showQuickRepoHistory",
                "key": "shift+alt+h",
                "when": "gitlens:keymap == standard && gitlens:enabled"
            },
            {
                "command": "gitlens.showQuickRepoStatus",
                "key": "alt+s",
                "when": "gitlens:keymap == standard && gitlens:enabled"
            },
            {
                "command": "gitlens.showQuickCommitFileDetails",
                "key": "alt+c",
                "when": "gitlens:keymap == standard && editorTextFocus && gitlens:enabled"
            },
            {
                "command": "gitlens.diffWithNext",
                "key": "alt+.",
                "when": "gitlens:keymap == standard && editorTextFocus && gitlens:activeIsTracked"
            },
            {
                "command": "gitlens.diffLineWithPrevious",
                "key": "shift+alt+,",
                "when": "gitlens:keymap == standard && editorTextFocus && gitlens:activeIsTracked"
            },
            {
                "command": "gitlens.diffWithPrevious",
                "key": "alt+,",
                "when": "gitlens:keymap == standard && editorTextFocus && gitlens:activeIsTracked"
            },
            {
                "command": "gitlens.diffLineWithWorking",
                "key": "alt+w",
                "when": "gitlens:keymap == standard && editorTextFocus && gitlens:activeIsTracked"
            },
            {
                "command": "gitlens.diffWithWorking",
                "key": "shift+alt+w",
                "when": "gitlens:keymap == standard && editorTextFocus && gitlens:activeIsTracked"
            },
            {
                "command": "workbench.view.scm",
                "key": "ctrl+shift+g g",
                "when": "gitlens:keymap == chorded && gitlens:enabled"
            }
        ],
        "views": {
            "explorer": [
                {
                    "id": "gitlens.gitExplorer",
                    "name": "GitLens",
                    "when": "gitlens:enabled && gitlens:gitExplorer"
                },
                {
                    "id": "gitlens.resultsExplorer",
                    "name": "GitLens Results",
                    "when": "gitlens:enabled && gitlens:resultsExplorer"
                }
            ]
        }
    },
    "activationEvents": [
        "*"
    ],
    "scripts": {
        "build": "npm run lint && tsc -m commonjs -p ./ && npm run build-ui -- --env.quick",
        "build-ui": "webpack --context ./src/ui --config ./src/ui/webpack.config.js",
        "bundle": "npm run lint && webpack --env.production --context ./src/ui --config ./src/ui/webpack.config.js && webpack --env.production",
        "clean": "git clean -Xdf",
        "lint": "tslint --project tslint.json",
        "pack": "vsce package",
        "pub": "vsce publish",
        "rebuild": "npm run reset && npm run lint && tsc -m commonjs -p ./ && npm run build-ui",
        "reset": "npm run clean && npm install --no-save",
        "watch": "tsc -watch -p ./",

        "postinstall": "node ./node_modules/vscode/bin/install && pushd \"./src/ui\" && npm install --no-save && popd",
        "prepush": "npm run build",
        "vscode:prepublish": "npm run reset && npm run bundle"
    },
    "dependencies": {
        "copy-paste": "1.3.0",
        "date-fns": "1.29.0",
        "iconv-lite": "0.4.19",
        "lodash.debounce": "4.0.8",
        "lodash.once": "4.1.1",
        "tmp": "0.0.33",
        "tslib": "1.9.0"
    },
    "devDependencies": {
        "@types/copy-paste": "1.1.30",
        "@types/node": "9.4.0",
        "@types/tmp": "0.0.33",
        "husky": "0.14.3",
        "ts-loader": "3.4.0",
        "tslint": "5.9.1",
        "typescript": "2.7.1",
        "uglify-es": "3.3.9",
        "uglifyjs-webpack-plugin": "1.1.8",
        "vscode": "1.1.10",
        "webpack": "3.10.0",
        "webpack-node-externals": "1.6.0"
    }
}<|MERGE_RESOLUTION|>--- conflicted
+++ resolved
@@ -426,6 +426,17 @@
                     "description": "Specifies when to switch between displaying files as a `tree` or `list` based on the number of files in a nesting level in the `GitLens` explorer\nOnly applies when displaying files as `auto`",
                     "scope": "window"
                 },
+                "gitlens.gitExplorer.branches.layout": {
+                    "type": "string",
+                    "default": "list",
+                    "enum": [
+                        "list",
+                        "tree",
+                        "mix-tree"
+                    ],
+                    "description": "Specifies how the `Branches` view will display branches\n `list` - display all branches \n`tree` - organize branch as folder if branch name contains slashes \"\/\"\n `mix-tree` - display branch folders along with normal branch alphabetically",
+                    "scope": "window"
+                },
                 "gitlens.gitExplorer.includeWorkingTree": {
                     "type": "boolean",
                     "default": true,
@@ -449,22 +460,7 @@
                     "description": "Specifies the starting view (mode) of the `GitLens` explorer\n `auto` - shows the last selected view, defaults to `repository`\n `history` - shows the commit history of the active file\n `repository` - shows a repository explorer",
                     "scope": "window"
                 },
-<<<<<<< HEAD
-                "gitlens.gitExplorer.branches.layout": {
-                    "type": "string",
-                    "default": "list",
-                    "enum": [
-                        "list",
-                        "tree",
-                        "mix-tree"
-                    ],
-                    "description": "Specifies how the `Branches` view will display branches\n `list` - display all branches \n`tree` - organize branch as folder if branch name contains slashes \"\/\"\n `mix-tree` - display branch folders along with normal branch alphabetically",
-                    "scope": "window"
-                },
-                "gitlens.gitExplorer.gravatars": {
-=======
                 "gitlens.hovers.annotations.changes": {
->>>>>>> cd7a9ced
                     "type": "boolean",
                     "default": true,
                     "description": "Specifies whether or not to provide a changes (diff) hover for all lines when showing blame annotations",

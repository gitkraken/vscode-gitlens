--- conflicted
+++ resolved
@@ -227,11 +227,7 @@
 	return false;
 }
 
-<<<<<<< HEAD
-export function getMaxCharacters(model: OpenAIModels | AnthropicModels | string, outputLength: number): number {
-=======
-export function getMaxCharacters(model: AIModels, outputLength: number): number {
->>>>>>> 4dab1a63
+export function getMaxCharacters(model: AIModels | string, outputLength: number): number {
 	const tokensPerCharacter = 3.1;
 
 	let tokens;

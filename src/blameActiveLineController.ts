'use strict';
import { Functions, Objects } from './system';
import { DecorationOptions, DecorationInstanceRenderOptions, DecorationRenderOptions, Disposable, ExtensionContext, Range, StatusBarAlignment, StatusBarItem, TextEditor, TextEditorDecorationType, TextEditorSelectionChangeEvent, window, workspace } from 'vscode';
import { BlameAnnotationController } from './blameAnnotationController';
import { BlameAnnotationFormat, BlameAnnotationFormatter } from './blameAnnotationFormatter';
import { TextEditorComparer } from './comparers';
import { IBlameConfig, IConfig, StatusBarCommand } from './configuration';
import { DocumentSchemes, ExtensionKey } from './constants';
import { BlameabilityChangeEvent, GitCommit, GitContextTracker, GitService, GitUri, IGitBlame, IGitCommitLine } from './gitService';
import * as moment from 'moment';

const activeLineDecoration: TextEditorDecorationType = window.createTextEditorDecorationType({
    after: {
        margin: '0 0 0 4em'
    }
} as DecorationRenderOptions);

export class BlameActiveLineController extends Disposable {

    private _activeEditorLineDisposable: Disposable | undefined;
    private _blame: Promise<IGitBlame> | undefined;
    private _blameable: boolean;
    private _config: IConfig;
    private _currentLine: number = -1;
    private _disposable: Disposable;
    private _editor: TextEditor | undefined;
    private _statusBarItem: StatusBarItem | undefined;
    private _updateBlameDebounced: (line: number, editor: TextEditor) => Promise<void>;
    private _uri: GitUri;
    private _useCaching: boolean;

    constructor(context: ExtensionContext, private git: GitService, private gitContextTracker: GitContextTracker, private annotationController: BlameAnnotationController) {
        super(() => this.dispose());

        this._updateBlameDebounced = Functions.debounce(this._updateBlame, 50);

        this._onConfigurationChanged();

        const subscriptions: Disposable[] = [];

        subscriptions.push(workspace.onDidChangeConfiguration(this._onConfigurationChanged, this));
        subscriptions.push(git.onDidChangeGitCache(this._onGitCacheChanged, this));
        subscriptions.push(annotationController.onDidToggleBlameAnnotations(this._onBlameAnnotationToggled, this));

        this._disposable = Disposable.from(...subscriptions);
    }

    dispose() {
        this._editor && this._editor.setDecorations(activeLineDecoration, []);

        this._activeEditorLineDisposable && this._activeEditorLineDisposable.dispose();
        this._statusBarItem && this._statusBarItem.dispose();
        this._disposable && this._disposable.dispose();
    }

    private _onConfigurationChanged() {
        const cfg = workspace.getConfiguration().get<IConfig>(ExtensionKey)!;

        let changed: boolean = false;

        if (!Objects.areEquivalent(cfg.statusBar, this._config && this._config.statusBar)) {
            changed = true;
<<<<<<< HEAD
            if (config.statusBar.enabled) {
                // coerce invalid configuration to the default right alignment
                const useDefaultAlignment = config.statusBar.alignment === 'right' || config.statusBar.alignment !== 'left';
                const alignment = useDefaultAlignment ? StatusBarAlignment.Right : StatusBarAlignment.Left;

                this._statusBarItem = this._statusBarItem || window.createStatusBarItem(alignment, 1000);
                this._statusBarItem.command = config.statusBar.command;
=======
            if (cfg.statusBar.enabled) {
                this._statusBarItem = this._statusBarItem || window.createStatusBarItem(StatusBarAlignment.Right, 1000);
                this._statusBarItem.command = cfg.statusBar.command;
>>>>>>> 0ef1e509
            }
            else if (!cfg.statusBar.enabled && this._statusBarItem) {
                this._statusBarItem.dispose();
                this._statusBarItem = undefined;
            }
        }

        if (!Objects.areEquivalent(cfg.blame.annotation.activeLine, this._config && this._config.blame.annotation.activeLine)) {
            changed = true;
            if (cfg.blame.annotation.activeLine !== 'off' && this._editor) {
                this._editor.setDecorations(activeLineDecoration, []);
            }
        }
        if (!Objects.areEquivalent(cfg.blame.annotation.activeLineDarkColor, this._config && this._config.blame.annotation.activeLineDarkColor) ||
            !Objects.areEquivalent(cfg.blame.annotation.activeLineLightColor, this._config && this._config.blame.annotation.activeLineLightColor)) {
            changed = true;
        }

        this._config = cfg;

        if (!changed) return;

        let trackActiveLine = cfg.statusBar.enabled || cfg.blame.annotation.activeLine !== 'off';
        if (trackActiveLine && !this._activeEditorLineDisposable) {
            const subscriptions: Disposable[] = [];

            subscriptions.push(window.onDidChangeActiveTextEditor(this._onActiveTextEditorChanged, this));
            subscriptions.push(window.onDidChangeTextEditorSelection(this._onTextEditorSelectionChanged, this));
            subscriptions.push(this.gitContextTracker.onDidBlameabilityChange(this._onBlameabilityChanged, this));

            this._activeEditorLineDisposable = Disposable.from(...subscriptions);
        }
        else if (!trackActiveLine && this._activeEditorLineDisposable) {
            this._activeEditorLineDisposable.dispose();
            this._activeEditorLineDisposable = undefined;
        }

        this._onActiveTextEditorChanged(window.activeTextEditor);
    }

    private isEditorBlameable(editor: TextEditor | undefined): boolean {
        if (editor === undefined || editor.document === undefined) return false;

        const scheme = editor.document.uri.scheme;
        if (scheme !== DocumentSchemes.File && scheme !== DocumentSchemes.Git && scheme !== DocumentSchemes.GitLensGit) return false;

        if (editor.document.isUntitled && scheme !== DocumentSchemes.Git && scheme !== DocumentSchemes.GitLensGit) return false;

        return this.git.isEditorBlameable(editor);
    }

    private async _onActiveTextEditorChanged(editor: TextEditor | undefined) {
        this._currentLine = -1;

        const previousEditor = this._editor;
        previousEditor && previousEditor.setDecorations(activeLineDecoration, []);

        if (editor === undefined || !this.isEditorBlameable(editor)) {
            this.clear(editor);

            this._editor = undefined;

            return;
        }

        this._blameable = editor !== undefined && editor.document !== undefined && !editor.document.isDirty;
        this._editor = editor;
        this._uri = await GitUri.fromUri(editor.document.uri, this.git);
        const maxLines = this._config.advanced.caching.statusBar.maxLines;
        this._useCaching = this._config.advanced.caching.enabled && (maxLines <= 0 || editor.document.lineCount <= maxLines);
        if (this._useCaching) {
            this._blame = this.git.getBlameForFile(this._uri);
        }
        else {
            this._blame = undefined;
        }

        this._updateBlame(editor.selection.active.line, editor);
    }

    private _onBlameabilityChanged(e: BlameabilityChangeEvent) {
        this._blameable = e.blameable;
        if (!e.blameable || !this._editor) {
            this.clear(e.editor);
            return;
        }

        // Make sure this is for the editor we are tracking
        if (!TextEditorComparer.equals(this._editor, e.editor)) return;

        this._updateBlame(this._editor.selection.active.line, this._editor);
    }

    private _onBlameAnnotationToggled() {
        this._onActiveTextEditorChanged(window.activeTextEditor);
    }

    private _onGitCacheChanged() {
        this._blame = undefined;
        this._onActiveTextEditorChanged(window.activeTextEditor);
    }

    private async _onTextEditorSelectionChanged(e: TextEditorSelectionChangeEvent): Promise<void> {
        // Make sure this is for the editor we are tracking
        if (!this._blameable || !TextEditorComparer.equals(this._editor, e.textEditor)) return;

        const line = e.selections[0].active.line;
        if (line === this._currentLine) return;
        this._currentLine = line;

        if (!this._uri && e.textEditor) {
            this._uri = await GitUri.fromUri(e.textEditor.document.uri, this.git);
        }

        this._updateBlameDebounced(line, e.textEditor);
    }

    private async _updateBlame(line: number, editor: TextEditor) {
        line = line - this._uri.offset;

        let commit: GitCommit | undefined = undefined;
        let commitLine: IGitCommitLine | undefined = undefined;
        // Since blame information isn't valid when there are unsaved changes -- don't show any status
        if (this._blameable && line >= 0) {
            if (this._useCaching) {
                const blame = this._blame && await this._blame;
                if (blame === undefined || !blame.lines.length) {
                    this.clear(editor);
                    return;
                }

                commitLine = blame.lines[line];
                const sha = commitLine === undefined ? undefined : commitLine.sha;
                commit = sha === undefined ? undefined : blame.commits.get(sha);
            }
            else {
                const blameLine = await this.git.getBlameForLine(this._uri, line);
                commitLine = blameLine === undefined ? undefined : blameLine.line;
                commit = blameLine === undefined ? undefined : blameLine.commit;
            }
        }

        if (commit !== undefined && commitLine !== undefined) {
            this.show(commit, commitLine, editor);
        }
        else {
            this.clear(editor);
        }
    }

    clear(editor: TextEditor | undefined, previousEditor?: TextEditor) {
        editor && editor.setDecorations(activeLineDecoration, []);
        // I have no idea why the decorators sometimes don't get removed, but if they don't try again with a tiny delay
        if (editor) {
            setTimeout(() => editor.setDecorations(activeLineDecoration, []), 1);
        }

        this._statusBarItem && this._statusBarItem.hide();
    }

    async show(commit: GitCommit, blameLine: IGitCommitLine, editor: TextEditor) {
        // I have no idea why I need this protection -- but it happens
        if (!editor.document) return;

        if (this._config.statusBar.enabled && this._statusBarItem !== undefined) {
            switch (this._config.statusBar.date) {
                case 'off':
                    this._statusBarItem.text = `$(git-commit) ${commit.author}`;
                    break;
                case 'absolute':
                    const dateFormat = this._config.statusBar.dateFormat || 'MMMM Do, YYYY h:MMa';
                    let date: string;
                    try {
                        date = moment(commit.date).format(dateFormat);
                    } catch (ex) {
                        date = moment(commit.date).format('MMMM Do, YYYY h:MMa');
                    }
                    this._statusBarItem.text = `$(git-commit) ${commit.author}, ${date}`;
                    break;
                default:
                    this._statusBarItem.text = `$(git-commit) ${commit.author}, ${moment(commit.date).fromNow()}`;
                    break;
            }

            switch (this._config.statusBar.command) {
                case StatusBarCommand.BlameAnnotate:
                    this._statusBarItem.tooltip = 'Toggle Blame Annotations';
                    break;
                case StatusBarCommand.ShowBlameHistory:
                    this._statusBarItem.tooltip = 'Open Blame History Explorer';
                    break;
                case StatusBarCommand.ShowFileHistory:
                    this._statusBarItem.tooltip = 'Open File History Explorer';
                    break;
                case StatusBarCommand.DiffWithPrevious:
                    this._statusBarItem.tooltip = 'Compare with Previous Commit';
                    break;
                case StatusBarCommand.ToggleCodeLens:
                    this._statusBarItem.tooltip = 'Toggle Git CodeLens';
                    break;
                case StatusBarCommand.ShowQuickCommitDetails:
                    this._statusBarItem.tooltip = 'Show Commit Details';
                    break;
                case StatusBarCommand.ShowQuickCommitFileDetails:
                    this._statusBarItem.tooltip = 'Show Line Commit Details';
                    break;
                case StatusBarCommand.ShowQuickFileHistory:
                    this._statusBarItem.tooltip = 'Show File History';
                    break;
                case StatusBarCommand.ShowQuickCurrentBranchHistory:
                    this._statusBarItem.tooltip = 'Show Branch History';
                    break;
            }

            this._statusBarItem.show();
        }

        if (this._config.blame.annotation.activeLine !== 'off') {
            const activeLine = this._config.blame.annotation.activeLine;
            const offset = this._uri.offset;

            const cfg = {
                annotation: {
                    sha: true,
                    author: this._config.statusBar.enabled ? false : this._config.blame.annotation.author,
                    date: this._config.statusBar.enabled ? 'off' : this._config.blame.annotation.date,
                    message: true
                }
            } as IBlameConfig;

            const annotation = BlameAnnotationFormatter.getAnnotation(cfg, commit, BlameAnnotationFormat.Unconstrained);

            // Get the full commit message -- since blame only returns the summary
            let logCommit: GitCommit | undefined = undefined;
            if (!commit.isUncommitted) {
                logCommit = await this.git.getLogCommit(this._uri.repoPath, this._uri.fsPath, commit.sha);
            }

            // I have no idea why I need this protection -- but it happens
            if (!editor.document) return;

            let hoverMessage: string | string[] | undefined = undefined;
            if (activeLine !== 'inline') {
                // If the messages match (or we couldn't find the log), then this is a possible duplicate annotation
                const possibleDuplicate = !logCommit || logCommit.message === commit.message;
                // If we don't have a possible dupe or we aren't showing annotations get the hover message
                if (!commit.isUncommitted && (!possibleDuplicate || !this.annotationController.isAnnotating(editor))) {
                    hoverMessage = BlameAnnotationFormatter.getAnnotationHover(cfg, blameLine, logCommit || commit);
                }
            }

            let decorationOptions: DecorationOptions | undefined = undefined;
            switch (activeLine) {
                case 'both':
                case 'inline':
                    decorationOptions = {
                        range: editor.document.validateRange(new Range(blameLine.line + offset, 0, blameLine.line + offset, 1000000)),
                        hoverMessage: hoverMessage,
                        renderOptions: {
                            after: {
                                contentText: annotation
                            },
                            dark: {
                                after: {
                                    color: this._config.blame.annotation.activeLineDarkColor || 'rgba(153, 153, 153, 0.35)'
                                }
                            },
                            light: {
                                after: {
                                    color: this._config.blame.annotation.activeLineLightColor || 'rgba(153, 153, 153, 0.35)'
                                }
                            }
                        } as DecorationInstanceRenderOptions
                    } as DecorationOptions;
                    break;

                case 'hover':
                    decorationOptions = {
                        range: editor.document.validateRange(new Range(blameLine.line + offset, 0, blameLine.line + offset, 1000000)),
                        hoverMessage: hoverMessage
                    } as DecorationOptions;
                    break;
            }

            if (decorationOptions !== undefined) {
                editor.setDecorations(activeLineDecoration, [decorationOptions]);
            }
        }
    }
}<|MERGE_RESOLUTION|>--- conflicted
+++ resolved
@@ -60,19 +60,13 @@
 
         if (!Objects.areEquivalent(cfg.statusBar, this._config && this._config.statusBar)) {
             changed = true;
-<<<<<<< HEAD
-            if (config.statusBar.enabled) {
-                // coerce invalid configuration to the default right alignment
+            if (cfg.statusBar.enabled) {
+                // Coerce invalid configuration to the default right alignment
                 const useDefaultAlignment = config.statusBar.alignment === 'right' || config.statusBar.alignment !== 'left';
                 const alignment = useDefaultAlignment ? StatusBarAlignment.Right : StatusBarAlignment.Left;
 
                 this._statusBarItem = this._statusBarItem || window.createStatusBarItem(alignment, 1000);
-                this._statusBarItem.command = config.statusBar.command;
-=======
-            if (cfg.statusBar.enabled) {
-                this._statusBarItem = this._statusBarItem || window.createStatusBarItem(StatusBarAlignment.Right, 1000);
                 this._statusBarItem.command = cfg.statusBar.command;
->>>>>>> 0ef1e509
             }
             else if (!cfg.statusBar.enabled && this._statusBarItem) {
                 this._statusBarItem.dispose();

import type { ConfigurationChangeEvent, Disposable, Event, ExtensionContext } from 'vscode';
import { EventEmitter, ExtensionMode } from 'vscode';
import { getSupportedGitProviders, getSupportedRepositoryPathMappingProvider } from '@env/providers';
import { AIProviderService } from './ai/aiProviderService';
import { Autolinks } from './annotations/autolinks';
import { FileAnnotationController } from './annotations/fileAnnotationController';
import { LineAnnotationController } from './annotations/lineAnnotationController';
import { ActionRunners } from './api/actionRunners';
import { setDefaultGravatarsStyle } from './avatars';
import { GitCodeLensController } from './codelens/codeLensController';
import type { ToggleFileAnnotationCommandArgs } from './commands';
import type { FileAnnotationType, ModeConfig } from './config';
import { AnnotationsToggleMode, DateSource, DateStyle, fromOutputLevel } from './config';
import { Commands, extensionPrefix } from './constants';
import { EventBus } from './eventBus';
import { GitFileSystemProvider } from './git/fsProvider';
import { GitProviderService } from './git/gitProviderService';
import { GitHubAuthenticationProvider } from './git/remotes/github';
import { GitLabAuthenticationProvider } from './git/remotes/gitlab';
import { RichRemoteProviderService } from './git/remotes/remoteProviderService';
import { LineHoverController } from './hovers/lineHoverController';
import type { RepositoryPathMappingProvider } from './pathMapping/repositoryPathMappingProvider';
import { IntegrationAuthenticationService } from './plus/integrationAuthentication';
import { SubscriptionAuthenticationProvider } from './plus/subscription/authenticationProvider';
import { ServerConnection } from './plus/subscription/serverConnection';
import { SubscriptionService } from './plus/subscription/subscriptionService';
import { registerAccountWebviewView } from './plus/webviews/account/registration';
import { registerFocusWebviewPanel } from './plus/webviews/focus/registration';
import {
	registerGraphWebviewCommands,
	registerGraphWebviewPanel,
	registerGraphWebviewView,
} from './plus/webviews/graph/registration';
import { GraphStatusBarController } from './plus/webviews/graph/statusbar';
import { registerTimelineWebviewPanel, registerTimelineWebviewView } from './plus/webviews/timeline/registration';
import { WorkspacesService } from './plus/workspaces/workspacesService';
import { StatusBarController } from './statusbar/statusBarController';
import { executeCommand } from './system/command';
import { configuration } from './system/configuration';
import { log } from './system/decorators/log';
import { memoize } from './system/decorators/memoize';
import { Keyboard } from './system/keyboard';
import { Logger } from './system/logger';
import type { Storage } from './system/storage';
import { TelemetryService } from './telemetry/telemetry';
import { UsageTracker } from './telemetry/usageTracker';
import { GitTerminalLinkProvider } from './terminal/linkProvider';
import { GitDocumentTracker } from './trackers/gitDocumentTracker';
import { GitLineTracker } from './trackers/gitLineTracker';
import { DeepLinkService } from './uris/deepLinks/deepLinkService';
import { UriService } from './uris/uriService';
import { BranchesView } from './views/branchesView';
import { CommitsView } from './views/commitsView';
import { ContributorsView } from './views/contributorsView';
import { FileHistoryView } from './views/fileHistoryView';
import { LineHistoryView } from './views/lineHistoryView';
import { RemotesView } from './views/remotesView';
import { RepositoriesView } from './views/repositoriesView';
import { SearchAndCompareView } from './views/searchAndCompareView';
import { StashesView } from './views/stashesView';
import { TagsView } from './views/tagsView';
import { ViewCommands } from './views/viewCommands';
import { ViewFileDecorationProvider } from './views/viewDecorationProvider';
import { WorkspacesView } from './views/workspacesView';
import { WorktreesView } from './views/worktreesView';
import { VslsController } from './vsls/vsls';
import {
	registerCommitDetailsWebviewView,
	registerGraphDetailsWebviewView,
} from './webviews/commitDetails/registration';
import { registerHomeWebviewView } from './webviews/home/registration';
import { RebaseEditorProvider } from './webviews/rebase/rebaseEditor';
import { registerSettingsWebviewCommands, registerSettingsWebviewPanel } from './webviews/settings/registration';
import type { WebviewPanelProxy, WebviewViewProxy } from './webviews/webviewsController';
import { WebviewsController } from './webviews/webviewsController';
import { registerWelcomeWebviewPanel } from './webviews/welcome/registration';

export type Environment = 'dev' | 'staging' | 'production';

export class Container {
	static #instance: Container | undefined;
	static #proxy = new Proxy<Container>({} as Container, {
		get: function (target, prop) {
			// In case anyone has cached this instance
			// eslint-disable-next-line @typescript-eslint/no-unsafe-return
			if (Container.#instance != null) return (Container.#instance as any)[prop];

			// Allow access to config before we are initialized
			if (prop === 'config') return configuration.getAll();

			// debugger;
			throw new Error('Container is not initialized');
		},
	});

	static create(
		context: ExtensionContext,
		storage: Storage,
		prerelease: boolean,
		version: string,
		previousVersion: string | undefined,
	) {
		if (Container.#instance != null) throw new Error('Container is already initialized');

		Container.#instance = new Container(context, storage, prerelease, version, previousVersion);
		return Container.#instance;
	}

	static get instance(): Container {
		return Container.#instance ?? Container.#proxy;
	}

	private _onReady: EventEmitter<void> = new EventEmitter<void>();
	get onReady(): Event<void> {
		return this._onReady.event;
	}

	readonly BranchDateFormatting = {
		dateFormat: undefined! as string | null,
		dateStyle: undefined! as DateStyle,

		reset: () => {
			this.BranchDateFormatting.dateFormat = configuration.get('defaultDateFormat');
			this.BranchDateFormatting.dateStyle = configuration.get('defaultDateStyle');
		},
	};

	readonly CommitDateFormatting = {
		dateFormat: null as string | null,
		dateSource: DateSource.Authored,
		dateStyle: DateStyle.Relative,

		reset: () => {
			this.CommitDateFormatting.dateFormat = configuration.get('defaultDateFormat');
			this.CommitDateFormatting.dateSource = configuration.get('defaultDateSource');
			this.CommitDateFormatting.dateStyle = configuration.get('defaultDateStyle');
		},
	};

	readonly CommitShaFormatting = {
		length: 7,

		reset: () => {
			// Don't allow shas to be shortened to less than 5 characters
			this.CommitShaFormatting.length = Math.max(5, configuration.get('advanced.abbreviatedShaLength'));
		},
	};

	readonly PullRequestDateFormatting = {
		dateFormat: null as string | null,
		dateStyle: DateStyle.Relative,

		reset: () => {
			this.PullRequestDateFormatting.dateFormat = configuration.get('defaultDateFormat');
			this.PullRequestDateFormatting.dateStyle = configuration.get('defaultDateStyle');
		},
	};

	readonly TagDateFormatting = {
		dateFormat: null as string | null,
		dateStyle: DateStyle.Relative,

		reset: () => {
			this.TagDateFormatting.dateFormat = configuration.get('defaultDateFormat');
			this.TagDateFormatting.dateStyle = configuration.get('defaultDateStyle');
		},
	};

	private _disposables: Disposable[];
	private _terminalLinks: GitTerminalLinkProvider | undefined;
	private _webviews: WebviewsController;

	private constructor(
		context: ExtensionContext,
		storage: Storage,
		prerelease: boolean,
		version: string,
		previousVersion: string | undefined,
	) {
		this._context = context;
		this._prerelease = prerelease;
		this._version = version;
		this.ensureModeApplied();

		this._disposables = [
			(this._storage = storage),
			(this._telemetry = new TelemetryService(this)),
			(this._usage = new UsageTracker(this, storage)),
			configuration.onDidChangeAny(this.onAnyConfigurationChanged, this),
		];

		this._richRemoteProviders = new RichRemoteProviderService(this);

		const server = new ServerConnection(this);
		this._disposables.push(server);
		this._disposables.push(
			(this._subscriptionAuthentication = new SubscriptionAuthenticationProvider(this, server)),
		);
		this._disposables.push((this._subscription = new SubscriptionService(this, previousVersion)));
		this._disposables.push((this._workspaces = new WorkspacesService(this, server)));

		this._disposables.push((this._git = new GitProviderService(this)));
		this._disposables.push(new GitFileSystemProvider(this));
		this._disposables.push((this._repositoryPathMapping = getSupportedRepositoryPathMappingProvider(this)));

		this._disposables.push((this._uri = new UriService(this)));

		this._disposables.push((this._deepLinks = new DeepLinkService(this)));

		this._disposables.push((this._actionRunners = new ActionRunners(this)));
		this._disposables.push((this._tracker = new GitDocumentTracker(this)));
		this._disposables.push((this._lineTracker = new GitLineTracker(this)));
		this._disposables.push((this._keyboard = new Keyboard()));
		this._disposables.push((this._vsls = new VslsController(this)));
		this._disposables.push((this._eventBus = new EventBus()));
		this._disposables.push((this._ai = new AIProviderService(this)));

		this._disposables.push((this._fileAnnotationController = new FileAnnotationController(this)));
		this._disposables.push((this._lineAnnotationController = new LineAnnotationController(this)));
		this._disposables.push((this._lineHoverController = new LineHoverController(this)));
		this._disposables.push((this._statusBarController = new StatusBarController(this)));
		this._disposables.push((this._codeLensController = new GitCodeLensController(this)));

		this._disposables.push((this._webviews = new WebviewsController(this)));
		this._disposables.push(registerTimelineWebviewPanel(this._webviews));
		this._disposables.push((this._timelineView = registerTimelineWebviewView(this._webviews)));

		this._disposables.push((this._graphPanel = registerGraphWebviewPanel(this._webviews)));
		this._disposables.push(registerGraphWebviewCommands(this, this._graphPanel));
		if (configuration.get('graph.layout') === 'panel') {
			this._disposables.push((this._graphView = registerGraphWebviewView(this._webviews)));
		}
		this._disposables.push(new GraphStatusBarController(this));

		const settingsWebviewPanel = registerSettingsWebviewPanel(this._webviews);
		this._disposables.push(settingsWebviewPanel);
		this._disposables.push(registerSettingsWebviewCommands(settingsWebviewPanel));
		this._disposables.push(registerWelcomeWebviewPanel(this._webviews));
		this._disposables.push((this._rebaseEditor = new RebaseEditorProvider(this)));
		this._disposables.push(registerFocusWebviewPanel(this._webviews));

		this._disposables.push(new ViewFileDecorationProvider());

		this._disposables.push((this._repositoriesView = new RepositoriesView(this)));
		this._disposables.push((this._commitDetailsView = registerCommitDetailsWebviewView(this._webviews)));
		this._disposables.push((this._graphDetailsView = registerGraphDetailsWebviewView(this._webviews)));
		this._disposables.push((this._commitsView = new CommitsView(this)));
		this._disposables.push((this._fileHistoryView = new FileHistoryView(this)));
		this._disposables.push((this._lineHistoryView = new LineHistoryView(this)));
		this._disposables.push((this._branchesView = new BranchesView(this)));
		this._disposables.push((this._remotesView = new RemotesView(this)));
		this._disposables.push((this._stashesView = new StashesView(this)));
		this._disposables.push((this._tagsView = new TagsView(this)));
		this._disposables.push((this._worktreesView = new WorktreesView(this)));
		this._disposables.push((this._contributorsView = new ContributorsView(this)));
		this._disposables.push((this._searchAndCompareView = new SearchAndCompareView(this)));
		this._disposables.push((this._workspacesView = new WorkspacesView(this)));

		this._disposables.push((this._homeView = registerHomeWebviewView(this._webviews)));
		this._disposables.push((this._accountView = registerAccountWebviewView(this._webviews)));

		if (configuration.get('terminalLinks.enabled')) {
			this._disposables.push((this._terminalLinks = new GitTerminalLinkProvider(this)));
		}

		this._disposables.push(
			configuration.onDidChange(e => {
				if (!configuration.changed(e, 'terminalLinks.enabled')) return;

				this._terminalLinks?.dispose();
				if (configuration.get('terminalLinks.enabled')) {
					this._disposables.push((this._terminalLinks = new GitTerminalLinkProvider(this)));
				}
			}),
		);

		context.subscriptions.push({
			dispose: () => this._disposables.reverse().forEach(d => void d.dispose()),
		});
	}

	deactivate() {
		this._deactivating = true;
	}

	private _deactivating: boolean = false;
	get deactivating() {
		return this._deactivating;
	}

	private _ready: boolean = false;

	async ready() {
		if (this._ready) throw new Error('Container is already ready');

		this._ready = true;
		await this.registerGitProviders();
		queueMicrotask(() => this._onReady.fire());
	}

	@log()
	private async registerGitProviders() {
		const providers = await getSupportedGitProviders(this);
		for (const provider of providers) {
			this._disposables.push(this._git.register(provider.descriptor.id, provider));
		}

		// Don't wait here otherwise will we deadlock in certain places
		void this._git.registrationComplete();
	}

	private onAnyConfigurationChanged(e: ConfigurationChangeEvent) {
		if (!configuration.changedAny(e, extensionPrefix)) return;

		this._mode = undefined;

		if (configuration.changed(e, 'outputLevel')) {
			Logger.logLevel = fromOutputLevel(configuration.get('outputLevel'));
		}

		if (configuration.changed(e, 'defaultGravatarsStyle')) {
			setDefaultGravatarsStyle(configuration.get('defaultGravatarsStyle'));
		}

		if (configuration.changed(e, 'mode')) {
			this.ensureModeApplied();
		}

		if (configuration.changed(e, 'graph.layout')) {
			if (configuration.get('graph.layout') === 'panel') {
				this._graphPanel?.close();
				this._graphView = registerGraphWebviewView(this._webviews);
			} else {
				this._graphView?.dispose();
				this._graphView = undefined;
			}
		}
	}

	private readonly _actionRunners: ActionRunners;
	get actionRunners() {
		return this._actionRunners;
	}

	private readonly _ai: AIProviderService;
	get ai() {
		return this._ai;
	}

	private _autolinks: Autolinks | undefined;
	get autolinks() {
		if (this._autolinks == null) {
			this._disposables.push((this._autolinks = new Autolinks(this)));
		}

		return this._autolinks;
	}

	private readonly _branchesView: BranchesView;
	get branchesView() {
		return this._branchesView;
	}

	private readonly _codeLensController: GitCodeLensController;
	get codeLens() {
		return this._codeLensController;
	}

	private readonly _commitsView: CommitsView;
	get commitsView() {
		return this._commitsView;
	}

	private readonly _commitDetailsView: WebviewViewProxy;
	get commitDetailsView() {
		return this._commitDetailsView;
	}

	private readonly _context: ExtensionContext;
	get context() {
		return this._context;
	}

	private readonly _contributorsView: ContributorsView;
	get contributorsView() {
		return this._contributorsView;
	}

	@memoize()
	get debugging() {
		return this._context.extensionMode === ExtensionMode.Development;
	}

	@memoize()
	get env(): Environment {
		if (this.prereleaseOrDebugging) {
			const env = configuration.getAny('gitkraken.env');
			if (env === 'dev') return 'dev';
			if (env === 'staging') return 'staging';
		}

		return 'production';
	}

	private readonly _eventBus: EventBus;
	get events() {
		return this._eventBus;
	}

	private readonly _fileAnnotationController: FileAnnotationController;
	get fileAnnotations() {
		return this._fileAnnotationController;
	}

	private readonly _fileHistoryView: FileHistoryView;
	get fileHistoryView() {
		return this._fileHistoryView;
	}

	private readonly _git: GitProviderService;
	get git() {
		return this._git;
	}

	private readonly _uri: UriService;
	get uri() {
		return this._uri;
	}

	private readonly _deepLinks: DeepLinkService;
	get deepLinks() {
		return this._deepLinks;
	}

	private _github: Promise<import('./plus/github/github').GitHubApi | undefined> | undefined;
	get github() {
		if (this._github == null) {
			this._github = this._loadGitHubApi();
		}

		return this._github;
	}

	private async _loadGitHubApi() {
		try {
			const github = new (await import(/* webpackChunkName: "github" */ './plus/github/github')).GitHubApi(this);
			this._disposables.push(github);
			return github;
		} catch (ex) {
			Logger.error(ex);
			return undefined;
		}
	}

<<<<<<< HEAD
	private static _gitlab: Promise<import('./gitlab/gitlab').GitLabApi | undefined> | undefined;
	static get gitlab() {
=======
	private _gitlab: Promise<import('./plus/gitlab/gitlab').GitLabApi | undefined> | undefined;
	get gitlab() {
>>>>>>> 4e918c8b
		if (this._gitlab == null) {
			this._gitlab = this._loadGitLabApi();
		}

		return this._gitlab;
	}

<<<<<<< HEAD
	private static async _loadGitLabApi() {
		try {
			return new (await import(/* webpackChunkName: "gitlab" */ './gitlab/gitlab')).GitLabApi();
=======
	private async _loadGitLabApi() {
		try {
			const gitlab = new (await import(/* webpackChunkName: "gitlab" */ './plus/gitlab/gitlab')).GitLabApi(this);
			this._disposables.push(gitlab);
			return gitlab;
>>>>>>> 4e918c8b
		} catch (ex) {
			Logger.error(ex);
			return undefined;
		}
	}

<<<<<<< HEAD
=======
	private readonly _graphDetailsView: WebviewViewProxy;
	get graphDetailsView() {
		return this._graphDetailsView;
	}

	private readonly _graphPanel: WebviewPanelProxy;
	private _graphView: WebviewViewProxy | undefined;
	get graphView() {
		if (this._graphView == null) {
			this._disposables.push((this._graphView = registerGraphWebviewView(this._webviews)));
		}

		return this._graphView;
	}

	private readonly _homeView: WebviewViewProxy;
	get homeView() {
		return this._homeView;
	}

	private readonly _accountView: WebviewViewProxy;
	get accountView() {
		return this._accountView;
	}

>>>>>>> 4e918c8b
	@memoize()
	get id() {
		return this._context.extension.id;
	}

	private _integrationAuthentication: IntegrationAuthenticationService | undefined;
	get integrationAuthentication() {
		if (this._integrationAuthentication == null) {
			this._disposables.push(
				(this._integrationAuthentication = new IntegrationAuthenticationService(this)),
				// Register any integration authentication providers
				new GitHubAuthenticationProvider(this),
				new GitLabAuthenticationProvider(this),
			);
		}

		return this._integrationAuthentication;
	}

	private readonly _keyboard: Keyboard;
	get keyboard() {
		return this._keyboard;
	}

	private readonly _lineAnnotationController: LineAnnotationController;
	get lineAnnotations() {
		return this._lineAnnotationController;
	}

	private readonly _lineHistoryView: LineHistoryView;
	get lineHistoryView() {
		return this._lineHistoryView;
	}

	private readonly _lineHoverController: LineHoverController;
	get lineHovers() {
		return this._lineHoverController;
	}

	private readonly _lineTracker: GitLineTracker;
	get lineTracker() {
		return this._lineTracker;
	}

	private readonly _repositoryPathMapping: RepositoryPathMappingProvider;
	get repositoryPathMapping() {
		return this._repositoryPathMapping;
	}

	private readonly _prerelease;
	get prerelease() {
		return this._prerelease;
	}

	@memoize()
	get prereleaseOrDebugging() {
		return this._prerelease || this.debugging;
	}

	private readonly _rebaseEditor: RebaseEditorProvider;
	get rebaseEditor() {
		return this._rebaseEditor;
	}

	private readonly _remotesView: RemotesView;
	get remotesView() {
		return this._remotesView;
	}

	private readonly _repositoriesView: RepositoriesView;
	get repositoriesView(): RepositoriesView {
		return this._repositoriesView;
	}

	private readonly _searchAndCompareView: SearchAndCompareView;
	get searchAndCompareView() {
		return this._searchAndCompareView;
	}

	private _subscription: SubscriptionService;
	get subscription() {
		return this._subscription;
	}

	private _subscriptionAuthentication: SubscriptionAuthenticationProvider;
	get subscriptionAuthentication() {
		return this._subscriptionAuthentication;
	}

	private readonly _richRemoteProviders: RichRemoteProviderService;
	get richRemoteProviders(): RichRemoteProviderService {
		return this._richRemoteProviders;
	}

	private readonly _stashesView: StashesView;
	get stashesView() {
		return this._stashesView;
	}

	private readonly _statusBarController: StatusBarController;
	get statusBar() {
		return this._statusBarController;
	}

	private readonly _storage: Storage;
	get storage(): Storage {
		return this._storage;
	}

	private readonly _tagsView: TagsView;
	get tagsView() {
		return this._tagsView;
	}

	private readonly _telemetry: TelemetryService;
	get telemetry(): TelemetryService {
		return this._telemetry;
	}

	private readonly _timelineView: WebviewViewProxy;
	get timelineView() {
		return this._timelineView;
	}

	private readonly _tracker: GitDocumentTracker;
	get tracker() {
		return this._tracker;
	}

	private readonly _usage: UsageTracker;
	get usage(): UsageTracker {
		return this._usage;
	}

	private readonly _version: string;
	get version(): string {
		return this._version;
	}

	private _viewCommands: ViewCommands | undefined;
	get viewCommands() {
		if (this._viewCommands == null) {
			this._viewCommands = new ViewCommands(this);
		}
		return this._viewCommands;
	}

	private readonly _vsls: VslsController;
	get vsls() {
		return this._vsls;
	}

	private _workspaces: WorkspacesService;
	get workspaces() {
		return this._workspaces;
	}

	private _workspacesView: WorkspacesView;
	get workspacesView() {
		return this._workspacesView;
	}

	private readonly _worktreesView: WorktreesView;
	get worktreesView() {
		return this._worktreesView;
	}

	private _mode: ModeConfig | undefined;
	get mode() {
		if (this._mode == null) {
			this._mode = configuration.get('modes')?.[configuration.get('mode.active')];
		}
		return this._mode;
	}

	private ensureModeApplied() {
		const mode = this.mode;
		if (mode == null) {
			configuration.clearOverrides();

			return;
		}

		if (mode.annotations != null) {
			let command: Commands | undefined;
			switch (mode.annotations) {
				case 'blame':
					command = Commands.ToggleFileBlame;
					break;
				case 'changes':
					command = Commands.ToggleFileChanges;
					break;
				case 'heatmap':
					command = Commands.ToggleFileHeatmap;
					break;
			}

			if (command != null) {
				const commandArgs: ToggleFileAnnotationCommandArgs = {
					type: mode.annotations as FileAnnotationType,
					on: true,
				};
				// Make sure to delay the execution by a bit so that the configuration changes get propagated first
				setTimeout(executeCommand, 50, command, commandArgs);
			}
		}

		// Apply any required configuration overrides
		configuration.applyOverrides({
			get: (section, value) => {
				if (mode.annotations != null) {
					if (configuration.matches(`${mode.annotations}.toggleMode`, section, value)) {
						value = AnnotationsToggleMode.Window as typeof value;
						return value;
					}

					if (configuration.matches(mode.annotations, section, value)) {
						value.toggleMode = AnnotationsToggleMode.Window;
						return value;
					}
				}

				for (const key of ['codeLens', 'currentLine', 'hovers', 'statusBar'] as const) {
					if (mode[key] != null) {
						if (configuration.matches(`${key}.enabled`, section, value)) {
							value = mode[key] as NonNullable<typeof value>;
							return value;
						} else if (configuration.matches(key, section, value)) {
							value.enabled = mode[key]!;
							return value;
						}
					}
				}

				return value;
			},
			getAll: cfg => {
				if (mode.annotations != null) {
					cfg[mode.annotations].toggleMode = AnnotationsToggleMode.Window;
				}

				if (mode.codeLens != null) {
					cfg.codeLens.enabled = mode.codeLens;
				}

				if (mode.currentLine != null) {
					cfg.currentLine.enabled = mode.currentLine;
				}

				if (mode.hovers != null) {
					cfg.hovers.enabled = mode.hovers;
				}

				if (mode.statusBar != null) {
					cfg.statusBar.enabled = mode.statusBar;
				}

				return cfg;
			},
			onDidChange: e => {
				// When the mode or modes change, we will simulate that all the affected configuration also changed
				if (!configuration.changed(e, ['mode', 'modes'])) return e;

				const originalAffectsConfiguration = e.affectsConfiguration;
				return {
					...e,
					affectsConfiguration: (section, scope) =>
						/^gitlens\.(?:modes?|blame|changes|heatmap|codeLens|currentLine|hovers|statusBar)\b/.test(
							section,
						)
							? true
							: originalAffectsConfiguration(section, scope),
				};
			},
		});
	}
}

export function isContainer(container: any): container is Container {
	return container instanceof Container;
}<|MERGE_RESOLUTION|>--- conflicted
+++ resolved
@@ -452,13 +452,8 @@
 		}
 	}
 
-<<<<<<< HEAD
-	private static _gitlab: Promise<import('./gitlab/gitlab').GitLabApi | undefined> | undefined;
-	static get gitlab() {
-=======
 	private _gitlab: Promise<import('./plus/gitlab/gitlab').GitLabApi | undefined> | undefined;
 	get gitlab() {
->>>>>>> 4e918c8b
 		if (this._gitlab == null) {
 			this._gitlab = this._loadGitLabApi();
 		}
@@ -466,51 +461,17 @@
 		return this._gitlab;
 	}
 
-<<<<<<< HEAD
-	private static async _loadGitLabApi() {
-		try {
-			return new (await import(/* webpackChunkName: "gitlab" */ './gitlab/gitlab')).GitLabApi();
-=======
 	private async _loadGitLabApi() {
 		try {
 			const gitlab = new (await import(/* webpackChunkName: "gitlab" */ './plus/gitlab/gitlab')).GitLabApi(this);
 			this._disposables.push(gitlab);
 			return gitlab;
->>>>>>> 4e918c8b
 		} catch (ex) {
 			Logger.error(ex);
 			return undefined;
 		}
 	}
 
-<<<<<<< HEAD
-=======
-	private readonly _graphDetailsView: WebviewViewProxy;
-	get graphDetailsView() {
-		return this._graphDetailsView;
-	}
-
-	private readonly _graphPanel: WebviewPanelProxy;
-	private _graphView: WebviewViewProxy | undefined;
-	get graphView() {
-		if (this._graphView == null) {
-			this._disposables.push((this._graphView = registerGraphWebviewView(this._webviews)));
-		}
-
-		return this._graphView;
-	}
-
-	private readonly _homeView: WebviewViewProxy;
-	get homeView() {
-		return this._homeView;
-	}
-
-	private readonly _accountView: WebviewViewProxy;
-	get accountView() {
-		return this._accountView;
-	}
-
->>>>>>> 4e918c8b
 	@memoize()
 	get id() {
 		return this._context.extension.id;

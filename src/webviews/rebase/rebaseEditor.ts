--- conflicted
+++ resolved
@@ -725,12 +725,8 @@
 			index: match.index,
 			action: rebaseActionsMap.get(action) ?? 'pick',
 			// Stops excessive memory usage -- https://bugs.chromium.org/p/v8/issues/detail?id=2869
-<<<<<<< HEAD
 			sha: sha ? ` ${sha}`.substr(1) : `UpdateRefId${match.index}`,
 			branch: ` ${branch}`,
-=======
-			sha: ` ${sha}`.substring(1),
->>>>>>> ca21dcac
 			// Stops excessive memory usage -- https://bugs.chromium.org/p/v8/issues/detail?id=2869
 			message: message == null || message.length === 0 ? '' : ` ${message}`.substring(1),
 		});

--- conflicted
+++ resolved
@@ -548,7 +548,6 @@
 			}
 		}
 
-<<<<<<< HEAD
 		if (entry.action != 'update-ref') {
 			const $sha = document.createElement('a');
 			$sha.classList.add('entry-sha', 'icon--commit');
@@ -561,13 +560,6 @@
 			$branch.textContent = entry.branch;
 			$content.appendChild($branch);
 		}
-=======
-		const $sha = document.createElement('a');
-		$sha.classList.add('entry-sha', 'icon--commit');
-		$sha.href = state.commands.commit.replace(this.commitTokenRegex, commit?.sha ?? entry.sha);
-		$sha.textContent = entry.sha.substring(0, 7);
-		$content.appendChild($sha);
->>>>>>> ca21dcac
 
 		return [$entry, tabIndex];
 	}

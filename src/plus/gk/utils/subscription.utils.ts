--- conflicted
+++ resolved
@@ -37,28 +37,7 @@
 	if (account?.verified === false) return SubscriptionState.VerificationRequired;
 
 	if (actual.id === effective.id || compareSubscriptionPlans(actual.id, effective.id) > 0) {
-<<<<<<< HEAD
 		return SubscriptionState.Paid;
-=======
-		switch (actual.id === effective.id ? effective.id : actual.id) {
-			case 'community':
-				return SubscriptionState.Community;
-
-			case 'community-with-account': {
-				if (effective.nextTrialOptInDate != null && new Date(effective.nextTrialOptInDate) < new Date()) {
-					return SubscriptionState.TrialReactivationEligible;
-				}
-
-				return SubscriptionState.TrialExpired;
-			}
-			case 'student':
-			case 'pro':
-			case 'advanced':
-			case 'teams':
-			case 'enterprise':
-				return SubscriptionState.Paid;
-		}
->>>>>>> 367ed1dc
 	}
 
 	// If you have a paid license, any trial license higher tier than your paid license is considered paid

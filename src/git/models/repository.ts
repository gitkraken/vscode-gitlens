--- conflicted
+++ resolved
@@ -1024,23 +1024,7 @@
 
 	@gate()
 	@log()
-<<<<<<< HEAD
-	async stashSave(
-		message?: string,
-		uris?: Uri[],
-		options?: { includeUntracked?: boolean; keepIndex?: boolean; onlyStaged?: boolean },
-	) {
-		await this.container.git.stashSave(this.path, message, uris, options);
-
-		this.fireChange(RepositoryChange.Stash);
-	}
-
-	@gate()
-	@log()
-	async switch(ref: string, options?: { createBranch?: string | undefined; progress?: boolean }) {
-=======
-	async switch(ref: string, options: { createBranch?: string | undefined; progress?: boolean; track?: boolean } = {}) {
->>>>>>> 268e40d0
+	async switch(ref: string, options: { createBranch?: string | undefined; progress?: boolean } = {}) {
 		const { progress, ...opts } = { progress: true, ...options };
 		if (!progress) return this.switchCore(ref, opts);
 
@@ -1054,11 +1038,7 @@
 		);
 	}
 
-<<<<<<< HEAD
-	private async switchCore(ref: string, options?: { createBranch?: string }) {
-=======
-	private async switchCore(ref: string, options: { createBranch?: string; track?: boolean } = {}) {
->>>>>>> 268e40d0
+	private async switchCore(ref: string, options: { createBranch?: string } = {}) {
 		try {
 			await this.container.git.checkout(this.path, ref, options);
 

--- conflicted
+++ resolved
@@ -1253,15 +1253,11 @@
 	}
 
 	@log()
-<<<<<<< HEAD
-	checkout(repoPath: string, ref: string, options?: { createBranch?: string } | { path?: string }): Promise<void> {
-=======
 	async checkout(
 		repoPath: string,
 		ref: string,
-		options?: { createBranch?: string; track?:boolean } | { fileName?: string },
+		options?: { createBranch?: string } | { fileName?: string },
 	): Promise<void> {
->>>>>>> 268e40d0
 		const { provider, path } = this.getProvider(repoPath);
 		return provider.checkout(path, ref, options);
 	}

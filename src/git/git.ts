'use strict';
import * as iconv from 'iconv-lite';
import * as paths from 'path';
import { GlyphChars } from '../constants';
import { Logger } from '../logger';
import { Objects, Strings } from '../system';
import { findGitPath, GitLocation } from './locator';
import { run, RunOptions } from './shell';

export { GitLocation } from './locator';
export * from './models/models';
export * from './parsers/parsers';
export * from './remotes/provider';

const defaultBlameParams = ['blame', '--root', '--incremental'];

// Using %x00 codes because some shells seem to try to expand things if not
const lb = '%x3c'; // `%x${'<'.charCodeAt(0).toString(16)}`;
const rb = '%x3e'; // `%x${'>'.charCodeAt(0).toString(16)}`;
const sl = '%x2f'; // `%x${'/'.charCodeAt(0).toString(16)}`;
const sp = '%x20'; // `%x${' '.charCodeAt(0).toString(16)}`;

const logFormat = [
    `${lb}${sl}f${rb}`,
<<<<<<< HEAD
    `${lb}r${rb}${sp}%H`, // ref
    `${lb}a${rb}${sp}%an`, // author
    `${lb}e${rb}${sp}%ae`, // email
    `${lb}d${rb}${sp}%at`, // date
    `${lb}p${rb}${sp}%P`, // parents
=======
    `${lb}r${rb} %H`, // ref
    `${lb}a${rb} %aN`, // author
    `${lb}e${rb} %aE`, // email
    `${lb}d${rb} %at`, // date
    `${lb}c${rb} %ct`, // committed date
    `${lb}p${rb} %P`, // parents
>>>>>>> 6e93fb95
    `${lb}s${rb}`,
    `%B`, // summary
    `${lb}${sl}s${rb}`,
    `${lb}f${rb}`
].join('%n');

const defaultLogParams = ['log', '--name-status', `--format=${logFormat}`];

const stashFormat = [
    `${lb}${sl}f${rb}`,
<<<<<<< HEAD
    `${lb}r${rb}${sp}%H`, // ref
    `${lb}d${rb}${sp}%at`, // date
    `${lb}l${rb}${sp}%gd`, // reflog-selector
=======
    `${lb}r${rb} %H`, // ref
    `${lb}d${rb} %at`, // date
    `${lb}c${rb} %ct`, // committed date
    `${lb}l${rb} %gd`, // reflog-selector
>>>>>>> 6e93fb95
    `${lb}s${rb}`,
    `%B`, // summary
    `${lb}${sl}s${rb}`,
    `${lb}f${rb}`
].join('%n');

const defaultStashParams = ['stash', 'list', '--name-status', '-M', `--format=${stashFormat}`];

const GitErrors = {
    badRevision: /bad revision \'.*?\'/i,
    notAValidObjectName: /Not a valid object name/i
};

const GitWarnings = {
    notARepository: /Not a git repository/i,
    outsideRepository: /is outside repository/i,
    noPath: /no such path/i,
    noCommits: /does not have any commits/i,
    notFound: /Path \'.*?\' does not exist in/i,
    foundButNotInRevision: /Path \'.*?\' exists on disk, but not in/i,
    headNotABranch: /HEAD does not point to a branch/i,
    noUpstream: /no upstream configured for branch \'(.*?)\'/i,
    unknownRevision: /ambiguous argument \'.*?\': unknown revision or path not in the working tree|not stored as a remote-tracking branch/i,
    mustRunInWorkTree: /this operation must be run in a work tree/i,
    patchWithConflicts: /Applied patch to \'.*?\' with conflicts/i
};

interface GitCommandOptions extends RunOptions {
    readonly correlationKey?: string;
    exceptionHandler?(ex: Error): string | void;
}

// A map of running git commands -- avoids running duplicate overlaping commands
const pendingCommands: Map<string, Promise<string | Buffer>> = new Map();

async function git<TOut extends string | Buffer>(options: GitCommandOptions, ...args: any[]): Promise<TOut> {
    const start = process.hrtime();

    const { correlationKey, exceptionHandler, ...opts } = options;

    const encoding = options.encoding || 'utf8';
    const runOpts = {
        ...opts,
        encoding: encoding === 'utf8' ? 'utf8' : encoding === 'buffer' ? 'buffer' : 'binary',
        // Adds GCM environment variables to avoid any possible credential issues -- from https://github.com/Microsoft/vscode/issues/26573#issuecomment-338686581
        // Shouldn't *really* be needed but better safe than sorry
        env: { ...(options.env || process.env), GCM_INTERACTIVE: 'NEVER', GCM_PRESERVE_CREDS: 'TRUE', LC_ALL: 'C' }
    } as RunOptions;

    const gitCommand = `[${runOpts.cwd}] git ${args.join(' ')}`;

    const command = `${correlationKey !== undefined ? `${correlationKey}:` : ''}${gitCommand}`;

    let waiting;
    let promise = pendingCommands.get(command);
    if (promise === undefined) {
        waiting = false;
        // Fixes https://github.com/eamodio/vscode-gitlens/issues/73 & https://github.com/eamodio/vscode-gitlens/issues/161
        // See https://stackoverflow.com/questions/4144417/how-to-handle-asian-characters-in-file-names-in-git-on-os-x
        args.splice(0, 0, '-c', 'core.quotepath=false', '-c', 'color.ui=false');

        promise = run<TOut>(gitInfo.path, args, encoding, runOpts);

        pendingCommands.set(command, promise);
    }
    else {
        waiting = true;
    }

    let exception: Error | undefined;
    try {
        return (await promise) as TOut;
    }
    catch (ex) {
        exception = ex;
        if (exceptionHandler !== undefined) {
            const result = exceptionHandler(ex);
            exception = undefined;
            return result as TOut;
        }

        const result = defaultExceptionHandler(ex, options, ...args);
        exception = undefined;
        return result as TOut;
    }
    finally {
        pendingCommands.delete(command);

        const duration = `${Strings.getDurationMilliseconds(start)} ms ${waiting ? '(await) ' : ''}`;
        Logger.log(
            `${gitCommand} ${GlyphChars.Dot} ${
                exception !== undefined ? `FAILED(${(exception.message || '').trim().split('\n', 1)[0]}) ` : ''
            }${duration}`
        );
        Logger.logGitCommand(
            `${gitCommand} ${GlyphChars.Dot} ${exception !== undefined ? 'FAILED ' : ''}${duration}`,
            exception
        );
    }
}

function defaultExceptionHandler(ex: Error, options: GitCommandOptions, ...args: any[]): string {
    const msg = ex && ex.toString();
    if (msg) {
        for (const warning of Objects.values(GitWarnings)) {
            if (warning.test(msg)) {
                Logger.warn('git', ...args, `  cwd='${options.cwd}'\n\n  `, msg.replace(/\r?\n|\r/g, ' '));
                return '';
            }
        }
    }

    Logger.error(ex, 'git', ...args, `  cwd='${options.cwd}'\n\n  `);
    throw ex;
}

function ignoreExceptionsHandler() {
    return '';
}

function throwExceptionHandler(ex: Error) {
    throw ex;
}

let gitInfo: GitLocation;

export class Git {
    static deletedOrMissingSha = '0000000000000000000000000000000000000000-';
    static shaLikeRegex = /(^[0-9a-f]{40}([\^@~:]\S*)?$)|(^[0]{40}(:|-)$)/;
    static shaRegex = /(^[0-9a-f]{40}$)|(^[0]{40}(:|-)$)/;
    static stagedUncommittedRegex = /^[0]{40}([\^@~]\S*)?:$/;
    static stagedUncommittedSha = '0000000000000000000000000000000000000000:';
    static uncommittedRegex = /^[0]{40}(?:[\^@~:]\S*)?:?$/;
    static uncommittedSha = '0000000000000000000000000000000000000000';

    static getEncoding(encoding: string | undefined) {
        return encoding !== undefined && iconv.encodingExists(encoding) ? encoding : 'utf8';
    }

    static getGitPath(): string {
        return gitInfo.path;
    }

    static getGitVersion(): string {
        return gitInfo.version;
    }

    static async setOrFindGitPath(gitPath?: string): Promise<void> {
        const start = process.hrtime();

        gitInfo = await findGitPath(gitPath);

        Logger.log(
            `Git found: ${gitInfo.version} @ ${gitInfo.path === 'git' ? 'PATH' : gitInfo.path} ${
                GlyphChars.Dot
            } ${Strings.getDurationMilliseconds(start)} ms`
        );
    }

    static isSha(ref: string) {
        return Git.shaRegex.test(ref);
    }

    static isShaLike(ref: string) {
        return Git.shaLikeRegex.test(ref);
    }

    static isStagedUncommitted(ref: string | undefined): boolean {
        return ref ? Git.stagedUncommittedRegex.test(ref) : false;
    }

    static isUncommitted(ref: string | undefined) {
        return ref ? Git.uncommittedRegex.test(ref) : false;
    }

    static shortenSha(
        ref: string,
        strings: { stagedUncommitted?: string; uncommitted?: string; working?: string } = {}
    ) {
        strings = { stagedUncommitted: 'Index', uncommitted: 'Working Tree', working: '', ...strings };

        if (ref === '') return strings.working;
        if (Git.isUncommitted(ref)) {
            if (Git.isStagedUncommitted(ref)) return strings.stagedUncommitted;

            return strings.uncommitted;
        }

        const index = ref.indexOf('^');
        if (index > 5) {
            // Only grab a max of 5 chars for the suffix
            const suffix = ref.substring(index).substring(0, 5);
            return `${ref.substring(0, 7 - suffix.length)}${suffix}`;
        }
        return ref.substring(0, 7);
    }

    static splitPath(fileName: string, repoPath: string | undefined, extract: boolean = true): [string, string] {
        if (repoPath) {
            fileName = Strings.normalizePath(fileName);
            repoPath = Strings.normalizePath(repoPath);

            const normalizedRepoPath = (repoPath.endsWith('/') ? repoPath : `${repoPath}/`).toLowerCase();
            if (fileName.toLowerCase().startsWith(normalizedRepoPath)) {
                fileName = fileName.substring(normalizedRepoPath.length);
            }
        }
        else {
            repoPath = Strings.normalizePath(extract ? paths.dirname(fileName) : repoPath!);
            fileName = Strings.normalizePath(extract ? paths.basename(fileName) : fileName);
        }

        return [fileName, repoPath];
    }

    static validateVersion(major: number, minor: number): boolean {
        const [gitMajor, gitMinor] = gitInfo.version.split('.');
        return parseInt(gitMajor, 10) >= major && parseInt(gitMinor, 10) >= minor;
    }

    // Git commands

    static add(repoPath: string | undefined, fileName: string) {
        return git<string>({ cwd: repoPath }, 'add', '-A', '--', fileName);
    }

    static apply(repoPath: string | undefined, patch: string, options: { allowConflicts?: boolean } = {}) {
        const params = ['apply'];
        if (options.allowConflicts) {
            params.push(`-3`);
        }
        return git<string>({ cwd: repoPath, stdin: patch }, ...params);
    }

    static async blame(
        repoPath: string | undefined,
        fileName: string,
        ref?: string,
        options: { args?: string[] | null; ignoreWhitespace?: boolean; startLine?: number; endLine?: number } = {}
    ) {
        const [file, root] = Git.splitPath(fileName, repoPath);

        const params = [...defaultBlameParams];

        if (options.ignoreWhitespace) {
            params.push('-w');
        }
        if (options.startLine != null && options.endLine != null) {
            params.push(`-L ${options.startLine},${options.endLine}`);
        }
        if (options.args != null) {
            params.push(...options.args);
        }

        let stdin;
        if (ref) {
            if (Git.isStagedUncommitted(ref)) {
                // Pipe the blame contents to stdin
                params.push('--contents', '-');

                // Get the file contents for the staged version using `:`
                stdin = await Git.show<string>(repoPath, fileName, ':');
            }
            else {
                params.push(ref);
            }
        }

        return git<string>({ cwd: root, stdin: stdin }, ...params, '--', file);
    }

    static async blame_contents(
        repoPath: string | undefined,
        fileName: string,
        contents: string,
        options: {
            args?: string[] | null;
            correlationKey?: string;
            ignoreWhitespace?: boolean;
            startLine?: number;
            endLine?: number;
        } = {}
    ) {
        const [file, root] = Git.splitPath(fileName, repoPath);

        const params = [...defaultBlameParams];

        if (options.ignoreWhitespace) {
            params.push('-w');
        }
        if (options.startLine != null && options.endLine != null) {
            params.push(`-L ${options.startLine},${options.endLine}`);
        }
        if (options.args != null) {
            params.push(...options.args);
        }

        // Pipe the blame contents to stdin
        params.push('--contents', '-');

        return git<string>(
            { cwd: root, stdin: contents, correlationKey: options.correlationKey },
            ...params,
            '--',
            file
        );
    }

    static branch(repoPath: string, options: { all: boolean } = { all: false }) {
        const params = ['-c', 'color.branch=false', 'branch', '-vv'];
        if (options.all) {
            params.push('-a');
        }

        return git<string>({ cwd: repoPath }, ...params);
    }

    static branch_contains(repoPath: string, ref: string, options: { remote: boolean } = { remote: false }) {
        const params = ['-c', 'color.branch=false', 'branch', '--contains'];
        if (options.remote) {
            params.push('-r');
        }

        return git<string>({ cwd: repoPath }, ...params, ref);
    }

    static check_mailmap(repoPath: string, author: string) {
        return git<string>({ cwd: repoPath }, 'check-mailmap', author);
    }

    static checkout(repoPath: string, fileName: string, ref: string) {
        const [file, root] = Git.splitPath(fileName, repoPath);

        return git<string>({ cwd: root }, 'checkout', ref, '--', file);
    }

    static async config_get(key: string, repoPath?: string) {
        const data = await git<string>(
            { cwd: repoPath || '', exceptionHandler: ignoreExceptionsHandler },
            'config',
            '--get',
            key
        );
        return data === '' ? undefined : data.trim();
    }

    static async config_getRegex(pattern: string, repoPath?: string) {
        const data = await git<string>(
            { cwd: repoPath || '', exceptionHandler: ignoreExceptionsHandler },
            'config',
            '--get-regex',
            pattern
        );
        return data === '' ? undefined : data.trim();
    }

    static diff(repoPath: string, fileName: string, ref1?: string, ref2?: string, options: { encoding?: string } = {}) {
        const params = ['-c', 'color.diff=false', 'diff', '--diff-filter=M', '-M', '--no-ext-diff', '--minimal'];
        if (ref1) {
            params.push(Git.isStagedUncommitted(ref1) ? '--staged' : ref1);
        }
        if (ref2) {
            params.push(Git.isStagedUncommitted(ref2) ? '--staged' : ref2);
        }

        const encoding: BufferEncoding = options.encoding === 'utf8' ? 'utf8' : 'binary';
        return git<string>({ cwd: repoPath, encoding: encoding }, ...params, '--', fileName);
    }

    static diff_nameStatus(repoPath: string, ref1?: string, ref2?: string, options: { filter?: string } = {}) {
        const params = ['-c', 'color.diff=false', 'diff', '--name-status', '-M', '--no-ext-diff'];
        if (options && options.filter) {
            params.push(`--diff-filter=${options.filter}`);
        }
        if (ref1) {
            params.push(ref1);
        }
        if (ref2) {
            params.push(ref2);
        }

        return git<string>({ cwd: repoPath }, ...params);
    }

    static diff_shortstat(repoPath: string, ref?: string) {
        const params = ['-c', 'color.diff=false', 'diff', '--shortstat', '--no-ext-diff'];
        if (ref) {
            params.push(ref);
        }
        return git<string>({ cwd: repoPath }, ...params);
    }

    static difftool_dirDiff(repoPath: string, tool: string, ref1: string, ref2?: string) {
        const params = ['difftool', '--dir-diff', `--tool=${tool}`, ref1];
        if (ref2) {
            params.push(ref2);
        }

        return git<string>({ cwd: repoPath }, ...params);
    }

    static difftool_fileDiff(
        repoPath: string,
        fileName: string,
        tool: string,
        options: { ref1?: string; ref2?: string; staged?: boolean } = {}
    ) {
        const params = ['difftool', '--no-prompt', `--tool=${tool}`];
        if (options.staged) {
            params.push('--staged');
        }
        if (options.ref1) {
            params.push(options.ref1);
        }
        if (options.ref2) {
            params.push(options.ref2);
        }
        params.push('--', fileName);

        return git<string>({ cwd: repoPath }, ...params);
    }

    static log(repoPath: string, options: { author?: string; maxCount?: number; ref?: string; reverse?: boolean }) {
        const params = ['-c', 'diff.renameLimit=0', ...defaultLogParams, '--full-history', '-M', '-m'];
        if (options.author) {
            params.push(`--author=${options.author}`);
        }
        if (options.maxCount && !options.reverse) {
            params.push(`-n${options.maxCount}`);
        }
        if (options.ref && !Git.isStagedUncommitted(options.ref)) {
            if (options.reverse) {
                params.push('--reverse', '--ancestry-path', `${options.ref}..HEAD`);
            }
            else {
                params.push(options.ref);
            }
        }
        return git<string>({ cwd: repoPath }, ...params, '--');
    }

    static log_file(
        repoPath: string,
        fileName: string,
        options: {
            maxCount?: number;
            ref?: string;
            renames?: boolean;
            reverse?: boolean;
            startLine?: number;
            endLine?: number;
        } = { renames: true, reverse: false }
    ) {
        const [file, root] = Git.splitPath(fileName, repoPath);

        const params = [...defaultLogParams];
        if (options.maxCount && !options.reverse) {
            params.push(`-n${options.maxCount}`);
        }

        if (options.renames) {
            params.push('--follow');
        }

        if (options.ref && !Git.isStagedUncommitted(options.ref)) {
            if (options.reverse) {
                params.push('--reverse', '--ancestry-path', `${options.ref}..HEAD`);
            }
            else {
                params.push(options.ref);
            }
        }

        if (options.startLine != null && options.endLine != null) {
            params.push(`-L ${options.startLine},${options.endLine}:${file}`);
        }

        return git<string>({ cwd: root }, ...params, '--', file);
    }

    static async log_recent(repoPath: string, fileName: string) {
        const data = await git<string>(
            { cwd: repoPath, exceptionHandler: ignoreExceptionsHandler },
            'log',
            '-M',
            '-n1',
            '--format=%H',
            '--',
            fileName
        );
        return data === '' ? undefined : data.trim();
    }

    static async cat_file_validate(repoPath: string, fileName: string, ref: string) {
        if (Git.isUncommitted(ref)) return ref;

        try {
            await git<string>(
                { cwd: repoPath, exceptionHandler: throwExceptionHandler },
                'cat-file',
                '-e',
                `${ref}:./${fileName}`
            );
            return ref;
        }
        catch (ex) {
            const msg = ex && ex.toString();
            if (GitErrors.notAValidObjectName.test(msg)) {
                return Git.deletedOrMissingSha;
            }

            return undefined;
        }
    }

    static async log_resolve(repoPath: string, fileName: string, ref: string) {
        const data = await git<string>(
            { cwd: repoPath, exceptionHandler: ignoreExceptionsHandler },
            'log',
            '-M',
            '-n1',
            '--format=%H',
            ref,
            '--',
            fileName
        );
        return data === '' ? undefined : data.trim();
    }

    static log_search(repoPath: string, search: string[] = [], options: { maxCount?: number } = {}) {
        const params = [...defaultLogParams];
        if (options.maxCount) {
            params.push(`-n${options.maxCount}`);
        }

        return git<string>({ cwd: repoPath }, ...params, ...search);
    }

    static log_shortstat(repoPath: string, options: { ref?: string }) {
        const params = ['log', '--shortstat', '--oneline'];
        if (options.ref && !Git.isStagedUncommitted(options.ref)) {
            params.push(options.ref);
        }
        return git<string>({ cwd: repoPath }, ...params, '--');
    }

    static async ls_files(
        repoPath: string,
        fileName: string,
        options: { ref?: string } = {}
    ): Promise<string | undefined> {
        const params = ['ls-files'];
        if (options.ref && !Git.isUncommitted(options.ref)) {
            params.push(`--with-tree=${options.ref}`);
        }

        const data = await git<string>(
            { cwd: repoPath, exceptionHandler: ignoreExceptionsHandler },
            ...params,
            fileName
        );
        return data === '' ? undefined : data.trim();
    }

    static async ls_tree(repoPath: string, ref: string, options: { fileName?: string } = {}) {
        const params = ['ls-tree'];
        if (options.fileName) {
            params.push('-l', ref, '--', options.fileName);
        }
        else {
            params.push('-lrt', ref, '--');
        }
        const data = await git<string>({ cwd: repoPath, exceptionHandler: ignoreExceptionsHandler }, ...params);
        return data === '' ? undefined : data.trim();
    }

    static merge_base(repoPath: string, ref1: string, ref2: string, options: { forkPoint?: boolean } = {}) {
        const params = ['merge-base'];
        if (options.forkPoint) {
            params.push('--fork-point');
        }

        return git<string>({ cwd: repoPath }, ...params, ref1, ref2);
    }

    static remote(repoPath: string): Promise<string> {
        return git<string>({ cwd: repoPath }, 'remote', '-v');
    }

    static remote_url(repoPath: string, remote: string): Promise<string> {
        return git<string>({ cwd: repoPath }, 'remote', 'get-url', remote);
    }

    static reset(repoPath: string | undefined, fileName: string) {
        return git<string>({ cwd: repoPath }, 'reset', '-q', '--', fileName);
    }

    static async revparse(repoPath: string, ref: string): Promise<string | undefined> {
        const data = await git<string>({ cwd: repoPath, exceptionHandler: ignoreExceptionsHandler }, 'rev-parse', ref);
        return data === '' ? undefined : data.trim();
    }

    static async revparse_currentBranch(repoPath: string): Promise<[string, string?] | undefined> {
        const params = ['rev-parse', '--abbrev-ref', '--symbolic-full-name', '@', '@{u}'];

        const opts = {
            cwd: repoPath,
            exceptionHandler: throwExceptionHandler
        } as GitCommandOptions;

        try {
            const data = await git<string>(opts, ...params);
            return [data, undefined];
        }
        catch (ex) {
            const msg = ex && ex.toString();
            if (GitWarnings.headNotABranch.test(msg)) {
                const data = await git<string>(
                    { ...opts, exceptionHandler: ignoreExceptionsHandler },
                    'log',
                    '-n1',
                    '--format=%H',
                    '--'
                );
                if (data === '') return undefined;

                // Matches output of `git branch -vv`
                const sha = data.trim();
                return [`(HEAD detached at ${this.shortenSha(sha)})`, sha];
            }

            const result = GitWarnings.noUpstream.exec(msg);
            if (result !== null) return [result[1], undefined];

            if (GitWarnings.unknownRevision.test(msg)) {
                const data = await git<string>(
                    { ...opts, exceptionHandler: ignoreExceptionsHandler },
                    'symbolic-ref',
                    '-q',
                    '--short',
                    'HEAD'
                );
                return data === '' ? undefined : [data.trim(), undefined];
            }

            defaultExceptionHandler(ex, opts, ...params);
            return undefined;
        }
    }

    static async revparse_toplevel(cwd: string): Promise<string | undefined> {
        const data = await git<string>(
            { cwd: cwd, exceptionHandler: ignoreExceptionsHandler },
            'rev-parse',
            '--show-toplevel'
        );
        return data === '' ? undefined : data.trim();
    }

    static async show<TOut extends string | Buffer>(
        repoPath: string | undefined,
        fileName: string,
        ref: string,
        options: { encoding?: string } = {}
    ): Promise<TOut | undefined> {
        const [file, root] = Git.splitPath(fileName, repoPath);

        if (Git.isStagedUncommitted(ref)) {
            ref = ':';
        }
        if (Git.isUncommitted(ref)) throw new Error(`ref=${ref} is uncommitted`);

        const opts = {
            cwd: root,
            encoding: options.encoding || 'utf8',
            exceptionHandler: throwExceptionHandler
        } as GitCommandOptions;
        const args = ref.endsWith(':') ? `${ref}./${file}` : `${ref}:./${file}`;

        try {
            const data = await git<TOut>(opts, 'show', args, '--');
            return data;
        }
        catch (ex) {
            const msg = ex && ex.toString();
            if (ref === ':' && GitErrors.badRevision.test(msg)) {
                return Git.show<TOut>(repoPath, fileName, 'HEAD:', options);
            }

            if (
                GitErrors.badRevision.test(msg) ||
                GitWarnings.notFound.test(msg) ||
                GitWarnings.foundButNotInRevision.test(msg)
            ) {
                return undefined;
            }

            return defaultExceptionHandler(ex, opts, args) as TOut;
        }
    }

    static show_status(repoPath: string, fileName: string, ref: string) {
        return git<string>({ cwd: repoPath }, 'show', '--name-status', '--format=', ref, '--', fileName);
    }

    static stash_apply(repoPath: string, stashName: string, deleteAfter: boolean) {
        if (!stashName) return undefined;
        return git<string>({ cwd: repoPath }, 'stash', deleteAfter ? 'pop' : 'apply', stashName);
    }

    static stash_delete(repoPath: string, stashName: string) {
        if (!stashName) return undefined;
        return git<string>({ cwd: repoPath }, 'stash', 'drop', stashName);
    }

    static stash_list(repoPath: string) {
        return git<string>({ cwd: repoPath }, ...defaultStashParams);
    }

    static stash_push(repoPath: string, pathspecs: string[], message?: string) {
        const params = ['stash', 'push', '-u'];
        if (message) {
            params.push('-m', message);
        }
        return git<string>({ cwd: repoPath }, ...params, '--', ...pathspecs);
    }

    static stash_save(repoPath: string, message?: string) {
        const params = ['stash', 'save', '-u'];
        if (message) {
            params.push(message);
        }
        return git<string>({ cwd: repoPath }, ...params);
    }

    static status(repoPath: string, porcelainVersion: number = 1): Promise<string> {
        const porcelain = porcelainVersion >= 2 ? `--porcelain=v${porcelainVersion}` : '--porcelain';
        return git<string>(
            { cwd: repoPath, env: { ...process.env, GIT_OPTIONAL_LOCKS: '0' } },
            '-c',
            'color.status=false',
            'status',
            porcelain,
            '--branch',
            '-u'
        );
    }

    static status_file(repoPath: string, fileName: string, porcelainVersion: number = 1): Promise<string> {
        const [file, root] = Git.splitPath(fileName, repoPath);

        const porcelain = porcelainVersion >= 2 ? `--porcelain=v${porcelainVersion}` : '--porcelain';
        return git<string>(
            { cwd: root, env: { ...process.env, GIT_OPTIONAL_LOCKS: '0' } },
            '-c',
            'color.status=false',
            'status',
            porcelain,
            '--',
            file
        );
    }

    static tag(repoPath: string) {
        return git<string>({ cwd: repoPath }, 'tag', '-l', '-n1');
    }
}<|MERGE_RESOLUTION|>--- conflicted
+++ resolved
@@ -22,20 +22,12 @@
 
 const logFormat = [
     `${lb}${sl}f${rb}`,
-<<<<<<< HEAD
     `${lb}r${rb}${sp}%H`, // ref
-    `${lb}a${rb}${sp}%an`, // author
-    `${lb}e${rb}${sp}%ae`, // email
+    `${lb}a${rb}${sp}%aN`, // author
+    `${lb}e${rb}${sp}%aE`, // email
     `${lb}d${rb}${sp}%at`, // date
+    `${lb}c${rb}${sp}%ct`, // committed date
     `${lb}p${rb}${sp}%P`, // parents
-=======
-    `${lb}r${rb} %H`, // ref
-    `${lb}a${rb} %aN`, // author
-    `${lb}e${rb} %aE`, // email
-    `${lb}d${rb} %at`, // date
-    `${lb}c${rb} %ct`, // committed date
-    `${lb}p${rb} %P`, // parents
->>>>>>> 6e93fb95
     `${lb}s${rb}`,
     `%B`, // summary
     `${lb}${sl}s${rb}`,
@@ -46,16 +38,10 @@
 
 const stashFormat = [
     `${lb}${sl}f${rb}`,
-<<<<<<< HEAD
     `${lb}r${rb}${sp}%H`, // ref
     `${lb}d${rb}${sp}%at`, // date
+    `${lb}c${rb}${sp}%ct`, // committed date
     `${lb}l${rb}${sp}%gd`, // reflog-selector
-=======
-    `${lb}r${rb} %H`, // ref
-    `${lb}d${rb} %at`, // date
-    `${lb}c${rb} %ct`, // committed date
-    `${lb}l${rb} %gd`, // reflog-selector
->>>>>>> 6e93fb95
     `${lb}s${rb}`,
     `%B`, // summary
     `${lb}${sl}s${rb}`,

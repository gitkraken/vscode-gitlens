import type { QuickPickItem } from 'vscode';
import { QuickPickItemKind, window } from 'vscode';
import type { AIModels, AIProviders } from '../constants';
import { configuration } from '../system/configuration';

export interface ModelQuickPickItem<
	Provider extends AIProviders = AIProviders,
	Model extends AIModels<Provider> = AIModels<Provider>,
> extends QuickPickItem {
	provider: Provider;
	model: Model;
}

export async function showAIModelPicker(): Promise<ModelQuickPickItem | undefined>;
export async function showAIModelPicker<T extends AIProviders>(provider: T): Promise<ModelQuickPickItem<T> | undefined>;
export async function showAIModelPicker(provider?: AIProviders): Promise<ModelQuickPickItem | undefined> {
	type QuickPickSeparator = { label: string; kind: QuickPickItemKind.Separator };

	let items: (ModelQuickPickItem | QuickPickSeparator)[] = [
		{ label: 'OpenAI', kind: QuickPickItemKind.Separator },
		{ label: 'OpenAI', description: 'GPT-4 Turbo with Vision', provider: 'openai', model: 'gpt-4-turbo' },
		{ label: 'OpenAI', description: 'GPT-4 Turbo Preview', provider: 'openai', model: 'gpt-4-turbo-preview' },
		{ label: 'OpenAI', description: 'GPT-4', provider: 'openai', model: 'gpt-4' },
		{ label: 'OpenAI', description: 'GPT-4 32k', provider: 'openai', model: 'gpt-4-32k' },
<<<<<<< HEAD
		{ label: 'OpenAI', description: 'GPT-3.5 Turbo', provider: 'openai', model: 'gpt-3.5-turbo-1106' },
		{ label: 'OpenAI', description: 'Custom', provider: 'openai', model: 'custom' },
=======
		{ label: 'OpenAI', description: 'GPT-3.5 Turbo', provider: 'openai', model: 'gpt-3.5-turbo' },

>>>>>>> 4dab1a63
		{ label: 'Anthropic', kind: QuickPickItemKind.Separator },
		{ label: 'Anthropic', description: 'Claude 3 Opus', provider: 'anthropic', model: 'claude-3-opus-20240229' },
		{
			label: 'Anthropic',
			description: 'Claude 3 Sonnet',
			provider: 'anthropic',
			model: 'claude-3-sonnet-20240229',
		},
		{ label: 'Anthropic', description: 'Claude 3 Haiku', provider: 'anthropic', model: 'claude-3-haiku-20240307' },
		{ label: 'Anthropic', description: 'Claude 2.1', provider: 'anthropic', model: 'claude-2.1' },
		{ label: 'Anthropic', description: 'Claude 2.0', provider: 'anthropic', model: 'claude-2' },
		{ label: 'Anthropic', description: 'Claude Instant', provider: 'anthropic', model: 'claude-instant-1' },

		{ label: 'Gemini', kind: QuickPickItemKind.Separator },
		{ label: 'Gemini', description: 'Gemini 1.5 Pro', provider: 'gemini', model: 'gemini-1.5-pro-latest' },
		{ label: 'Gemini', description: 'Gemini 1.0 Pro', provider: 'gemini', model: 'gemini-1.0-pro' },
	];

	if (provider != null) {
		items = items.filter(i => i.kind !== QuickPickItemKind.Separator && i.provider === provider);
	} else {
		provider = configuration.get('ai.experimental.provider') ?? 'openai';
	}

	let model = configuration.get(`ai.experimental.${provider}.model`);
	if (model == null) {
		switch (provider) {
			case 'anthropic':
				model = 'claude-3-haiku-20240307';
				break;
			case 'gemini':
				model = 'gemini-1.5-pro-latest';
				break;
			case 'openai':
				model = 'gpt-4-turbo-preview';
				break;
		}
	}

	for (const item of items) {
		if (item.kind === QuickPickItemKind.Separator) continue;

		if (item.model === model) {
			item.description = `${item.description}  \u2713`;
			item.picked = true;
			break;
		}
	}

	const pick = (await window.showQuickPick(items, {
		title: 'Switch AI Model',
		placeHolder: 'select an AI model to use for experimental AI features',
		matchOnDescription: true,
	})) as ModelQuickPickItem | undefined;

	return pick;
}<|MERGE_RESOLUTION|>--- conflicted
+++ resolved
@@ -22,13 +22,8 @@
 		{ label: 'OpenAI', description: 'GPT-4 Turbo Preview', provider: 'openai', model: 'gpt-4-turbo-preview' },
 		{ label: 'OpenAI', description: 'GPT-4', provider: 'openai', model: 'gpt-4' },
 		{ label: 'OpenAI', description: 'GPT-4 32k', provider: 'openai', model: 'gpt-4-32k' },
-<<<<<<< HEAD
-		{ label: 'OpenAI', description: 'GPT-3.5 Turbo', provider: 'openai', model: 'gpt-3.5-turbo-1106' },
+		{ label: 'OpenAI', description: 'GPT-3.5 Turbo', provider: 'openai', model: 'gpt-3.5-turbo' },
 		{ label: 'OpenAI', description: 'Custom', provider: 'openai', model: 'custom' },
-=======
-		{ label: 'OpenAI', description: 'GPT-3.5 Turbo', provider: 'openai', model: 'gpt-3.5-turbo' },
-
->>>>>>> 4dab1a63
 		{ label: 'Anthropic', kind: QuickPickItemKind.Separator },
 		{ label: 'Anthropic', description: 'Claude 3 Opus', provider: 'anthropic', model: 'claude-3-opus-20240229' },
 		{

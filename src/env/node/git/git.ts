--- conflicted
+++ resolved
@@ -1801,38 +1801,22 @@
 		}
 
 		try {
-<<<<<<< HEAD
-			const data = await this.git<string>(
-				{ cwd: cwd, errors: GitErrorHandling.Throw },
-				'rev-parse',
-				'--show-toplevel',
-			);
-
+			data = await this.git<string>({ cwd: cwd, errors: GitErrorHandling.Throw }, 'rev-parse', '--show-toplevel');
 			if (data.length === 0) {
-				return undefined;
-			}
-
-			let result;
+				return (emptyArray as []);
+			}
 
 			// Make sure to normalize: https://github.com/git-for-windows/git/issues/2478
 			// Keep trailing spaces which are part of the directory name
-			result = normalizePath(data.trimLeft().replace(/[\r|\n]+$/, ''));
+			data = normalizePath(data.trimStart().replace(/[\r|\n]+$/, ''));
 
 			// MSYS2 Git (not Git for Windows) rev-parse returns Cygwin style path. (Git for Windows returns Windows style path with rev-parse)
 			// Convert Cygwin style path -> Windows style path
 			if (process.platform === 'win32') {
-				result = result.replace(/^\/([a-z])\//, (_, letter) => `${letter.toUpperCase()}:/`);
-			}
-
-			return result;
-=======
-			data = await this.git<string>({ cwd: cwd, errors: GitErrorHandling.Throw }, 'rev-parse', '--show-toplevel');
-			// Make sure to normalize: https://github.com/git-for-windows/git/issues/2478
-			// Keep trailing spaces which are part of the directory name
-			return data.length === 0
-				? (emptyArray as [])
-				: [true, normalizePath(data.trimStart().replace(/[\r|\n]+$/, ''))];
->>>>>>> 217d8976
+				data = data.replace(/^\/([a-z])\//, (_, letter) => `${letter.toUpperCase()}:/`);
+			}
+
+			return [true, data];
 		} catch (ex) {
 			if (ex instanceof WorkspaceUntrustedError) return emptyArray as [];
 

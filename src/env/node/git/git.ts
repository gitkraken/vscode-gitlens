/* eslint-disable @typescript-eslint/naming-convention */
'use strict';
import { Uri, window, workspace } from 'vscode';
import { hrtime } from '@env/hrtime';
import { GlyphChars } from '../../../constants';
import { Container } from '../../../container';
import { GitCommandOptions, GitErrorHandling } from '../../../git/commandOptions';
import { GitDiffFilter, GitRevision } from '../../../git/models';
import { GitBranchParser, GitLogParser, GitReflogParser, GitStashParser, GitTagParser } from '../../../git/parsers';
import { Logger } from '../../../logger';
import { Strings, Versions } from '../../../system';
import { dirname, isAbsolute, isFolderGlob, joinPaths, normalizePath, splitPath } from '../../../system/path';
import { GitLocation } from './locator';
import { fsExists, run, RunError, RunOptions } from './shell';

const emptyArray = Object.freeze([]) as unknown as any[];
const emptyObj = Object.freeze({});
const emptyStr = '';
export const maxGitCliLength = 30000;

const textDecoder = new TextDecoder('utf8');

// This is a root sha of all git repo's if using sha1
const rootSha = '4b825dc642cb6eb9a060e54bf8d69288fbee4904';

export const GitErrors = {
	badRevision: /bad revision '(.*?)'/i,
	noFastForward: /\(non-fast-forward\)/i,
	noMergeBase: /no merge base/i,
	notAValidObjectName: /Not a valid object name/i,
	invalidLineCount: /file .+? has only \d+ lines/i,
};

const GitWarnings = {
	notARepository: /Not a git repository/i,
	outsideRepository: /is outside repository/i,
	noPath: /no such path/i,
	noCommits: /does not have any commits/i,
	notFound: /Path '.*?' does not exist in/i,
	foundButNotInRevision: /Path '.*?' exists on disk, but not in/i,
	headNotABranch: /HEAD does not point to a branch/i,
	noUpstream: /no upstream configured for branch '(.*?)'/i,
	unknownRevision:
		/ambiguous argument '.*?': unknown revision or path not in the working tree|not stored as a remote-tracking branch/i,
	mustRunInWorkTree: /this operation must be run in a work tree/i,
	patchWithConflicts: /Applied patch to '.*?' with conflicts/i,
	noRemoteRepositorySpecified: /No remote repository specified\./i,
	remoteConnectionError: /Could not read from remote repository/i,
	notAGitCommand: /'.+' is not a git command/i,
};

// A map of running git commands -- avoids running duplicate overlaping commands
const pendingCommands = new Map<string, Promise<string | Buffer>>();

export async function git<TOut extends string | Buffer>(options: GitCommandOptions, ...args: any[]): Promise<TOut> {
	if (Container.instance.vsls.isMaybeGuest) {
		if (options.local !== true) {
			const guest = await Container.instance.vsls.guest();
			if (guest !== undefined) {
				return guest.git<TOut>(options, ...args);
			}
		} else {
			// Since we will have a live share path here, just blank it out
			options.cwd = emptyStr;
		}
	}

	const start = hrtime();

	const { configs, correlationKey, errors: errorHandling, encoding, ...opts } = options;

	const runOpts: RunOptions = {
		...opts,
		encoding: (encoding ?? 'utf8') === 'utf8' ? 'utf8' : 'buffer',
		// Adds GCM environment variables to avoid any possible credential issues -- from https://github.com/Microsoft/vscode/issues/26573#issuecomment-338686581
		// Shouldn't *really* be needed but better safe than sorry
		env: {
			...process.env,
			...(options.env ?? emptyObj),
			GCM_INTERACTIVE: 'NEVER',
			GCM_PRESERVE_CREDS: 'TRUE',
			LC_ALL: 'C',
		},
	};

	const gitCommand = `[${runOpts.cwd}] git ${args.join(' ')}`;

	const command = `${correlationKey !== undefined ? `${correlationKey}:` : emptyStr}${gitCommand}`;

	let waiting;
	let promise = pendingCommands.get(command);
	if (promise === undefined) {
		waiting = false;

		// Fixes https://github.com/eamodio/vscode-gitlens/issues/73 & https://github.com/eamodio/vscode-gitlens/issues/161
		// See https://stackoverflow.com/questions/4144417/how-to-handle-asian-characters-in-file-names-in-git-on-os-x
		args.splice(
			0,
			0,
			'-c',
			'core.quotepath=false',
			'-c',
			'color.ui=false',
			...(configs !== undefined ? configs : emptyArray),
		);

		if (process.platform === 'win32') {
			args.splice(0, 0, '-c', 'core.longpaths=true');
		}

		promise = run<TOut>(await Git.path(), args, encoding ?? 'utf8', runOpts);

		pendingCommands.set(command, promise);
	} else {
		waiting = true;
		Logger.debug(`${gitCommand} ${GlyphChars.Dot} waiting...`);
	}

	let exception: Error | undefined;
	try {
		return (await promise) as TOut;
	} catch (ex) {
		exception = ex;

		switch (errorHandling) {
			case GitErrorHandling.Ignore:
				exception = undefined;
				return emptyStr as TOut;

			case GitErrorHandling.Throw:
				throw ex;

			default: {
				const result = defaultExceptionHandler(ex, options.cwd, start);
				exception = undefined;
				return result as TOut;
			}
		}
	} finally {
		pendingCommands.delete(command);

		const duration = Strings.getDurationMilliseconds(start);
		const elapsed = `${duration} ms ${waiting ? '(waited) ' : emptyStr}`;
		if (exception != null) {
			Logger.error(
				'',
				`[${runOpts.cwd}] Git ${(exception.message || exception.toString() || emptyStr)
					.trim()
					.replace(/fatal: /g, '')
					.replace(/\r?\n|\r/g, ` ${GlyphChars.Dot} `)} ${GlyphChars.Dot} ${elapsed}`,
			);
		} else if (duration > Logger.slowCallWarningThreshold) {
			Logger.warn(`${gitCommand} ${GlyphChars.Dot} ${elapsed} (slow)`);
		} else {
			Logger.log(`${gitCommand} ${GlyphChars.Dot} ${elapsed}`);
		}
		Logger.logGitCommand(
			`${gitCommand} ${GlyphChars.Dot} ${exception !== undefined ? 'FAILED ' : emptyStr}${elapsed}`,
			duration,
			exception,
		);
	}
}

function defaultExceptionHandler(ex: Error, cwd: string | undefined, start?: [number, number]): string {
	const msg = ex.message || ex.toString();
	if (msg != null && msg.length !== 0) {
		for (const warning of Object.values(GitWarnings)) {
			if (warning.test(msg)) {
				const duration = start !== undefined ? `${Strings.getDurationMilliseconds(start)} ms` : emptyStr;
				Logger.warn(
					`[${cwd}] Git ${msg
						.trim()
						.replace(/fatal: /g, '')
						.replace(/\r?\n|\r/g, ` ${GlyphChars.Dot} `)} ${GlyphChars.Dot} ${duration}`,
				);
				return emptyStr;
			}
		}

		const match = GitErrors.badRevision.exec(msg);
		if (match != null) {
			const [, ref] = match;

			// Since looking up a ref with ^3 (e.g. looking for untracked files in a stash) can error on some versions of git just ignore it
			if (ref?.endsWith('^3')) return emptyStr;
		}
	}

	throw ex;
}

export namespace Git {
	let gitLocator!: () => Promise<GitLocation>;
	export function setLocator(locator: () => Promise<GitLocation>): void {
		gitLocator = locator;
	}

	export async function path(): Promise<string> {
		return (await gitLocator()).path;
	}

	export async function version(): Promise<string> {
		return (await gitLocator()).version;
	}

	export async function isAtLeastVersion(minimum: string): Promise<boolean> {
		const result = Versions.compare(Versions.fromString(await Git.version()), Versions.fromString(minimum));
		return result !== -1;
	}

	// Git commands

	export function add(repoPath: string | undefined, pathspec: string) {
		return git<string>({ cwd: repoPath }, 'add', '-A', '--', pathspec);
	}

	export function apply(repoPath: string | undefined, patch: string, options: { allowConflicts?: boolean } = {}) {
		const params = ['apply', '--whitespace=warn'];
		if (options.allowConflicts) {
			params.push('-3');
		}
		return git<string>({ cwd: repoPath, stdin: patch }, ...params);
	}

	const ignoreRevsFileMap = new Map<string, boolean>();

	export async function blame(
		repoPath: string | undefined,
		fileName: string,
		ref?: string,
		options: { args?: string[] | null; ignoreWhitespace?: boolean; startLine?: number; endLine?: number } = {},
	) {
		const [file, root] = splitPath(fileName, repoPath);

		const params = ['blame', '--root', '--incremental'];

		if (options.ignoreWhitespace) {
			params.push('-w');
		}
		if (options.startLine != null && options.endLine != null) {
			params.push(`-L ${options.startLine},${options.endLine}`);
		}
		if (options.args != null) {
			params.push(...options.args);

			const index = params.indexOf('--ignore-revs-file');
			if (index !== -1) {
				// Ensure the version of Git supports the --ignore-revs-file flag, otherwise the blame will fail
				let supported = await Git.isAtLeastVersion('2.23');
				if (supported) {
					let ignoreRevsFile = params[index + 1];
					if (!isAbsolute(ignoreRevsFile)) {
						ignoreRevsFile = joinPaths(repoPath ?? emptyStr, ignoreRevsFile);
					}

					const exists = ignoreRevsFileMap.get(ignoreRevsFile);
					if (exists !== undefined) {
						supported = exists;
					} else {
						// Ensure the specified --ignore-revs-file exists, otherwise the blame will fail
						try {
							supported = await fsExists(ignoreRevsFile);
						} catch {
							supported = false;
						}

						ignoreRevsFileMap.set(ignoreRevsFile, supported);
					}
				}

				if (!supported) {
					params.splice(index, 2);
				}
			}
		}

		let stdin;
		if (ref) {
			if (GitRevision.isUncommittedStaged(ref)) {
				// Pipe the blame contents to stdin
				params.push('--contents', '-');

				// Get the file contents for the staged version using `:`
				stdin = await Git.show<string>(repoPath, fileName, ':');
			} else {
				params.push(ref);
			}
		}

		return git<string>({ cwd: root, stdin: stdin }, ...params, '--', file);
	}

	export function blame__contents(
		repoPath: string | undefined,
		fileName: string,
		contents: string,
		options: {
			args?: string[] | null;
			correlationKey?: string;
			ignoreWhitespace?: boolean;
			startLine?: number;
			endLine?: number;
		} = {},
	) {
		const [file, root] = splitPath(fileName, repoPath);

		const params = ['blame', '--root', '--incremental'];

		if (options.ignoreWhitespace) {
			params.push('-w');
		}
		if (options.startLine != null && options.endLine != null) {
			params.push(`-L ${options.startLine},${options.endLine}`);
		}
		if (options.args != null) {
			params.push(...options.args);
		}

		// Pipe the blame contents to stdin
		params.push('--contents', '-');

		return git<string>(
			{ cwd: root, stdin: contents, correlationKey: options.correlationKey },
			...params,
			'--',
			file,
		);
	}

	export function branch__containsOrPointsAt(
		repoPath: string,
		ref: string,
		{
			mode = 'contains',
			name = undefined,
			remotes = false,
		}: { mode?: 'contains' | 'pointsAt'; name?: string; remotes?: boolean } = {},
	) {
		const params = ['branch'];
		if (remotes) {
			params.push('-r');
		}
		params.push(mode === 'pointsAt' ? `--points-at=${ref}` : `--contains=${ref}`, '--format=%(refname:short)');
		if (name != null) {
			params.push(name);
		}

		return git<string>(
			{ cwd: repoPath, configs: ['-c', 'color.branch=false'], errors: GitErrorHandling.Ignore },
			...params,
		);
	}

	export function check_ignore(repoPath: string, ...files: string[]) {
		return git<string>(
			{ cwd: repoPath, errors: GitErrorHandling.Ignore, stdin: files.join('\0') },
			'check-ignore',
			'-z',
			'--stdin',
		);
	}

	export function check_mailmap(repoPath: string, author: string) {
		return git<string>({ cwd: repoPath, errors: GitErrorHandling.Ignore, local: true }, 'check-mailmap', author);
	}

	export async function check_ref_format(
		ref: string,
		repoPath?: string,
		options: { branch?: boolean } = { branch: true },
	) {
		const params = ['check-ref-format'];
		if (options.branch) {
			params.push('--branch');
		} else {
			params.push('--normalize');
		}

		try {
			const data = await git<string>(
				{ cwd: repoPath ?? emptyStr, errors: GitErrorHandling.Throw, local: true },
				...params,
				ref,
			);
			return Boolean(data.trim());
		} catch {
			return false;
		}
	}

	export function checkout(
		repoPath: string,
		ref: string,
		{ createBranch, fileName }: { createBranch?: string; fileName?: string } = {},
	) {
		const params = ['checkout'];
		if (createBranch) {
			params.push('-b', createBranch, ref, '--');
		} else {
			params.push(ref, '--');

			if (fileName) {
				[fileName, repoPath] = splitPath(fileName, repoPath);

				params.push(fileName);
			}
		}

		return git<string>({ cwd: repoPath }, ...params);
	}

	export async function config__get(key: string, repoPath?: string, options: { local?: boolean } = {}) {
		const data = await git<string>(
			{ cwd: repoPath ?? emptyStr, errors: GitErrorHandling.Ignore, local: options.local },
			'config',
			'--get',
			key,
		);
		return data.length === 0 ? undefined : data.trim();
	}

	export async function config__get_regex(pattern: string, repoPath?: string, options: { local?: boolean } = {}) {
		const data = await git<string>(
			{ cwd: repoPath ?? emptyStr, errors: GitErrorHandling.Ignore, local: options.local },
			'config',
			'--get-regex',
			pattern,
		);
		return data.length === 0 ? undefined : data.trim();
	}

	export async function diff(
		repoPath: string,
		fileName: string,
		ref1?: string,
		ref2?: string,
		options: {
			encoding?: string;
			filters?: GitDiffFilter[];
			linesOfContext?: number;
			renames?: boolean;
			similarityThreshold?: number | null;
		} = {},
	): Promise<string> {
		const params = ['diff', '--no-ext-diff', '--minimal'];

		if (options.linesOfContext != null) {
			params.push(`-U${options.linesOfContext}`);
		}

		if (options.renames) {
			params.push(`-M${options.similarityThreshold == null ? '' : `${options.similarityThreshold}%`}`);
		}

		if (options.filters != null && options.filters.length !== 0) {
			params.push(`--diff-filter=${options.filters.join(emptyStr)}`);
		}

		if (ref1) {
			// <sha>^3 signals an untracked file in a stash and if we are trying to find its parent, use the root sha
			if (ref1.endsWith('^3^')) {
				ref1 = rootSha;
			}
			params.push(GitRevision.isUncommittedStaged(ref1) ? '--staged' : ref1);
		}
		if (ref2) {
			params.push(GitRevision.isUncommittedStaged(ref2) ? '--staged' : ref2);
		}

		try {
			return await git<string>(
				{
					cwd: repoPath,
					configs: ['-c', 'color.diff=false'],
					encoding: options.encoding,
				},
				...params,
				'--',
				fileName,
			);
		} catch (ex) {
			const match = GitErrors.badRevision.exec(ex.message);
			if (match !== null) {
				const [, ref] = match;

				// If the bad ref is trying to find a parent ref, assume we hit to the last commit, so try again using the root sha
				if (ref === ref1 && ref != null && ref.endsWith('^')) {
					return Git.diff(repoPath, fileName, rootSha, ref2, options);
				}
			}

			throw ex;
		}
	}

	export async function diff__contents(
		repoPath: string,
		fileName: string,
		ref: string,
		contents: string,
		options: { encoding?: string; filters?: GitDiffFilter[]; similarityThreshold?: number | null } = {},
	): Promise<string> {
		const params = [
			'diff',
			`-M${options.similarityThreshold == null ? '' : `${options.similarityThreshold}%`}`,
			'--no-ext-diff',
			'-U0',
			'--minimal',
		];

		if (options.filters != null && options.filters.length !== 0) {
			params.push(`--diff-filter=${options.filters.join(emptyStr)}`);
		}

		// // <sha>^3 signals an untracked file in a stash and if we are trying to find its parent, use the root sha
		// if (ref.endsWith('^3^')) {
		// 	ref = rootSha;
		// }
		// params.push(GitRevision.isUncommittedStaged(ref) ? '--staged' : ref);

		params.push('--no-index');

		try {
			return await git<string>(
				{
					cwd: repoPath,
					configs: ['-c', 'color.diff=false'],
					encoding: options.encoding,
					stdin: contents,
				},
				...params,
				'--',
				fileName,
				// Pipe the contents to stdin
				'-',
			);
		} catch (ex) {
			if (ex instanceof RunError && ex.stdout) {
				return ex.stdout;
			}

			const match = GitErrors.badRevision.exec(ex.message);
			if (match !== null) {
				const [, matchedRef] = match;

				// If the bad ref is trying to find a parent ref, assume we hit to the last commit, so try again using the root sha
				if (matchedRef === ref && matchedRef != null && matchedRef.endsWith('^')) {
					return Git.diff__contents(repoPath, fileName, rootSha, contents, options);
				}
			}

			throw ex;
		}
	}

	export function diff__name_status(
		repoPath: string,
		ref1?: string,
		ref2?: string,
		{ filters, similarityThreshold }: { filters?: GitDiffFilter[]; similarityThreshold?: number | null } = {},
	) {
		const params = [
			'diff',
			'--name-status',
			`-M${similarityThreshold == null ? '' : `${similarityThreshold}%`}`,
			'--no-ext-diff',
		];
		if (filters != null && filters.length !== 0) {
			params.push(`--diff-filter=${filters.join(emptyStr)}`);
		}
		if (ref1) {
			params.push(ref1);
		}
		if (ref2) {
			params.push(ref2);
		}

		return git<string>({ cwd: repoPath, configs: ['-c', 'color.diff=false'] }, ...params, '--');
	}

	export async function diff__shortstat(repoPath: string, ref?: string) {
		const params = ['diff', '--shortstat', '--no-ext-diff'];
		if (ref) {
			params.push(ref);
		}

		try {
			return await git<string>({ cwd: repoPath, configs: ['-c', 'color.diff=false'] }, ...params, '--');
		} catch (ex) {
			const msg: string = ex?.toString() ?? '';
			if (GitErrors.noMergeBase.test(msg)) {
				return undefined;
			}

			throw ex;
		}
	}

	export function difftool(
		repoPath: string,
		fileName: string,
		tool: string,
		options: { ref1?: string; ref2?: string; staged?: boolean } = {},
	) {
		const params = ['difftool', '--no-prompt', `--tool=${tool}`];
		if (options.staged) {
			params.push('--staged');
		}
		if (options.ref1) {
			params.push(options.ref1);
		}
		if (options.ref2) {
			params.push(options.ref2);
		}

		return git<string>({ cwd: repoPath }, ...params, '--', fileName);
	}

	export function difftool__dir_diff(repoPath: string, tool: string, ref1: string, ref2?: string) {
		const params = ['difftool', '--dir-diff', `--tool=${tool}`, ref1];
		if (ref2) {
			params.push(ref2);
		}

		return git<string>({ cwd: repoPath }, ...params);
	}

	export async function fetch(
		repoPath: string,
		options:
			| { all?: boolean; branch?: undefined; prune?: boolean; remote?: string }
			| {
					all?: undefined;
					branch: string;
					prune?: undefined;
					pull?: boolean;
					remote: string;
					upstream: string;
			  } = {},
	): Promise<void> {
		const params = ['fetch'];

		if (options.prune) {
			params.push('--prune');
		}

		if (options.branch && options.remote) {
			if (options.upstream && options.pull) {
				params.push('-u', options.remote, `${options.upstream}:${options.branch}`);

				try {
					void (await git<string>({ cwd: repoPath }, ...params));
					return;
				} catch (ex) {
					const msg: string = ex?.toString() ?? '';
					if (GitErrors.noFastForward.test(msg)) {
						void window.showErrorMessage(
							`Unable to pull the '${options.branch}' branch, as it can't be fast-forwarded.`,
						);

						return;
					}

					throw ex;
				}
			} else {
				params.push(options.remote, options.branch);
			}
		} else if (options.remote) {
			params.push(options.remote);
		} else if (options.all) {
			params.push('--all');
		}

		void (await git<string>({ cwd: repoPath }, ...params));
	}

	export function for_each_ref__branch(repoPath: string, options: { all: boolean } = { all: false }) {
		const params = ['for-each-ref', `--format=${GitBranchParser.defaultFormat}`, 'refs/heads'];
		if (options.all) {
			params.push('refs/remotes');
		}

		return git<string>({ cwd: repoPath }, ...params);
	}

	export function log(
		repoPath: string,
		ref: string | undefined,
		{
			all,
			authors,
			format = 'default',
			limit,
			merges,
			ordering,
			reverse,
			similarityThreshold,
			since,
		}: {
			all?: boolean;
			authors?: string[];
			format?: 'default' | 'refs' | 'shortlog' | 'shortlog+stats';
			limit?: number;
			merges?: boolean;
			ordering?: string | null;
			reverse?: boolean;
			similarityThreshold?: number | null;
			since?: string;
		},
	) {
		const params = [
			'log',
			`--format=${
				format === 'refs'
					? GitLogParser.simpleRefs
					: format === 'shortlog' || format === 'shortlog+stats'
					? GitLogParser.shortlog
					: GitLogParser.defaultFormat
			}`,
			'--full-history',
			`-M${similarityThreshold == null ? '' : `${similarityThreshold}%`}`,
			'-m',
		];

		if (format === 'default') {
			params.push('--name-status');
		} else if (format === 'shortlog+stats') {
			params.push('--shortstat');
		}

		if (ordering) {
			params.push(`--${ordering}-order`);
		}

		if (limit && !reverse) {
			params.push(`-n${limit + 1}`);
		}

		if (since) {
			params.push(`--since="${since}"`);
		}

		if (!merges) {
			params.push('--first-parent');
		}

		if (authors != null && authors.length !== 0) {
			params.push('--use-mailmap', ...authors.map(a => `--author=${a}`));
		} else if (format === 'shortlog') {
			params.push('--use-mailmap');
		}

		if (all) {
			params.push('--all');
		}

		if (ref && !GitRevision.isUncommittedStaged(ref)) {
			// If we are reversing, we must add a range (with HEAD) because we are using --ancestry-path for better reverse walking
			if (reverse) {
				params.push('--reverse', '--ancestry-path', `${ref}..HEAD`);
			} else {
				params.push(ref);
			}
		}

		return git<string>(
			{ cwd: repoPath, configs: ['-c', 'diff.renameLimit=0', '-c', 'log.showSignature=false'] },
			...params,
			'--',
		);
	}

	export function log__file(
		repoPath: string,
		fileName: string,
		ref: string | undefined,
		{
			all,
			filters,
			firstParent = false,
			format = 'default',
			limit,
			ordering,
			renames = true,
			reverse = false,
			since,
			skip,
			startLine,
			endLine,
		}: {
			all?: boolean;
			filters?: GitDiffFilter[];
			firstParent?: boolean;
			format?: 'default' | 'refs' | 'simple';
			limit?: number;
			ordering?: string | null;
			renames?: boolean;
			reverse?: boolean;
			since?: string;
			skip?: number;
			startLine?: number;
			endLine?: number;
		} = {},
	) {
		const [file, root] = splitPath(fileName, repoPath);

		const params = [
			'log',
			`--format=${format === 'default' ? GitLogParser.defaultFormat : GitLogParser.simpleFormat}`,
		];

		if (ordering) {
			params.push(`--${ordering}-order`);
		}

		if (limit && !reverse) {
			params.push(`-n${limit + 1}`);
		}

		if (skip) {
			params.push(`--skip=${skip}`);
		}

		if (since) {
			params.push(`--since="${since}"`);
		}

		if (all) {
			params.push('--all');
		}

		// Can't allow rename detection (`--follow`) if `all` or a `startLine` is specified
		if (renames && (all || startLine != null)) {
			renames = false;
		}

		params.push(renames ? '--follow' : '-m');
		if (/*renames ||*/ firstParent) {
			params.push('--first-parent');
			// In Git >= 2.29.0 `--first-parent` implies `-m`, so lets include it for consistency
			if (renames) {
				params.push('-m');
			}
		}

		if (filters != null && filters.length !== 0) {
			params.push(`--diff-filter=${filters.join(emptyStr)}`);
		}

		if (format !== 'refs') {
			if (startLine == null) {
				// If this is the log of a folder, use `--name-status` to match non-file logs (for parsing)
				if (format === 'simple' || isFolderGlob(file)) {
					params.push('--name-status');
				} else {
					params.push('--numstat', '--summary');
				}
			} else {
				// Don't include `--name-status`, `--numstat`, or `--summary` because they aren't supported with `-L`
				params.push(`-L ${startLine},${endLine == null ? startLine : endLine}:${file}`);
			}
		}

		if (ref && !GitRevision.isUncommittedStaged(ref)) {
			// If we are reversing, we must add a range (with HEAD) because we are using --ancestry-path for better reverse walking
			if (reverse) {
				params.push('--reverse', '--ancestry-path', `${ref}..HEAD`);
			} else {
				params.push(ref);
			}
		}

		// Don't specify a file spec when using a line number (so say the git docs)
		if (startLine == null) {
			params.push('--', file);
		}

		return git<string>({ cwd: root, configs: ['-c', 'log.showSignature=false'] }, ...params);
	}

	export async function log__file_recent(
		repoPath: string,
		fileName: string,
		{
			ordering,
			ref,
			similarityThreshold,
		}: { ordering?: string | null; ref?: string; similarityThreshold?: number | null } = {},
	) {
		const params = [
			'log',
			`-M${similarityThreshold == null ? '' : `${similarityThreshold}%`}`,
			'-n1',
			'--format=%H',
		];

		if (ordering) {
			params.push(`--${ordering}-order`);
		}

		if (ref) {
			params.push(ref);
		}

		const data = await git<string>(
			{ cwd: repoPath, configs: ['-c', 'log.showSignature=false'], errors: GitErrorHandling.Ignore },
			...params,
			'--',
			fileName,
		);
		return data.length === 0 ? undefined : data.trim();
	}

	export async function log__find_object(
		repoPath: string,
		objectId: string,
		ref: string,
		ordering: string | null,
		file?: string,
	) {
		const params = ['log', '-n1', '--no-renames', '--format=%H', `--find-object=${objectId}`, ref];

		if (ordering) {
			params.push(`--${ordering}-order`);
		}

		if (file) {
			params.push('--', file);
		}

		const data = await git<string>(
			{ cwd: repoPath, configs: ['-c', 'log.showSignature=false'], errors: GitErrorHandling.Ignore },
			...params,
		);
		return data.length === 0 ? undefined : data.trim();
	}

	export async function log__recent(repoPath: string, ordering?: string | null) {
		const params = ['log', '-n1', '--format=%H'];

		if (ordering) {
			params.push(`--${ordering}-order`);
		}

		const data = await git<string>(
			{ cwd: repoPath, configs: ['-c', 'log.showSignature=false'], errors: GitErrorHandling.Ignore },
			...params,
			'--',
		);

		return data.length === 0 ? undefined : data.trim();
	}

	export async function log__recent_committerdate(repoPath: string, ordering?: string | null) {
		const params = ['log', '-n1', '--format=%ct'];

		if (ordering) {
			params.push(`--${ordering}-order`);
		}

		const data = await git<string>(
			{ cwd: repoPath, configs: ['-c', 'log.showSignature=false'], errors: GitErrorHandling.Ignore },
			...params,
			'--',
		);

		return data.length === 0 ? undefined : data.trim();
	}

	export function log__search(
		repoPath: string,
		search: string[] = emptyArray,
		{
			limit,
			ordering,
			skip,
			useShow,
		}: { limit?: number; ordering?: string | null; skip?: number; useShow?: boolean } = {},
	) {
		const params = [
			useShow ? 'show' : 'log',
			'--name-status',
			`--format=${GitLogParser.defaultFormat}`,
			'--use-mailmap',
		];

		if (limit && !useShow) {
			params.push(`-n${limit + 1}`);
		}

		if (skip && !useShow) {
			params.push(`--skip=${skip}`);
		}

		if (ordering && !useShow) {
			params.push(`--${ordering}-order`);
		}

		return git<string>(
			{ cwd: repoPath, configs: useShow ? undefined : ['-c', 'log.showSignature=false'] },
			...params,
			...search,
		);
	}

	// export function log__shortstat(repoPath: string, options: { ref?: string }) {
	//     const params = ['log', '--shortstat', '--oneline'];
	//     if (options.ref && !GitRevision.isUncommittedStaged(options.ref)) {
	//         params.push(options.ref);
	//     }
	//     return git<string>({ cwd: repoPath, configs: ['-c', 'log.showSignature=false'] }, ...params, '--');
	// }

	export async function ls_files(
		repoPath: string,
		fileName: string,
		{ ref, untracked }: { ref?: string; untracked?: boolean } = {},
	): Promise<string | undefined> {
		const params = ['ls-files'];
		if (ref && !GitRevision.isUncommitted(ref)) {
			params.push(`--with-tree=${ref}`);
		}

		if (!ref && untracked) {
			params.push('-o');
		}

		const data = await git<string>({ cwd: repoPath, errors: GitErrorHandling.Ignore }, ...params, '--', fileName);
		return data.length === 0 ? undefined : data.trim();
	}

	export function ls_remote(repoPath: string, remote: string, ref?: string) {
		return git<string>({ cwd: repoPath }, 'ls-remote', remote, ref);
	}

	export function ls_remote__HEAD(repoPath: string, remote: string) {
		return git<string>({ cwd: repoPath }, 'ls-remote', '--symref', remote, 'HEAD');
	}

	export async function ls_tree(repoPath: string, ref: string, { fileName }: { fileName?: string } = {}) {
		const params = ['ls-tree'];
		if (fileName) {
			params.push('-l', ref, '--', fileName);
		} else {
			params.push('-lrt', ref, '--');
		}
		const data = await git<string>({ cwd: repoPath, errors: GitErrorHandling.Ignore }, ...params);
		return data.length === 0 ? undefined : data.trim();
	}

	export function merge_base(
		repoPath: string,
		ref1: string,
		ref2: string,
		{ forkPoint }: { forkPoint?: boolean } = {},
	) {
		const params = ['merge-base'];
		if (forkPoint) {
			params.push('--fork-point');
		}

		return git<string>({ cwd: repoPath }, ...params, ref1, ref2);
	}

	export function reflog(
		repoPath: string,
		{
			all,
			branch,
			limit,
			ordering,
			skip,
		}: { all?: boolean; branch?: string; limit?: number; ordering?: string | null; skip?: number } = {},
	): Promise<string> {
		const params = ['log', '--walk-reflogs', `--format=${GitReflogParser.defaultFormat}`, '--date=iso8601'];

		if (ordering) {
			params.push(`--${ordering}-order`);
		}

		if (all) {
			params.push('--all');
		}

		if (limit) {
			params.push(`-n${limit}`);
		}

		if (skip) {
			params.push(`--skip=${skip}`);
		}

		if (branch) {
			params.push(branch);
		}

		return git<string>({ cwd: repoPath, configs: ['-c', 'log.showSignature=false'] }, ...params, '--');
	}

	export function remote(repoPath: string): Promise<string> {
		return git<string>({ cwd: repoPath }, 'remote', '-v');
	}

	export function remote__add(repoPath: string, name: string, url: string) {
		return git<string>({ cwd: repoPath }, 'remote', 'add', name, url);
	}

	export function remote__prune(repoPath: string, remoteName: string) {
		return git<string>({ cwd: repoPath }, 'remote', 'prune', remoteName);
	}

	export function remote__get_url(repoPath: string, remote: string): Promise<string> {
		return git<string>({ cwd: repoPath }, 'remote', 'get-url', remote);
	}

	export function reset(repoPath: string | undefined, fileName: string) {
		return git<string>({ cwd: repoPath }, 'reset', '-q', '--', fileName);
	}

	export async function rev_list__count(repoPath: string, ref: string): Promise<number | undefined> {
		let data = await git<string>(
			{ cwd: repoPath, errors: GitErrorHandling.Ignore },
			'rev-list',
			'--count',
			ref,
			'--',
		);
		data = data.trim();
		if (data.length === 0) return undefined;

		const result = parseInt(data, 10);
		return isNaN(result) ? undefined : result;
	}

	export async function rev_list__left_right(
		repoPath: string,
		refs: string[],
	): Promise<{ ahead: number; behind: number } | undefined> {
		const data = await git<string>(
			{ cwd: repoPath, errors: GitErrorHandling.Ignore },
			'rev-list',
			'--left-right',
			'--count',
			...refs,
			'--',
		);
		if (data.length === 0) return undefined;

		const parts = data.split('\t');
		if (parts.length !== 2) return undefined;

		const [ahead, behind] = parts;
		const result = {
			ahead: parseInt(ahead, 10),
			behind: parseInt(behind, 10),
		};

		if (isNaN(result.ahead) || isNaN(result.behind)) return undefined;

		return result;
	}

	export async function rev_parse__currentBranch(
		repoPath: string,
		ordering: string | null,
	): Promise<[string, string | undefined] | undefined> {
		try {
			const data = await git<string>(
				{ cwd: repoPath, errors: GitErrorHandling.Throw },
				'rev-parse',
				'--abbrev-ref',
				'--symbolic-full-name',
				'@',
				'@{u}',
				'--',
			);
			return [data, undefined];
		} catch (ex) {
			const msg: string = ex?.toString() ?? '';
			if (GitErrors.badRevision.test(msg) || GitWarnings.noUpstream.test(msg)) {
				if (ex.stdout != null && ex.stdout.length !== 0) {
					return [ex.stdout, undefined];
				}

				try {
					const data = await symbolic_ref(repoPath, 'HEAD');
					if (data != null) return [data.trim(), undefined];
				} catch {}

				try {
					const data = await symbolic_ref(repoPath, 'refs/remotes/origin/HEAD');
					if (data != null) return [data.trim().substr('origin/'.length), undefined];
				} catch (ex) {
					if (/is not a symbolic ref/.test(ex.stderr)) {
						try {
							const data = await ls_remote__HEAD(repoPath, 'origin');
							if (data != null) {
								const match = /ref:\s(\S+)\s+HEAD/m.exec(data);
								if (match != null) {
									const [, branch] = match;
									return [branch.substr('refs/heads/'.length), undefined];
								}
							}
						} catch {}
					}
				}

				const defaultBranch = (await config__get('init.defaultBranch', repoPath, { local: true })) ?? 'main';
				const branchConfig = await config__get_regex(`branch\\.${defaultBranch}\\.+`, repoPath, {
					local: true,
				});

				let remote;
				let remoteBranch;

				if (branchConfig) {
					let match = /^branch\..+\.remote\s(.+)$/m.exec(branchConfig);
					if (match != null) {
						remote = match[1];
					}

					match = /^branch\..+\.merge\srefs\/heads\/(.+)$/m.exec(branchConfig);
					if (match != null) {
						remoteBranch = match[1];
					}
				}
				return [`${defaultBranch}${remote && remoteBranch ? `\n${remote}/${remoteBranch}` : ''}`, undefined];
			}

			if (GitWarnings.headNotABranch.test(msg)) {
				const sha = await log__recent(repoPath, ordering);
				if (sha === undefined) return undefined;

				return [`(HEAD detached at ${GitRevision.shorten(sha)})`, sha];
			}

			defaultExceptionHandler(ex, repoPath);
			return undefined;
		}
	}

	export async function rev_parse__show_toplevel(cwd: string): Promise<string | undefined> {
		try {
			const data = await git<string>(
				{ cwd: cwd, errors: GitErrorHandling.Throw },
				'rev-parse',
				'--show-toplevel',
			);

			if (data.length === 0) {
				return undefined;
			}

			let result;

			// Make sure to normalize: https://github.com/git-for-windows/git/issues/2478
			// Keep trailing spaces which are part of the directory name
<<<<<<< HEAD
			result = Strings.normalizePath(data.trimLeft().replace(/[\r|\n]+$/, ''));

			// MSYS2 Git (not Git for Windows) rev-parse returns Cygwin style path. (Git for Windows returns Windows style path with rev-parse)
			// Convert Cygwin style path -> Windows style path
			if (process.platform === 'win32') {
				result = result.replace(/^\/([a-z])\//, (_, letter) => `${letter.toUpperCase()}:/`);
			}

			return result;
=======
			return data.length === 0 ? undefined : normalizePath(data.trimLeft().replace(/[\r|\n]+$/, ''));
>>>>>>> 68136835
		} catch (ex) {
			const inDotGit = /this operation must be run in a work tree/.test(ex.stderr);
			if (inDotGit || ex.code === 'ENOENT') {
				// If the `cwd` doesn't exist, walk backward to see if any parent folder exists
				let exists = inDotGit ? false : await fsExists(cwd);
				if (!exists) {
					do {
						const parent = dirname(cwd);
						if (parent === cwd || parent.length === 0) return undefined;

						cwd = parent;
						exists = await fsExists(cwd);
					} while (!exists);

					return rev_parse__show_toplevel(cwd);
				}
			}
			return undefined;
		}
	}

	export async function rev_parse__verify(
		repoPath: string,
		ref: string,
		fileName?: string,
	): Promise<string | undefined> {
		const data = await git<string>(
			{ cwd: repoPath, errors: GitErrorHandling.Ignore },
			'rev-parse',
			'--verify',
			fileName ? `${ref}:./${fileName}` : `${ref}^{commit}`,
		);
		return data.length === 0 ? undefined : data.trim();
	}

	export function shortlog(repoPath: string) {
		return git<string>({ cwd: repoPath }, 'shortlog', '-sne', '--all', '--no-merges', 'HEAD');
	}

	export async function show<TOut extends string | Buffer>(
		repoPath: string | undefined,
		fileName: string,
		ref: string,
		options: {
			encoding?: 'binary' | 'ascii' | 'utf8' | 'utf16le' | 'ucs2' | 'base64' | 'latin1' | 'hex' | 'buffer';
		} = {},
	): Promise<TOut | undefined> {
		const [file, root] = splitPath(fileName, repoPath);

		if (GitRevision.isUncommittedStaged(ref)) {
			ref = ':';
		}
		if (GitRevision.isUncommitted(ref)) throw new Error(`ref=${ref} is uncommitted`);

		const opts: GitCommandOptions = {
			configs: ['-c', 'log.showSignature=false'],
			cwd: root,
			encoding: options.encoding ?? 'utf8',
			errors: GitErrorHandling.Throw,
		};
		const args = ref.endsWith(':') ? `${ref}./${file}` : `${ref}:./${file}`;

		try {
			const data = await git<TOut>(opts, 'show', '--textconv', args, '--');
			return data;
		} catch (ex) {
			const msg: string = ex?.toString() ?? '';
			if (ref === ':' && GitErrors.badRevision.test(msg)) {
				return Git.show<TOut>(repoPath, fileName, 'HEAD:', options);
			}

			if (
				GitErrors.badRevision.test(msg) ||
				GitWarnings.notFound.test(msg) ||
				GitWarnings.foundButNotInRevision.test(msg)
			) {
				return undefined;
			}

			return defaultExceptionHandler(ex, opts.cwd) as TOut;
		}
	}

	export function show__diff(
		repoPath: string,
		fileName: string,
		ref: string,
		originalFileName?: string,
		{ similarityThreshold }: { similarityThreshold?: number | null } = {},
	) {
		const params = [
			'show',
			`-M${similarityThreshold == null ? '' : `${similarityThreshold}%`}`,
			'--format=',
			'--minimal',
			'-U0',
			ref,
			'--',
			fileName,
		];
		if (originalFileName != null && originalFileName.length !== 0) {
			params.push(originalFileName);
		}

		return git<string>({ cwd: repoPath }, ...params);
	}

	export function show__name_status(repoPath: string, fileName: string, ref: string) {
		return git<string>({ cwd: repoPath }, 'show', '--name-status', '--format=', ref, '--', fileName);
	}

	export function show_ref__tags(repoPath: string) {
		return git<string>({ cwd: repoPath, errors: GitErrorHandling.Ignore }, 'show-ref', '--tags');
	}

	export function stash__apply(
		repoPath: string,
		stashName: string,
		deleteAfter: boolean,
	): Promise<string | undefined> {
		if (!stashName) return Promise.resolve(undefined);
		return git<string>({ cwd: repoPath }, 'stash', deleteAfter ? 'pop' : 'apply', stashName);
	}

	export async function stash__delete(repoPath: string, stashName: string, ref?: string) {
		if (!stashName) return undefined;

		if (ref) {
			const stashRef = await git<string>(
				{ cwd: repoPath, errors: GitErrorHandling.Ignore },
				'show',
				'--format=%H',
				'--no-patch',
				stashName,
			);
			if (stashRef?.trim() !== ref) {
				throw new Error('Unable to delete stash; mismatch with stash number');
			}
		}

		return git<string>({ cwd: repoPath }, 'stash', 'drop', stashName);
	}

	export function stash__list(
		repoPath: string,
		{
			format = GitStashParser.defaultFormat,
			similarityThreshold,
		}: { format?: string; similarityThreshold?: number | null } = {},
	) {
		return git<string>(
			{ cwd: repoPath },
			'stash',
			'list',
			'--name-status',
			`-M${similarityThreshold == null ? '' : `${similarityThreshold}%`}`,
			`--format=${format}`,
		);
	}

	export async function stash__push(
		repoPath: string,
		message?: string,
		{
			includeUntracked,
			keepIndex,
			pathspecs,
			stdin,
		}: { includeUntracked?: boolean; keepIndex?: boolean; pathspecs?: string[]; stdin?: boolean } = {},
	): Promise<void> {
		const params = ['stash', 'push'];

		if (includeUntracked || (pathspecs != null && pathspecs.length !== 0)) {
			params.push('-u');
		}

		if (keepIndex) {
			params.push('-k');
		}

		if (message) {
			params.push('-m', message);
		}

		if (stdin && pathspecs != null && pathspecs.length !== 0) {
			void (await git<string>(
				{ cwd: repoPath, stdin: pathspecs.join('\0') },
				...params,
				'--pathspec-from-file=-',
				'--pathspec-file-nul',
			));

			return;
		}

		params.push('--');
		if (pathspecs != null && pathspecs.length !== 0) {
			params.push(...pathspecs);
		}

		void (await git<string>({ cwd: repoPath }, ...params));
	}

	export async function status(
		repoPath: string,
		porcelainVersion: number = 1,
		{ similarityThreshold }: { similarityThreshold?: number | null } = {},
	): Promise<string> {
		const params = [
			'status',
			porcelainVersion >= 2 ? `--porcelain=v${porcelainVersion}` : '--porcelain',
			'--branch',
			'-u',
		];
		if (await Git.isAtLeastVersion('2.18')) {
			params.push(`--find-renames${similarityThreshold == null ? '' : `=${similarityThreshold}%`}`);
		}

		return git<string>(
			{ cwd: repoPath, configs: ['-c', 'color.status=false'], env: { GIT_OPTIONAL_LOCKS: '0' } },
			...params,
			'--',
		);
	}

	export async function status__file(
		repoPath: string,
		fileName: string,
		porcelainVersion: number = 1,
		{ similarityThreshold }: { similarityThreshold?: number | null } = {},
	): Promise<string> {
		const [file, root] = splitPath(fileName, repoPath);

		const params = ['status', porcelainVersion >= 2 ? `--porcelain=v${porcelainVersion}` : '--porcelain'];
		if (await Git.isAtLeastVersion('2.18')) {
			params.push(`--find-renames${similarityThreshold == null ? '' : `=${similarityThreshold}%`}`);
		}

		return git<string>(
			{ cwd: root, configs: ['-c', 'color.status=false'], env: { GIT_OPTIONAL_LOCKS: '0' } },
			...params,
			'--',
			file,
		);
	}

	export function symbolic_ref(repoPath: string, ref: string) {
		return git<string>({ cwd: repoPath }, 'symbolic-ref', '--short', ref);
	}

	export function tag(repoPath: string) {
		return git<string>({ cwd: repoPath }, 'tag', '-l', `--format=${GitTagParser.defaultFormat}`);
	}

	export async function readDotGitFile(
		repoPath: string,
		paths: string[],
		options?: { numeric?: false; throw?: boolean; trim?: boolean },
	): Promise<string | undefined>;
	export async function readDotGitFile(
		repoPath: string,
		path: string[],
		options?: { numeric: true; throw?: boolean; trim?: boolean },
	): Promise<number | undefined>;
	export async function readDotGitFile(
		repoPath: string,
		pathParts: string[],
		options?: { numeric?: boolean; throw?: boolean; trim?: boolean },
	): Promise<string | number | undefined> {
		try {
			const bytes = await workspace.fs.readFile(Uri.file(joinPaths(...[repoPath, '.git', ...pathParts])));
			let contents = textDecoder.decode(bytes);
			contents = options?.trim ?? true ? contents.trim() : contents;

			if (options?.numeric) {
				const number = Number.parseInt(contents, 10);
				return isNaN(number) ? undefined : number;
			}

			return contents;
		} catch (ex) {
			if (options?.throw) throw ex;

			return undefined;
		}
	}
}<|MERGE_RESOLUTION|>--- conflicted
+++ resolved
@@ -1257,8 +1257,7 @@
 
 			// Make sure to normalize: https://github.com/git-for-windows/git/issues/2478
 			// Keep trailing spaces which are part of the directory name
-<<<<<<< HEAD
-			result = Strings.normalizePath(data.trimLeft().replace(/[\r|\n]+$/, ''));
+			result = normalizePath(data.trimLeft().replace(/[\r|\n]+$/, ''));
 
 			// MSYS2 Git (not Git for Windows) rev-parse returns Cygwin style path. (Git for Windows returns Windows style path with rev-parse)
 			// Convert Cygwin style path -> Windows style path
@@ -1267,9 +1266,6 @@
 			}
 
 			return result;
-=======
-			return data.length === 0 ? undefined : normalizePath(data.trimLeft().replace(/[\r|\n]+$/, ''));
->>>>>>> 68136835
 		} catch (ex) {
 			const inDotGit = /this operation must be run in a work tree/.test(ex.stderr);
 			if (inDotGit || ex.code === 'ENOENT') {

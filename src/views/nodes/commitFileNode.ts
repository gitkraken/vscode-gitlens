import type { Command, Selection, TextDocumentShowOptions } from 'vscode';
import { TreeItem, TreeItemCollapsibleState, Uri } from 'vscode';
import type { DiffWithPreviousCommandArgs } from '../../commands/diffWithPrevious';
import type { OpenFileAtRevisionCommandArgs } from '../../commands/openFileAtRevision';
import { Schemes } from '../../constants';
import type { TreeViewRefFileNodeTypes } from '../../constants.views';
import { StatusFileFormatter } from '../../git/formatters/statusFormatter';
import type { DiffRange } from '../../git/gitProvider';
import { GitUri } from '../../git/gitUri';
import type { GitBranch } from '../../git/models/branch';
import type { GitCommit } from '../../git/models/commit';
import type { GitFile } from '../../git/models/file';
import type { GitRevisionReference } from '../../git/models/reference';
import { getGitFileStatusIcon } from '../../git/utils/fileStatus.utils';
import { createCommand } from '../../system/-webview/command';
import { relativeDir } from '../../system/-webview/path';
import { selectionToDiffRange } from '../../system/-webview/vscode/editors';
import { joinPaths } from '../../system/path';
import type { ViewsWithCommits, ViewsWithStashes } from '../viewBase';
import { createViewDecorationUri } from '../viewDecorationProvider';
import { getFileTooltipMarkdown } from './abstract/viewFileNode';
import type { ViewNode } from './abstract/viewNode';
import { ContextValues, getViewNodeId } from './abstract/viewNode';
import { ViewRefFileNode } from './abstract/viewRefNode';

export abstract class CommitFileNodeBase<
	Type extends TreeViewRefFileNodeTypes,
	TView extends ViewsWithCommits | ViewsWithStashes,
> extends ViewRefFileNode<Type, TView> {
	constructor(
		type: Type,
		view: TView,
		parent: ViewNode,
		file: GitFile,
		public commit: GitCommit,
		private readonly options?: {
			branch?: GitBranch;
			selection?: Selection;
			unpublished?: boolean;
		},
	) {
		super(type, GitUri.fromFile(file, commit.repoPath, commit.sha), view, parent, file);

		this.updateContext({ commit: commit, file: file });
		this._uniqueId = getViewNodeId(type, this.context);
	}

	override get id(): string {
		return this._uniqueId;
	}

	override toClipboard(): string {
		return this.file.path;
	}

	get priority(): number {
		return 0;
	}

	get ref(): GitRevisionReference {
		return this.commit;
	}

	getChildren(): ViewNode[] {
		return [];
	}

	async getTreeItem(): Promise<TreeItem> {
		if (this.commit.file == null) {
			// Try to get the commit directly from the multi-file commit
			const commit = await this.commit.getCommitForFile(this.file);
			if (commit == null) {
				const log = await this.view.container.git
					.getRepositoryService(this.repoPath)
					.commits.getLogForPath(this.file.path, this.commit.sha, { isFolder: false, limit: 1 });
				if (log != null) {
					this.commit = log.commits.get(this.commit.sha) ?? this.commit;
				}
			} else {
				this.commit = commit;
			}
		}

		const item = new TreeItem(this.label, TreeItemCollapsibleState.None);
		item.id = this.id;
		item.contextValue = this.contextValue;
		item.description = this.description;

		if (this.view.config.files.icon === 'type') {
			item.resourceUri = Uri.from({
				scheme: Schemes.Git,
				authority: 'gitlens-view',
				path: this.uri.path,
				query: JSON.stringify({
					// Ensure we use the fsPath here, otherwise the url won't open properly
					path: this.uri.fsPath,
					ref: this.uri.sha,
					decoration: createViewDecorationUri('commit-file', { status: this.file.status }).toString(),
				}),
			});
		} else {
			item.resourceUri = createViewDecorationUri('commit-file', { status: this.file.status });
			const icon = getGitFileStatusIcon(this.file.status);
			item.iconPath = {
				dark: this.view.container.context.asAbsolutePath(joinPaths('images', 'dark', icon)),
				light: this.view.container.context.asAbsolutePath(joinPaths('images', 'light', icon)),
			};
		}
		item.tooltip = getFileTooltipMarkdown(this.file);
		item.command = this.getCommand();

		// Only cache the label for a single refresh (its only cached because it is used externally for sorting)
		this._label = undefined;

		return item;
	}

	protected get contextValue(): string {
		if (!this.commit.isUncommitted) {
			return `${ContextValues.File}+committed${this.options?.branch?.current ? '+current' : ''}${
				this.options?.branch?.current && this.options.branch.sha === this.commit.ref ? '+HEAD' : ''
			}${this.options?.unpublished ? '+unpublished' : ''}`;
		}

		return this.commit.isUncommittedStaged ? `${ContextValues.File}+staged` : `${ContextValues.File}+unstaged`;
	}

	private get description() {
		return StatusFileFormatter.fromTemplate(this.view.config.formats.files.description, this.file, {
			relativePath: this.relativePath,
		});
	}

	private _folderName: string | undefined;
	get folderName(): string {
		if (this._folderName === undefined) {
			this._folderName = relativeDir(this.uri.relativePath);
		}
		return this._folderName;
	}

	private _label: string | undefined;
	get label(): string {
		if (this._label === undefined) {
			this._label = StatusFileFormatter.fromTemplate(this.view.config.formats.files.label, this.file, {
				relativePath: this.relativePath,
			});
		}
		return this._label;
	}

	private _relativePath: string | undefined;
	get relativePath(): string | undefined {
		return this._relativePath;
	}
	set relativePath(value: string | undefined) {
		this._relativePath = value;
		this._label = undefined;
	}

	override getCommand(): Command | undefined {
		let range: DiffRange;
		if (this.commit.lines.length) {
			// TODO@eamodio should the endLine be the last line of the commit?
			range = { startLine: this.commit.lines[0].line, endLine: this.commit.lines[0].line };
		} else {
			range = this.commit.file?.range ?? selectionToDiffRange(this.options?.selection);
		}

<<<<<<< HEAD
		const showOptions: TextDocumentShowOptions = {
			preserveFocus: true,
			preview: true,
		};

		const filesConfig = this.view.config.files;
		if ('openDiffOnClick' in filesConfig && filesConfig.openDiffOnClick === false) {
			const commandArgs: OpenFileAtRevisionCommandArgs = {
				revisionUri: GitUri.fromFile(this.file, this.commit.repoPath, this.ref.ref),
				line: line,
				showOptions: showOptions,
			};
			return {
				title: 'Open File',
				command: Commands.OpenFileAtRevision,
				arguments: [commandArgs],
			};
		}

		const commandArgs: DiffWithPreviousCommandArgs = {
			commit: this.commit,
			uri: GitUri.fromFile(this.file, this.commit.repoPath),
			line: line,
			showOptions: showOptions,
		};
		return {
			title: 'Open Changes with Previous Revision',
			command: Commands.DiffWithPrevious,
			arguments: [undefined, commandArgs],
		};
=======
		return createCommand<[undefined, DiffWithPreviousCommandArgs]>(
			'gitlens.diffWithPrevious',
			'Open Changes with Previous Revision',
			undefined,
			{
				commit: this.commit,
				uri: GitUri.fromFile(this.file, this.commit.repoPath),
				range: range,
				showOptions: { preserveFocus: true, preview: true },
			},
		);
>>>>>>> d18068c9
	}
}

export class CommitFileNode extends CommitFileNodeBase<'commit-file', ViewsWithCommits> {
	constructor(
		view: ViewsWithCommits,
		parent: ViewNode,
		file: GitFile,
		commit: GitCommit,
		options?: {
			branch?: GitBranch;
			selection?: Selection;
			unpublished?: boolean;
		},
	) {
		super('commit-file', view, parent, file, commit, options);
	}
}<|MERGE_RESOLUTION|>--- conflicted
+++ resolved
@@ -1,4 +1,4 @@
-import type { Command, Selection, TextDocumentShowOptions } from 'vscode';
+import type { Command, Selection } from 'vscode';
 import { TreeItem, TreeItemCollapsibleState, Uri } from 'vscode';
 import type { DiffWithPreviousCommandArgs } from '../../commands/diffWithPrevious';
 import type { OpenFileAtRevisionCommandArgs } from '../../commands/openFileAtRevision';
@@ -167,38 +167,20 @@
 			range = this.commit.file?.range ?? selectionToDiffRange(this.options?.selection);
 		}
 
-<<<<<<< HEAD
-		const showOptions: TextDocumentShowOptions = {
-			preserveFocus: true,
-			preview: true,
-		};
-
 		const filesConfig = this.view.config.files;
 		if ('openDiffOnClick' in filesConfig && filesConfig.openDiffOnClick === false) {
-			const commandArgs: OpenFileAtRevisionCommandArgs = {
-				revisionUri: GitUri.fromFile(this.file, this.commit.repoPath, this.ref.ref),
-				line: line,
-				showOptions: showOptions,
-			};
-			return {
-				title: 'Open File',
-				command: Commands.OpenFileAtRevision,
-				arguments: [commandArgs],
-			};
-		}
-
-		const commandArgs: DiffWithPreviousCommandArgs = {
-			commit: this.commit,
-			uri: GitUri.fromFile(this.file, this.commit.repoPath),
-			line: line,
-			showOptions: showOptions,
-		};
-		return {
-			title: 'Open Changes with Previous Revision',
-			command: Commands.DiffWithPrevious,
-			arguments: [undefined, commandArgs],
-		};
-=======
+			return createCommand<[undefined, OpenFileAtRevisionCommandArgs]>(
+				'gitlens.openFileRevision',
+				'Open File',
+				undefined,
+				{
+					revisionUri: GitUri.fromFile(this.file, this.commit.repoPath, this.ref.ref),
+					range: range,
+					showOptions: { preserveFocus: true, preview: true },
+				},
+			);
+		}
+
 		return createCommand<[undefined, DiffWithPreviousCommandArgs]>(
 			'gitlens.diffWithPrevious',
 			'Open Changes with Previous Revision',
@@ -210,7 +192,6 @@
 				showOptions: { preserveFocus: true, preview: true },
 			},
 		);
->>>>>>> d18068c9
 	}
 }
 
